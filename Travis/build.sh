#!/bin/bash -e

<<<<<<< HEAD
CBRAIN_REPO="https://github.com/aces/cbrain.git"
CBRAIN_BRANCH="dev"
IMAGE_NAME="mcin/cbrain_travis"
=======
#
# This bash script is the main entry point for
# Travis CI.
#
>>>>>>> d2aa92de

function usage {
  cat <<USAGE
Usage: $0 [-h] -b [image_name] [cbrain_repo] [cbrain_branch]

This script builds a Docker image suitable
for testing the CBRAIN framework. It can then
be used to run continuous integration testing
within Travis CI.

Options
  -h : prints this helps.
  -b : required to trigger the build

Arguments

  image_name : the name of the docker image.
  Default: "$IMAGE_NAME"

  cbrain_repo : the GIT repo for CBRAIN that
  will be used to build the 'base' installation.
  This is meant to speed up testing as the
  image we are building here will already have
  Ruby, rvm, and the gems of that repo pre-installed.
  Default: "$CBRAIN_REPO"

  cbrain_branch : a branch of the repo above, for
  the pre-install.
  Default: "$CBRAIN_BRANCH"

Providing empty strings ("") for any of these arguments
allows you to use the default values shown above.

USAGE
  exit 2
}

# Validate options and arguments
test "$#" -eq 0    && usage  # no args?
test "X$1" = "X-h" && usage  # starts with -h ?
test "X$1" = "X-b" || usage ; shift # must start with -b
test "$#" -gt 3    && usage  # too many args
test "$#" -gt 0    && IMAGE_NAME="${1:-$IMAGE_NAME}"       && shift
test "$#" -gt 0    && CBRAIN_REPO="${1:-$CBRAIN_REPO}"     && shift
test "$#" -gt 0    && CBRAIN_BRANCH="${1:-$CBRAIN_BRANCH}" && shift

# Check we're running in the proper dir.
if test ! -f "Dockerfile.travis" ; then
  echo "Cannot find Dockerfile.travis in the current directory."
  exit 2
fi

echo
echo "#################################"
echo "# Building CBRAIN testing base  #"
echo "#################################"
echo

# Build the container
docker build \
  -f Dockerfile.travis \
  --build-arg "CBRAIN_REPO=$CBRAIN_REPO" \
  --build-arg "CBRAIN_BRANCH=$CBRAIN_BRANCH" \
  -t "$IMAGE_NAME" .

# Not ok?
if test $? -ne 0 ; then
  echo "Build failed. Sorry."
  exit 2
fi

# Tag it
docker tag "$IMAGE_NAME" "$IMAGE_NAME:$CBRAIN_BRANCH"

cat <<FINAL

Docker image complete: Name=$IMAGE_NAME:$CBRAIN_BRANCH
Push it to a repo or registry to use it for testing.

FINAL

exit 0<|MERGE_RESOLUTION|>--- conflicted
+++ resolved
@@ -1,15 +1,12 @@
 #!/bin/bash -e
 
-<<<<<<< HEAD
+#
+# This bash script builds a docker image for testing CBRAIN.
+#
+
 CBRAIN_REPO="https://github.com/aces/cbrain.git"
 CBRAIN_BRANCH="dev"
 IMAGE_NAME="mcin/cbrain_travis"
-=======
-#
-# This bash script is the main entry point for
-# Travis CI.
-#
->>>>>>> d2aa92de
 
 function usage {
   cat <<USAGE
