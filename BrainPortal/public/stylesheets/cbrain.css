--- conflicted
+++ resolved
@@ -1629,18 +1629,6 @@
 #tasks_table td.expand,
 #tasks_table th.expand {
   max-width: 12px;
-<<<<<<< HEAD
-}
-
-#tasks_table td.expand > .ui-icon {
-  background-image: url(../images/ui-black-icons.png);
-}
-
-#tasks_table td.expand > .batch-btn {
-  cursor: pointer;
-}
-
-=======
 }
 
 #tasks_table td.expand > .ui-icon {
@@ -1652,7 +1640,6 @@
   cursor: pointer;
 }
 
->>>>>>> 8017f462
 #tasks_table tr.batch:nth-child(odd) {
   background-color: #cde6f4;
 }
