--- conflicted
+++ resolved
@@ -2067,7 +2067,6 @@
 /* % Message Index */
 /* % ######################################################### */
 
-<<<<<<< HEAD
 #message_table tr.notice_display.message_read:hover,
 #message_table tr.notice_display.message_unread:hover,
 #message_table tr.system_display.message_read:hover,
@@ -2075,24 +2074,6 @@
 #message_table tr.error_display.message_read:hover,
 #message_table tr.error_display.message_unread:hover {
   background: #fff3d3;
-=======
-#message_table tbody > tr {
-  border: 2px solid black;
-}
-
-#message_table th.critical > .dt-hdr {
-  font-size: 1.8em;
-  padding-right: 0.5em;
-}
-
-#message_table td.critical {
-  padding-left: 1em;
-  font-weight: bold;
-}
-
-#message_table tr.notice_display {
-  border-color: green;
->>>>>>> a7c9771e
 }
 
 #message_table tr.notice_display.message_read:active,
