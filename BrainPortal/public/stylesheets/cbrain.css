--- conflicted
+++ resolved
@@ -436,8 +436,6 @@
 .project_button_description {
   font-style: italic;
   line-height: 1.2em;
-<<<<<<< HEAD
-=======
 }
 
 .project_details {
@@ -961,7 +959,6 @@
 
 .custom_filter li {
   font-weight: bold;
->>>>>>> 8582ee55
 }
 
 .project_details {
