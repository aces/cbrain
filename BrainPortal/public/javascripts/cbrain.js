
/*
#
# CBRAIN Project
#
# Copyright (C) 2008-2012
# The Royal Institution for the Advancement of Learning
# McGill University
#
# This program is free software: you can redistribute it and/or modify
# it under the terms of the GNU General Public License as published by
# the Free Software Foundation, either version 3 of the License, or
# (at your option) any later version.
#
# This program is distributed in the hope that it will be useful,
# but WITHOUT ANY WARRANTY; without even the implied warranty of
# MERCHANTABILITY or FITNESS FOR A PARTICULAR PURPOSE.  See the
# GNU General Public License for more details.
#
# You should have received a copy of the GNU General Public License
# along with this program.  If not, see <http://www.gnu.org/licenses/>.  
#
*/

var macacc;
var brainbrowser;

function modify_target(data, target, options){
  if(!options) options = {};
  var new_content = jQuery(data);
  if(target){ 
    if(target == "__OVERLAY__"){
      var width = parseInt(options["width"], 10); // || 800);
      var height = parseInt(options["height"], 10); // || 500);
      jQuery("<div class='overlay_content'></div>").html(new_content).appendTo(jQuery("body")).dialog({
       	show: "puff",
       	modal: true,
        position: 'center',
       	width: width,
       	height: height,
       	close: function(){
       	  jQuery(this).remove();
       	}
       });
    }else{
      current_target = jQuery(target);
      if(options["replace"]){
        current_target.replaceWith(new_content);
      } else {
        current_target.html(new_content);
      }
      if(options["scroll_bottom"]){
        current_target.scrollTop(current_target[0].scrollHeight);
      }
    }
    new_content.trigger("new_content");
  }
}

//Behaviours for newly loaded content that isn't triggered
//by the user.
//
//This is for behaviours that can not be bound to live.
//
//NOTE: DO NOT USE .live() or .delegate() in here.
function load_behaviour(event){
   var loaded_element = jQuery(event.target);
   
   /////////////////////////////////////////////////////////////////////
   //
   // UI Helper Methods see application_helper.rb for corresponding
   // helpers.
   //
   /////////////////////////////////////////////////////////////////////

   //All elements with the accordion class will be changed to accordions.
   loaded_element.find(".accordion").accordion({
     active: false,
     collapsible: true,
     autoHeight: false}
   );


   //Sortable list of elements
   loaded_element.find(".sortable_list").sortable();
   loaded_element.find(".sortable_list").disableSelection();

   loaded_element.find(".slider_field").each( function() {
     var slider_text_field = jQuery(this).children().filter("input");
     jQuery(this).children().filter(".slider").slider({ change: function(event,ui) {
       jQuery(slider_text_field).val(ui.value);
     }});
   });

   loaded_element.find(".draggable_element").draggable({
     connectToSortable: '#sortable',
     helper: 'clone',
     revert: 'invalid'
   });

   loaded_element.find(".sortable_list ul, sortable_list li").disableSelection();
   
   //Tab Bar, div's of type tabs become tab_bars
   // See TabBar class
   loaded_element.find(".tabs").tabs();
   
   loaded_element.find(".inline_text_field").each(function() {
     var inline_text_field = jQuery(this);
     var data_type = inline_text_field.attr("data-type");
     var target = inline_text_field.attr("data-target");
     var method = inline_text_field.attr("data-method");
     if(!method) method = "POST";
     if(!data_type) data_type = "script";
     
     var form = inline_text_field.children("form")
            .hide()
            .ajaxForm({
              type: method,
              dataType: data_type,
              success: function(data){
                modify_target(data, target);     
              },
              beforeSend: function(){
                $("#loading_image").show();
              },
              complete: function(){
                $("#loading_image").hide();
              }
            });
     var input_field = form.find(".inline_text_input");
     var text = inline_text_field.find(".current_text");
     var trigger = inline_text_field.find(inline_text_field.attr("data-trigger"));
     
     var data_type = inline_text_field.attr("data-type");
     var target = inline_text_field.attr("data-target");
     var method = inline_text_field.attr("data-method");
     if(!method) method = "POST";
     if(!data_type) data_type = "script";

     trigger.click(function(event){
       text.hide();
       form.show();
       input_field.focus();
       return false;
     });
     
     form.focusout(function(event){
        text.show();
        form.hide(); 
      });

   });

   //Turns the element into a button looking thing
   loaded_element.find(".button").button();

   //Makes a button set, buttons that are glued together
   loaded_element.find(".button_set").buttonset();


   loaded_element.find(".button_with_drop_down > div.drop_down_menu").each(function(e){
     var menu    = jQuery(this);
     var button  = menu.closest(".button_with_drop_down");
     var keep_open = button.attr("data-open");
     if(keep_open != "true"){
      menu.hide(); 
     }
   });

   loaded_element.find(".button_with_drop_down > div.drop_down_menu").find(".hijacker_submit_button").click(function(e){ 
	   loaded_element.find(".drop_down_menu:visible").siblings(".button_menu").click();		
	 });


   loaded_element.find(".button_with_drop_down").children(".button_menu").button({
     icons: {
       secondary: 'ui-icon-triangle-1-s'
     }
   }).click(function(event){
     var menu = jQuery(this).siblings(".drop_down_menu");
     if(menu.is(":visible")){
       menu.hide();
     } else {
       loaded_element.find(".drop_down_menu:visible").hide();
       menu.show();
     }  
   });
   
   
   /////////////////////////////////////////////////////////////////////
   //
   // Project button behaviour
   //
   /////////////////////////////////////////////////////////////////////
   
   loaded_element.find(".project_button").each(function(event){
      var project_button = jQuery(this);
      var edit_button = project_button.find(".project_edit_button");
      var delete_button = project_button.find(".project_delete_button");



      edit_button.hide();
      delete_button.hide();

      project_button.mouseenter(function(){
        edit_button.show();
        delete_button.show();
      }).mouseleave(function(){
        edit_button.hide();
        delete_button.hide();
      });

   }).mouseenter(function(){
     var project_button = jQuery(this);
     
     project_button.css("-webkit-transform", "scale(1.1)");
     project_button.css("-moz-transform", "scale(1.1)");
     project_button.css("-o-transform", "scale(1.1)");
     project_button.css("-ms-transform", "scale(1.1)");
     
   }).mouseleave(function(){
     var project_button = jQuery(this);
     
     project_button.css("-webkit-transform", "scale(1)");
     project_button.css("-moz-transform", "scale(1)");
     project_button.css("-o-transform", "scale(1)");
     project_button.css("-ms-transform", "scale(1)");
   
   }).mousedown(function(event){
     if(event.target.nodeName == "A"){
       return true;
     }
     
     var project_button = jQuery(this);
     
     project_button.css("-webkit-transform", "scale(1.05)");
     project_button.css("-moz-transform", "scale(1.05)");
     project_button.css("-o-transform", "scale(1.05)");
     project_button.css("-ms-transform", "scale(1.05)");
   }).mouseup(function(){
     var project_button = jQuery(this);
   
     project_button.css("-webkit-transform", "scale(1.1)");
     project_button.css("-moz-transform", "scale(1.1)");
     project_button.css("-o-transform", "scale(1.1)");
     project_button.css("-ms-transform", "scale(1.1)");
   }).click(function(event){
     if(event.target.nodeName == "A"){
       return true;
     }
     var project_button = jQuery(this);
     
     var url = project_button.attr("data-href");
     var method = project_button.attr("data-method");
     var link = jQuery("<a href=\"" + url + "\" data-method=\"" + method + "\"></a>");
     link.appendTo("body");
     link.click();
     
   });
   
   
   /////////////////////////////////////////////////////////////////////
    //
    // Delayed loading of content
    //
    /////////////////////////////////////////////////////////////////////
    
    function fetch_update(current_element, method, url, error_message, replace, data, scroll_bottom){
      jQuery.ajax({
          type: method,
          url: url,
          dataType: 'html',
          data: data,
          success: function(data) {
              var new_content = jQuery(data);
              if(replace == "true"){
                current_element.replaceWith(new_content);
              }else{
                current_element.html(new_content);
              }
              new_content.trigger("new_content");
              if(scroll_bottom){
                current_element.scrollTop(current_element[0].scrollHeight);
              }
          },
          error: function(e) {
            if(!error_message){
              error_message = "<span class='loading_message'>Error loading element</span>"; 
            }
            if(replace == "true"){
              current_element.replaceWith(error_message);
            }else{
              current_element.html(error_message);
            }
          },
          beforeSend: function(){
            $("#loading_image").show();
          },
          complete: function(){
            $("#loading_image").hide();
          },
          timeout: 50000
        });
    }
    
    function update_ajax_element(element){
      var current_element = jQuery(element);
      var method = current_element.attr("data-method")
      if(!method) method = "GET";
      var url = current_element.attr("data-url");
      var error_message = current_element.attr("data-error");
      var replace = current_element.attr("data-replace");
      var data = current_element.attr("data-data");
      if(data) data = jQuery.parseJSON(data);
      var interval = current_element.attr("data-interval");
      var scroll_bottom = current_element.attr("data-scroll-bottom");
      if(scroll_bottom == "false") scroll_bottom = false;
      
      if(interval){
        interval = parseInt(interval, 10) * 1000;
        setInterval(fetch_update, interval, current_element, method, url, error_message, replace, data, scroll_bottom);
      } else {
        fetch_update(current_element, method, url, error_message, replace, data, scroll_bottom);
      }
    }
    
    
    //See ajax_element() in application_helper.rb
    //The ajax element will have its contents loaded by the response from an
    //ajax request (so the element's conents will be loaded later with respect
    //to the rest of the page). If the "data-replace" attribute is set to "true"
    //the entire element will be replace an not just its contents.
    loaded_element.find(".ajax_element").each(function(index, element){
      update_ajax_element(element);
    });

    loaded_element.find(".ajax_element_refresh_button").click(function(){
      var button = jQuery(this);
      var target = jQuery(button.attr("data-target"));
      update_ajax_element(target);
      
      return false;
    });

    //See script_loader() in application_helper.rb
    //Similar to above except that instead of loading html
    //it fetches javascript from the server that will be executed
    //update the page.
    loaded_element.find(".script_loader").each(function (index,element){
      var current_element = jQuery(element);
      current_element.css("display", "none");
      var url = current_element.attr("data-url");
      jQuery.ajax({
        dataType: 'script',
        url: url,
        timeout: 50000,
        beforeSend: function(){
          $("#loading_image").show();
        },
        complete: function(){
          $("#loading_image").hide();
        }
      });
    });

    var staggered_load_elements = loaded_element.find(".staggered_loader");
    staggered_loading(0, staggered_load_elements);

    function staggered_loading(index, element_array){
      if(index >= element_array.length) return;
    
      var current_element = jQuery(element_array[index]);
      var url = current_element.attr("data-url");
      var error_message = current_element.attr("data-error");
      var replace = current_element.attr("data-replace");
      jQuery.ajax({
        dataType: 'html',
        url: url,
        target: current_element,
        timeout: 50000,
        success: function(data) {
            var new_content = jQuery(data);
            if(replace == "true"){
              current_element.replaceWith(new_content);
            }else{
              current_element.html(new_content);
            }
            new_content.trigger("new_content");
        },
        error: function(e) {
          if(!error_message){
            error_message = "<span class='loading_message'>Error loading element</span>";
          }
          current_element.html(error_message);
        },
        beforeSend: function(){
           $("#loading_image").show();
        },
        complete: function(e) {
          $("#loading_image").hide();
          staggered_loading(index+1, element_array);
        }
      });
    }
     
    //Overlay dialogs
    //See overlay_dialog_with_button()
    loaded_element.find(".overlay_dialog").each( function(index,element){
      var enclosing_div = jQuery(this);
      var dialog_link = enclosing_div.children('.overlay_content_link');
      var dialog = enclosing_div.children(".overlay_content")
      var content_width = parseInt(dialog_link.attr('data-width'), 10);
      var content_height = parseInt(dialog_link.attr('data-height'), 10);
    
      dialog.dialog({ autoOpen: false,
          modal: true,
          position: "center",
          resizable: false,
          width: content_width,
          height: content_height
      });
    
      dialog_link.click(function(){
        dialog.dialog('open');
        return false; 
      });
    });

  /**
   * When this sees a div with
   * class auto_window_launch it should open 
   * a window with the url in data-url 
   */

   jQuery(".auto_window_launch").each(function(){
		 var url = jQuery(this).attr("data-url");
		 console.log(url);
		 var name =jQuery(this).attr("data-window-name");
		 console.log(name);
		 window.open(url,name,false);
	 });
}

jQuery(
 function() {
   jQuery("body").bind("new_content", load_behaviour);
   jQuery("body").trigger("new_content");
   
   
   /////////////////////////////////////////////////////////////////////
   //
   // Ajax Pagination
   //
   /////////////////////////////////////////////////////////////////////
   
   function get_page_parameter(query_string){
     if(!query_string) query_string = "";
     var page = query_string.match(/(\?|\&)(page\=\d+)(\&)?/);
     if(page) page = page[2]; 
     if(!page) page = "";
     
     return page;
   }
   
   $(".pagination a").live("click", function(){
     var link = $(this);
     var url = link.attr("href");
     var page_param = get_page_parameter(url);
     var pagination_div = link.closest(".pagination");
      
     url = window.location.protocol + "//" + window.location.host + window.location.pathname + "?" + page_param;
     
     var title  = "";
     if(page_param){
       var page_num = page_param.match(/\d+/);
       if(page_num) title = "Page: " + page_num[0];
     }
     
     history.pushState({"paginating" : true}, "", url);
     $.ajax({
       url: url,
       dataType: "script",
       beforeSend: function(){
         $("#loading_image").show();
       },
       complete: function(){
         $("#loading_image").hide();
       }
     });
     
     return false;
   });
   
   $(window).bind("popstate", function(evt) {
     var state = evt.originalEvent.state || {};
     if(state.paginating){
       var url = location.href;
       var page_param = get_page_parameter(url);
       
       url = window.location.protocol + "//" + window.location.host + window.location.pathname + "?" + page_param;
       $.ajax({
         url: url,
         dataType: "script",
         beforeSend: function(){
           $("#loading_image").show();
         },
         complete: function(){
           $("#loading_image").hide();
         }
       }); 
     }
   });
   
   var filter_header_timeout = null; 
   $(".filter_header").live("mouseenter", function(){
     if(filter_header_timeout) {
       clearTimeout(filter_header_timeout);
       filter_header_timeout = null;
     }
     var header = $(this);
     filter_header_timeout = setTimeout(function() {
       var target = $(header.attr("data-target"));
       var search = target.find(".filter_search");
       target.show();
       search.focus();
     }, 500);
     return false;
   }).live("mouseleave", function(){
     if(filter_header_timeout) {
       clearTimeout(filter_header_timeout);
       filter_header_timeout = null;
     }
     var header = $(this);
     var target = header.attr("data-target");
     $(target).hide();
     return false;
   });
   
   $(".filter_search").live("input", function(){
     var text_field = $(this);
     var cur_value  = text_field.val();
     
     var filter_list = text_field.closest(".filter_list");
     filter_list.find(".filter_item").each(function(){
       var filter = $(this);
       var link   = $(filter).find("a");
       if(link.html().match(new RegExp("^" + cur_value, "i"))){
         filter.show();
       }else{
         filter.hide();
       }
     }); 
   }).live("keypress", function(event){
     if(event.keyCode == 13){
       var text_field = $(this);
       var filter_link = text_field.closest(".filter_list").find(".filter_item a:visible").first();
       filter_link.focus();
       return false;
     }
   });
        
   jQuery(".show_toggle").live("click", function(){
     var current_element = jQuery(this);
     var target_element = jQuery(current_element.attr("data-target"));
     var alternate_text = current_element.attr("data-alternate-text");
     var slide_effect   = current_element.attr("data-slide-effect");
     var slide_duration   = current_element.attr("data-slide-duration");  
     if(slide_duration != 'slow' && slide_duration != 'fast'){
       slide_duration = parseInt(slide_duration, 10);
     }
     
     if(alternate_text){
       current_text = current_element.html();
       current_element.attr("data-alternate-text", current_text);
       current_element.html(alternate_text);
     }
     if(target_element.is(":visible")){
       if(slide_effect){
         target_element.slideUp(slide_duration);
       }else{
         target_element.hide();
       }
     }else{
       if(slide_effect){
          target_element.slideDown(slide_duration);
        }else{
          target_element.show();
        }
     }
     return false;  
   });

   jQuery(".inline_edit_form_link").live("click", function(){
     var link = jQuery(this);
     var default_text = link.closest(".inline_edit_form_default_text");
     var form = default_text.siblings(".inline_edit_form");
     default_text.hide();
     form.show();
   });
   
   $(".inline_edit_field_link").live("click", function(){
     var link = $(this);
     var visible = link.data("visible");
     var current_text = link.html();
     var alternate_text = link.data("alternate-text");
     if(!alternate_text) alternate_text = "Cancel";
     link.data("visible", !visible);
     var group = link.closest(".inline_edit_field_group");
     if(visible){
       group.find(".inline_edit_field_default_text").show();
       group.find(".inline_edit_field_input").hide();
     }else{
       group.find(".inline_edit_field_default_text").hide();
       group.find(".inline_edit_field_input").show();
     }
     
     link.html(alternate_text);
     link.data("alternate-text", current_text);
     
     return false;
   });

   //Highlighting on ressource list tables.
   jQuery("table.resource_list").live("mouseout", function() {highlightTableRowVersionA(0); });
   jQuery(".row_highlight").live("hover", function() {highlightTableRowVersionA(this, '#FFFFE5');});

   jQuery(".ajax_link").live("ajax:success", function(event, data, status, xhr){
     var link     = jQuery(this);
     var target   = link.attr("data-target");
     var datatype = link.attr("data-type"); 
     var other_options = {};
     if(link.attr("data-width")) other_options["width"] = link.attr("data-width");
     if(link.attr("data-height")) other_options["height"] = link.attr("data-height");
     if(link.attr("data-replace")) other_options["replace"] = link.attr("data-replace");
     
     var remove_target = link.attr("data-remove-target");
     if(remove_target){
        jQuery(remove_target).remove();
      }else if(datatype != "script"){
       modify_target(data, target, other_options);
     }
   }).live("ajax:beforeSend", function(event, data, status, xhr){
     $("#loading_image").show();
     var link = jQuery(this);
     var loading_message = link.attr("data-loading-message");
     var target = link.attr("data-target");
     if(loading_message){
       var loading_message_target = link.attr("data-loading-message-target");
       if(!loading_message_target) loading_message_target = target;
       jQuery(loading_message_target).html(loading_message);
     }
   }).live("ajax:complete", function(){
     $("#loading_image").hide();
   });

   jQuery(".select_all").live("click", function(){
     var header_box = jQuery(this);
     var checkbox_class = header_box.attr("data-checkbox-class");

     jQuery('.' + checkbox_class).each(function(index, element) {
        element.checked = header_box.attr("checked");
      });
   });
   
   jQuery(".select_master").live("change", function(){
     var master_select = jQuery(this);
     var select_class = master_select.attr("data-select-class");
     var selection = master_select.find(":selected").text();

     jQuery('.' + select_class).each(function(index, elem){
       jQuery(elem).find("option").attr("selected", false).each(function(index, elem){
         var element = jQuery(elem);
         if(element.html() == selection) element.attr("selected", "selected");
       });
     });
   });
   
   jQuery(".request_on_change").live("change", function(){
     var input_element = jQuery(this);
     var param_name = input_element.attr("name");
     var current_value = input_element.attr("value");
     var url = input_element.attr("data-url");
     var method = input_element.attr("data-method");
     var target = input_element.attr("data-target");
     var data_type = input_element.attr("data-type");
     var update_text = input_element.attr("data-loading-message");
     if(!method) method = "GET";
     if(!data_type) data_type = "html";
     
     if(target && update_text){
       jQuery(target).html(update_text);
     }
     
     var parameters = {};
     parameters[param_name] = current_value;
      
     jQuery.ajax({
       url : url,
       type : method,
       dataType : data_type,
       beforeSend: function(){
         $("#loading_image").show();
       },
       complete: function(){
          $("#loading_image").hide();
        },
       success: function(data){
         modify_target(data, target);     
        },
       data : parameters
     });
     
     return false;
   });

   jQuery(".submit_onchange").live("change", function() {
       var select = jQuery(this);
       var commit_value = select.attr("data-commit");
       var form   = select.closest("form");
       if(commit_value){
        jQuery("<input name=\"commit\" type=\"hidden\" value=\"" + commit_value +  "\">").appendTo(form);
       }
       form.submit();
   });

   
   //html_tool_tip_code based on xstooltip provided by
   //http://www.texsoft.it/index.php?%20m=sw.js.htmltooltip&c=software&l=it
   jQuery(".html_tool_tip_trigger").live("mouseenter", function(event){
      var trigger = jQuery(this);
      var tool_tip_id = trigger.attr("data-tool-tip-id");
      var tool_tip = jQuery("#" + tool_tip_id);
      
      var offset_x = trigger.attr("data-offset-x") || '30';
      var offset_y = trigger.attr("data-offset-y") || '0';
      
      if ((tool_tip.css('top') == '' || tool_tip.css('top') == '0px') 
          && (tool_tip.css('left') == '' || tool_tip.css('left') == '0px'))
      {
          x = trigger.position().left + parseInt(offset_x, 10);
          y = trigger.position().top  + parseInt(offset_y, 10);
      
          tool_tip.css('top',  y + 'px');
          tool_tip.css('left', x + 'px');
      }
      
      tool_tip.show();
   }).live("mouseleave", function(event){
      var trigger = jQuery(this);
      var tool_tip_id = trigger.attr("data-tool-tip-id");
      var tool_tip = jQuery("#" + tool_tip_id);
      
      tool_tip.hide();
   });

   /////////////////////////////////////////////////////////////////////
   //
   // Form hijacking helpers
   //
   /////////////////////////////////////////////////////////////////////

   //Forms with the class "ajax_form" will be submitted as ajax requests.
   //Datatype and target can be set with appropriate "data" attributes.
   jQuery(".ajax_form").live("ajax:success", function(event, data, status, xhr){
      var current_form =  jQuery(this);
      var target = current_form.attr("data-target");
      var reset_form = current_form.attr("data-reset-form");
      var scroll_bottom = current_form.attr("data-scroll-bottom")
      if(reset_form != "false"){
        current_form.resetForm();
      }
      
      modify_target(data, target, {scroll_bottom : scroll_bottom});  
    }).live("ajax:beforeSend", function(event, data, status, xhr){
      $("#loading_image").show();
    }).live("ajax:complete", function(){
      $("#loading_image").hide();
    });

   //Allows a textfield to submit an ajax request independently of
   //the surrounding form. Submission is triggered when the ENTER
   //key is pressed.
   jQuery(".search_box").live("keypress", function(event){
     if(event.keyCode == 13){
       var text_field = jQuery(this);
       var data_type = text_field.attr("data-type");
       if(!data_type) data_type = "script";
       var url = text_field.attr("data-url");
       var method = text_field.attr("data-method");
       if(!method) method = "GET";
       var target = text_field.attr("data-target");

       var parameters = {};
       parameters[text_field.attr("name")] = text_field.attr("value");

       jQuery.ajax({
         type: method,
         url: url,
         dataType: data_type,
         success: function(data){
           modify_target(data, target);     
         },
         beforeSend: function(){
           $("#loading_image").show();
         },
         complete: function(){
           $("#loading_image").hide();
         },
         data: parameters
       });
       return false;
     }
   });

   //Allows for the creation of form submit buttons that can highjack
   //the form and send its contents elsewhere, changing the datatype,
   //target, http method as needed.
   jQuery(".hijacker_submit_button").live("click", function(){
     var button = jQuery(this);
     var submit_name   = button.attr("name");
     var submit_value  = button.attr("value");
     var data_type = button.attr("data-type");
     var url = button.attr("data-url");
     var method = button.attr("data-method");
     var target = button.attr("data-target");
     var ajax_submit = button.attr("data-ajax-submit");
     var other_options = {};
     if(button.attr("data-width")) other_options["width"] = button.attr("data-width");
     if(button.attr("data-height")) other_options["height"] = button.attr("data-height");
     var confirm_message = button.attr('data-confirm');
     var enclosing_form = button.closest("form");
     if(!data_type) data_type = enclosing_form.attr("data-type");
     if(!data_type) data_type = "html";

     if(!url) url = enclosing_form.attr("action");

     if(!method) method = enclosing_form.attr("data-method");
     if(!method) method = "POST";
     
     var data = {};
     data[submit_name] = submit_value;          
 
     if(ajax_submit != "false"){
       enclosing_form.ajaxSubmit({
         url: url,
         type: method,
         dataType: data_type,
         success: function(data){
           modify_target(data, target, other_options);
         },
         beforeSend: function(){
           $("#loading_image").show();
         },
         complete: function(){
           $("#loading_image").hide(); 
         },
         data: data,
         resetForm: false
         }
       );
      }else{
        enclosing_form.attr("action", url);
        enclosing_form.attr("method", method);
        enclosing_form.submit();
      }
     return false;
   });

<<<<<<< HEAD
   jQuery('.external_submit_button').live('click', function(e) {
     var button = jQuery(this)
     var submit_name   = button.attr("name");
     var submit_value  = button.attr("value");
     var form=document.getElementById(jQuery(this).attr('data-associated-form'));
     var confirm_message = jQuery(this).attr('data-confirm');
     
     $(form).append("<input type=\'hidden\' name=\'commit\' value=\'"+submit_value+"\'>");
     form.submit();
=======
   $('.external_submit_button').live('click', function(e) {
     var button = jQuery(this);
     var commit = button.attr("value");
     var form=$("#" + button.attr('data-associated-form'));
     var confirm_message = button.attr('data-confirm');
     
     var hidden_field  = $("<input type=\'hidden\' name=\'commit\' value=\'"+commit+"\'>");
     var submit_button = $("<input type=\'submit\'>");
     form.append(hidden_field);
     form.append(submit_button)
     
     submit_button.click();
     
     hidden_field.remove();
     submit_button.remove();
>>>>>>> 4aca492c
     
     return false;
   });

   //Only used for jiv. Used to submit parameters and create an overlay with the response.
   jQuery("#jiv_submit").live("click", function(){
     var data_type = jQuery(this).attr("data-type");
     jQuery(this).closest("form").ajaxSubmit({
       url: "/jiv",
       type: "GET",
       resetForm: false,
       success: function(data){
         jQuery("<div id='jiv_option_div'></div>").html(data).appendTo(jQuery("body")).dialog({
         	show: "puff",
         	modal: true,
   	        position: 'center',
         	close: function(){
         	  jQuery(this).remove();
         	}
         });
       },
       beforeSend: function(){
         $("#loading_image").show();
       },
       complete: function(){
         $("#loading_image").hide();
       }
     });
     return false;
   });

   //For loading content into an element after it is clicked.
   //See on_click_ajax_replace() in application_helper.rb
   function ajax_onclick_show(event) {
     var onclick_elem = jQuery(this);
     var before_content = onclick_elem.attr("data-before");
     var replace_selector = onclick_elem.attr("data-replace");
     var replace_position = onclick_elem.attr("data-position");
     var parents = onclick_elem.attr("data-parents");
     if(!parents){
       parents = ""
     };
     parents += " __cbrain_parent_" + onclick_elem.attr("id");
     if(!replace_selector) {
       var replace_elem = onclick_elem;
     } else {
       var replace_elem=jQuery("#" + replace_selector);
     };
     if(!before_content) {
       before_content = "<span class='loading_message'>Loading...</span>";
     };
     before_content = jQuery(before_content);
     if(replace_position == "after") {
       replace_elem.after(before_content);
     }else if (replace_position == "replace"){
       replace_elem.replaceWith(before_content);
     }else{
       replace_elem.html(before_content);
     }

     onclick_elem.removeClass("ajax_onclick_show_element");
     onclick_elem.unbind('click');
     onclick_elem.addClass("ajax_onclick_hide_element");
     jQuery.ajax({ type: 'GET',
       url: jQuery(onclick_elem).attr("data-url"),
       dataType: 'html',
       success: function(data){
         var new_data = jQuery(data);
         new_data.attr("data-parents", parents);
         new_data.addClass(parents);
         before_content.replaceWith(new_data);
         new_data.trigger("new_content");
         onclick_elem.find(".ajax_onclick_show_child").hide();
         onclick_elem.find(".ajax_onclick_hide_child").show();
       },
       error:function(e) {
         var new_data = jQuery("Error occured while processing this request");
         new_data.attr("data-parents", parents);
         new_data.addClass(parents);
         before_content.replaceWith(new_data);
         new_data.trigger("new_content");
         onclick_elem.find(".ajax_onclick_show_child").hide();
         onclick_elem.find(".ajax_onclick_hide_child").show();
 	     },
 	     beforeSend: function(){
         $("#loading_image").show();
       },
       complete: function(){
         $("#loading_image").hide();
       },
       data: {},
       async: true,
       timeout: 50000
     });

   };

   //For loading content into an element after it is clicked.
   //See on_click_ajax_replace() in application_helper.rb
   function ajax_onclick_hide(event){
     var onclick_elem = jQuery(this);
     var parental_id = "__cbrain_parent_" + onclick_elem.attr("id");
     jQuery("." + parental_id).remove();
     onclick_elem.removeClass("ajax_onclick_hide_element");
     onclick_elem.unbind('click');
     onclick_elem.addClass("ajax_onclick_show_element");
     onclick_elem.find(".ajax_onclick_hide_child").hide();
     onclick_elem.find(".ajax_onclick_show_child").show();
   };

   jQuery(".ajax_onclick_show_element").live("click", ajax_onclick_show);
   jQuery(".ajax_onclick_hide_element").live("click", ajax_onclick_hide);


   /////////////////////////////////////////////////////////////////////
   //
   // Macacc stuff
   //
   /////////////////////////////////////////////////////////////////////
   
   
   // Allows to submit an interval of two dates, uses 
   // datepicker of jquery-ui, see:  
   // http://jqueryui.com/demos/datepicker/#date-range
   $('.daterangepicker').live('click', function (event) {
     var datepicker = event.target;
     $(".daterangepicker").not(".hasDatepicker").datepicker({
       defaultDate: "+1w",
       changeMonth: true,
       dateFormat: "dd/mm/yy",
       onSelect: function( selectedDate ) {
         var type  = $(datepicker).attr("data-datefieldtype");
         console.log(type);
         if(type == "from")
           var option = "minDate";
         else
           var option = "maxDate";
           
         instance = $( datepicker).data( "datepicker" ),
         date = $.datepicker.parseDate(
           instance.settings.dateFormat ||
           $.datepicker._defaults.dateFormat,
           selectedDate, instance.settings );
           
         var dates = $(datepicker).parent().children(".daterangepicker");
         $(dates).each(function(n) {
           if($(this).attr("data-datefieldtype") != type) {
             $(this).datepicker("option",option,date);
           }
         });
       }
     });
   $(datepicker).focus();
   });
   
   $('.datepicker').live('click', function (event) {
     var datepicker = event.target;
     $(".datepicker").not(".hasDatepicker").datepicker({
       defaultDate: "+1w",
       changeMonth: true,
       dateFormat: "dd/mm/yy",
     });
   $(datepicker).focus();
   });
   
});
<|MERGE_RESOLUTION|>--- conflicted
+++ resolved
@@ -867,24 +867,14 @@
      return false;
    });
 
-<<<<<<< HEAD
-   jQuery('.external_submit_button').live('click', function(e) {
-     var button = jQuery(this)
+   $('.external_submit_button').live('click', function(e) {
+     var button = jQuery(this);
      var submit_name   = button.attr("name");
      var submit_value  = button.attr("value");
-     var form=document.getElementById(jQuery(this).attr('data-associated-form'));
-     var confirm_message = jQuery(this).attr('data-confirm');
-     
-     $(form).append("<input type=\'hidden\' name=\'commit\' value=\'"+submit_value+"\'>");
-     form.submit();
-=======
-   $('.external_submit_button').live('click', function(e) {
-     var button = jQuery(this);
-     var commit = button.attr("value");
      var form=$("#" + button.attr('data-associated-form'));
      var confirm_message = button.attr('data-confirm');
      
-     var hidden_field  = $("<input type=\'hidden\' name=\'commit\' value=\'"+commit+"\'>");
+     $(form).append("<input type=\'hidden\' name=\'"+submit_name+"\' value=\'"+submit_value+"\'>");
      var submit_button = $("<input type=\'submit\'>");
      form.append(hidden_field);
      form.append(submit_button)
@@ -893,7 +883,6 @@
      
      hidden_field.remove();
      submit_button.remove();
->>>>>>> 4aca492c
      
      return false;
    });
