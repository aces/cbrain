# Swagger description of the CBRAIN API
# Pierre Rioux, August - October 2016
# Andrew Doyle, November - December 2016
swagger: '2.0'
info:
  title: CBRAIN API
  description: Interface to control CBRAIN operations
  version: "4.7"
# The domain of the service
host: localhost:3000
schemes:
  - https
basePath: /
produces:
  - application/json
  - application/xml
paths:
#=============================================================================
# SESSIONS ACTIONS
#=============================================================================
  /session/new:
    get:
      summary: New session initiator
      description: |
        This returns an object with the information necessary to
        create a new session.
      tags:
        - Sessions
      responses:
        "200":
          description: An object with an authenticity token
          schema:
            type: object
            properties:
              authenticity_token:
                type: string
#=============================================================================
  /session:
    post:
      summary: Create a new session
      description: |
        This is the main entry point to create a CBRAIN session. Note that if
        a user is currently logged in, a new session will not be available to
        be created, and the current session will be re-used.
      consumes:
        - multipart/form-data
      parameters:
        - name: login
          in: formData
          description: The username of the User trying to connect.
          type: string
          default: admin
          required: true
        - name: password
          in: formData
          description: The CBRAIN User's password
          type: string
          format: password
          required: true
        - name: authenticity_token
          description: The token returned by /session/new
          type: string
          in: formData
          required: true
      tags:
        - Sessions
      responses:
        "200":
          description: An object with the session ID and the CBRAIN user ID
          schema:
            type: object
            properties:
              session_id:
                type: string
              user_id:
                type: number
        "401":
          description: Password authentication failed.
    get:
      summary: Get session information
      description: |
        This returns information about the current session.
      tags:
        - Sessions
      responses:
        "200":
          description: An object with the CBRAIN user ID
          schema:
            type: object
            properties:
              user_id:
                type: number
        "401":
          description: No session created yet.
    delete:
      summary: Destroy the session
      description: |
        This destroys the current session, effectively terminating the API's
        access to the service.
      tags:
        - Sessions
      responses:
        "200":
          description: Session terminated
        "401":
          description: No session created yet.
#=============================================================================
# USERS ACTIONS
#=============================================================================
  /users:
    get:
      summary: Returns all of the users in CBRAIN.
      description: Returns all of the users in CBRAIN, as well as information on their permissions and group/site memberships.
      produces:
        - application/json
        - application/xml
      responses:
        "200":
          description: A list of all the users in CBRAIN.
          schema:
            type: array
            items:
              $ref: '#/definitions/User'
        "401":
          description: No session created yet.
      tags:
        - Users
    post:
      summary: Create a new user in CBRAIN.
      description: |
        Creates a new user in CBRAIN.
      tags:
        - Users
      parameters:
        - name: params
          in: body
          description: An object representing a new User and the autenticity token.
          schema:
            type: object
            properties:
              user:
                $ref: '#/definitions/User'
              authenticity_token:
                type: string
                description: The token returned by /session/new
      responses:
        "200":
          description: User created successfully
          schema:
            $ref: '#/definitions/User'
  /users/{id}:
    get:
      summary: Returns information about a user
      description: |
        Returns the information about the user associated with the ID given in
        argument. A normal user only has access to her own information, while an
        administrator or site manager can have access to a larger set of users.
      parameters:
        - name: id
          in: path
          description: ID of the user
          required: true
          type: integer
          default: 0
      tags:
        - Users
      responses:
        "200":
          description: An object with the CBRAIN user information
          schema:
            $ref: '#/definitions/User'
#=============================================================================
# TOOL CONFIGS ACTIONS
#=============================================================================
  /tool_configs:
    get:
      summary: Get a list of tool versions installed.
      description: |
        This method returns a list of tool config objects.
      tags:
        - ToolConfigs
      responses:
        "200":
          description: |
            An array of ToolConfig objects describing for each tool
            and execution server the available version numbers and the
            information about their local configuration.
          schema:
            type: array
            items:
              $ref: '#/definitions/ToolConfig'
        "401":
          description: No session created yet.
  /tool_configs/{id}:
    get:
      summary: Get information about a particular tool configuration
      description: |
        Returns the information about how a particular configuration of a
        tool on an execution server.
      parameters:
        - name: id
          in: path
          description: the ID of the configuration
          required: true
          type: integer
          default: 0
      tags:
        - ToolConfigs
      responses:
        "200":
          description: |
            A single ToolConfig object describing the configuration.
          schema:
            $ref: '#/definitions/ToolConfig'
#=============================================================================
# TAGS ACTIONS
#=============================================================================
  /tags:
    get:
      summary: Get a list of the tags currently in CBRAIN.
      description: |
        This method returns a list of tag objects.
      tags:
        - Tags
      responses:
        "200":
          description: |
            An array of Tag objects that are used to group Tasks or Userfiles.
          schema:
            type: array
            items:
              $ref: '#/definitions/Tag'
        "401":
          description: No session created yet.
    post:
      summary: Create a tag.
      description: |
        Create a new tag in CBRAIN.
      consumes: 
        - application/x-www-form-urlencoded
      parameters:
        - name: tag[name]
          in: formData
          description: The name of the Tag. No spaces or special chars allowed.
          type: string
          default: NewTag
          required: true
        - name: tag[group_id]
          in: formData
          description: The Group that the Tag will be used in. All Users are part of Group 1
          type: integer
          default: 1
          required: true
        - name: authenticity_token
          in: formData
          type: string
          description: The token returned by /session/new
          required: true
      tags:
        - Tags
      responses:
        "201":
          description: |
            Returns the created Tag object.
          schema:
            $ref: '#/definitions/Tag'
        "401":
          description: |
            No session created yet.
  /tags/{id}:
    get:
      summary: Get one tag.
      description: |
        Returns a single tag with the ID specified.
      parameters:
        - name: id
          in: path
          description: The ID of the tag to get.
          required: true
          type: integer
          default: 1
      tags:
        - Tags
      responses:
        "200":
          description: |
            Returns the Tag object.
          schema:
            $ref: '#/definitions/Tag'
        "401":
          description: |
            No session created yet.
    put:
      summary: Update a tag.
      description: |
        Update the tag specified by the ID parameter.
      consumes: 
        - application/x-www-form-urlencoded
      parameters:
<<<<<<< HEAD
        - name: tag[name]
          in: formData
          description: The new name for the Tag.
          type: string
          default: NewTagName
        - name: tag[group_id]
          in: formData
          description: The Group that the Tag will be used in.
          type: integer
          default: 1
        - name: authenticity_token
          in: formData
          type: string
          description: The token returned by /session/new
          required: true
=======
        - name: params
          in: body
          description: The params
          schema:
            type: object
            properties:
              tag:
                $ref: '#/definitions/Tag'
              authenticity_token:
                type: string
                description: The token returned by /session/new
>>>>>>> b5393ec3
        - name: id
          in: path
          description: ID of the tag to update.
          required: true
          type: integer
      tags:
        - Tags
      responses:
        "200":
          description: Tag was updated successfully.
        "422":
          description: Could not update Tag.
        "401":
          description: No session created yet.
    delete:
      summary: Delete a tag.
      description: Delete the tag specified by the ID parameter.
      parameters:
        - name: id
          in: path
          description: ID of the tag to delete.
          required: true
          type: integer
        - name: params
          in: body
          schema:
            type: object
            properties:
              authenticity_token:
                type: string
                description: The token returned by /session/new.
      tags:
        - Tags
      responses:
        "200":
          description: Tag was deleted.
        "422":
          description: Tag could not be deleted.
        "401":
          description: No session created yet.
#=============================================================================
# BOURREAU ACTIONS
#=============================================================================
  /bourreaux:
    get:
      summary: Get a list of the Bourreaux available to be used by the current user.
      description: |
        This method returns a list of Bourreau objects.
      tags:
        - Bourreau
      responses:
        "200":
          description: |
            An array of Bourreau objects describing an execution
            server available to be used by the current user.
          schema:
            type: array
            items:
              $ref: '#/definitions/Bourreau'
        "401":
          description: No session created yet.
  /bourreaux/{id}:
    get:
      summary: Get information about a Bourreau.
      description: |
        This method returns a single Bourreau object based on the
        ID parameter.
      tags:
        - Bourreau
      parameters:
        - name: id
          in: path
          description: ID of the Bourreau to get information on.
          required: true
          type: integer
          default: 1
      responses:
        "200":
          description: |
            A Bourreau object with information about the status
            of the execution server.
          schema:
            $ref: '#/definitions/Bourreau'
        "401":
          description: No session created yet.
#=============================================================================
# DATA PROVIDER ACTIONS
#=============================================================================
  /data_providers:
    get:
      summary: Get a list of the Data Providers available to the current user.
      description: |
        This method returns a list of Data Provider objects that represent
        servers with disk space accessible for storing Userfiles.
      tags:
        - DataProviders
      responses:
        "200":
          description: |
            An array of Data Provider objects describing servers that store data.
          schema:
            type: array
            items:
              $ref: '#/definitions/DataProvider'
        "401":
          description: No session created yet.
  /data_providers/{id}:
    get:
      summary: Get information on a particular Data Provider.
      description: |
        This method returns a single Data Provider specified by the ID parameter
      tags:
        - DataProviders
      parameters:
        - name: id
          type: integer
          description: ID of the Data Provider to get information on.
          required: true
          in: path
          default: 1
      responses:
        "200":
          description: |
            A Data Provider object.
          schema:
            $ref: '#/definitions/DataProvider'
        "401":
          description: No session created yet.
  /data_providers/{id}/browse:
    get:
      summary: List the files on a Data Provider.
      description: |
        This method allows the inspection of what files are present on a Data
        Provider specified by the ID parameter. Files that are not yet registered
        as Userfiles are visible using this method, as well as regularly accessible
        Userfiles.
      tags:
        - DataProviders
      parameters:
        - name: id
          type: integer
          description: The ID of the Data Provider to browse.
          required: true
          in: path
          default: 1
      responses:
        "200":
          description: |
            A list of files present in the Data Provider, with their associated
            registration status, FileType, and other information.
        "401":
          description: No session created yet.
        "403":
          description: Data Provider is not browsable.
  /data_providers/{id}/register:
    post:
      summary: Registers a file as a Userfile in CBRAIN.
      description: |
        This method allows new files to be added to CBRAIN. The files must first
        be transfered to the Data Provider via SFTP. For more information on
        SFTP file transfers, consult the CBRAIN Wiki documentation. Once files
        are present on the Data Provider, this method registers them in CBRAIN
        by specifying the file type. You can also specify to copy/move the files
        to another Data Provider after file registration.
      tags:
        - DataProviders
      consumes: 
        - application/x-www-form-urlencoded
      parameters:
        - name: id
          in: path
          required: true
          description: The ID of the Data Provider to register files on.
          type: integer
          default: 1
        - name: basenames
          in: formData
          description: An array containing the filenames to register.
          type: array
          default: [file1, file2]
          items:
            type: string
          required: true
        - name: filetypes
          in: formData
          description: An array containing the filetypes associated with the files to register
          type: array
          items:
            type: string
          required: true
          default: [SingleFile, SingleFile]
        - name: authenticity_token
          in: formData
          type: string
          description: The token returned by /session/new
          required: true
      responses:
        "200":
          description: |
            Files were successfully registered.
        "403":
          description: The current user does not have access to register files.
        "401":
          description: No session created yet.
  /data_providers/{id}/unregister:
    post:
      summary: Unregisters files as Userfile in CBRAIN.
      description: |
        This method allows files to be unregistered from CBRAIN. This will not
        delete the files, but removes them from the CBRAIN database, so Tools
        may no longer be run on them.
      tags:
        - DataProviders
      consumes: 
        - application/x-www-form-urlencoded
      parameters:
        - name: id
          in: path
          description: The ID of the Data Provider to unregister files from.
          required: true
          type: integer
          default: 1
        - name: basenames
          in: formData
          description: An array containing the filenames to unregister.
          type: array
          items:
            type: string
          default: [file1, file2]
          required: true
        - name: as_user_id
          in: formData
          type: integer
          description: The ID of the user to unregister files as.
        - name: delete
          in: formData
          type: boolean
          description: Specifies to delete the files once they are unregistered.
          default: true
        - name: authenticity_token
          type: string
          in: formData
          description: The token returned by /session/new
          required: true
      responses:
        "200":
          description: |
            Files were successfully unregistered.
        "403":
          description: The current user does not have access to unregister files.
        "401":
          description: No session created yet.
  /data_providers/{id}/delete:
    post:
      summary: Deletes unregistered files from a CBRAIN Data provider.
      description: |
        This method allows files that have not been registered from CBRAIN to be
        deleted. This may be necessary if files were uploaded in error, or if
        they were unregistered but not immediately deleted.
      tags:
        - DataProviders
      parameters:
        - name: id
          in: path
          description: The ID of the Data Provider to delete files from.
          required: true
          type: integer
        - name: basenames
          in: formData
          type: array
          items:
            type: string
          default: [file1, file2]
          required: true
          description: An array containing the filenames to delete.
        - name: as_user_id
          in: formData
          type: integer
          description: The ID of the user to delete files as.
        - name: authenticity_token
          type: string
          description: The token returned by /session/new
          in: formData
          required: true
      responses:
        "200":
          description: Successfully launched the operation in the background to delete files.
        "403":
          description: You cannot delete files from this provider.
        "401":
          description: No session created yet.
  /data_providers/{id}/is_alive:
    get:
      summary: Pings a Data Provider to check if it's running.
      description: |
        This method allows the querying of a Data Provider specified by the ID
        parameter to see if it's running or not.
      tags:
        - DataProviders
      parameters:
        - name: id
          in: path
          type: integer
          format: int64
          description: The ID of the Data Provider to query.
          required: true
          default: 1
      responses:
        "200":
          description: Returns "true" or "false".
          schema:
            type: string
#=============================================================================
# GROUP ACTIONS
#=============================================================================
  /groups:
    get:
      summary: Get a list of the Groups (projects) available to the current user.
      description: |
        This method returns a list of all of the groups that the current user has
        access to.
      tags:
        - Groups
      responses:
        "200":
          description: |
            A list of Group objects.
          schema:
            type: array
            items:
              $ref: '#/definitions/Group'
        "401":
          description: No session created yet.
    post:
      summary: Creates a new Group.
      description: |
        This method creates a new Group, which allows users to organize their files
        and tasks.
      tags:
        - Groups
      consumes:
        - application/x-www-form-urlencoded
      parameters:
        - name: group[name]
          in: formData
          type: string
          description: The name of the new Group.
          default: NewGroupName
          required: true
        - name: group[description]
          in: formData
          type: string
          description: The description of the new Group.
          required: true
          default: This new Group represents a new, exciting, possibly neuroscience-related Project.
        - name: group[site_id]
          in: formData
          type: integer
          description: The ID of the site associated with the Group.
        - name: group[invisible]
          in: formData
          type: boolean
          description: Specifies whether to make the group invisible or not. Invisible groups exist solely to control access to resources.
          default: false
        - name: group[user_ids]
          in: formData
          type: array
          items:
            type: integer
          description: An array of IDs of Users that will be members of the new Group.
          default: [1]
        - name: authenticity_token
          in: formData
          type: string
          description: The token returned by /session/new
          required: true
      responses:
        "200":
          description: Successfully created Group.
        "401":
          description: No session created yet.
  /groups/switch:
    post:
      summary: Switches the active group.
      description: |
        This method switches the active Group to a new one. This is useful if
        the analysis that the user is performing is for different projects, and
        involves separate Userfiles and Tasks.
      tags:
        - Groups
      consumes:
        - application/x-www-form-urlencoded
      parameters:
        - name: id
          in: formData
          description: ID number of the Group to switch to
          type: integer
          required: true
          default: 1
        - name: authenticity_token
          in: formData
          description: The token returned by /session/new
          type: string
          required: true
      responses:
        "200":
          description: Successfully switched the active Group.
        "401":
          description: No session created yet.
  /groups/{id}:
    get:
      summary: Get information on a Group (project).
      description: |
        This method returns information on a single Group (project), specified
        by the ID parameter. Information returned includes the list of Users
        who are members of the group, the ID of the Site the Group is part of,
        and whether or not the group is visible to Regular Users.
      tags:
        - Groups
      parameters:
        - name: id
          in: path
          description: ID of the Group to get information on.
          required: true
          type: integer
          default: 1
      responses:
        "200":
          description: |
            Successfully retrieved information on the Group.
          schema:
            $ref: '#/definitions/Group'
        "401":
          description: No Session created yet.
    put:
      summary: Update the properties of a Group (project).
      description: |
        This method allows the properties of a Group (project) to be updated.
        This includes the User membership, the ID of the site the Group belongs
        to, and the visibility status of the group to Regular Users.
      tags:
        - Groups
      consumes:
        - application/x-www-form-urlencoded
      parameters:
        - name: id
          in: path
          description: ID of the Group to be updated.
          required: true
          type: integer
        - name: group[name]
          in: formData
          type: string
          description: The new name of the Group.
          default: NewGroupName
        - name: group[description]
          in: formData
          type: string
          description: The description of the new Group.
          default: This project will group all of the files for a large neuroscience study to figure out how the brain works once and for all.
        - name: group[site_id]
          in: formData
          type: integer
          description: The ID of the site associated with the Group.
        - name: group[invisible]
          in: formData
          type: boolean
          description: Specifies whether to make the group invisible or not. Invisible groups exist solely to control access to resources.
          default: false
        - name: group[user_ids]
          in: formData
          type: array
          items:
            type: integer
          description: An array of IDs of Users that will be members of the new Group.
          default: [1]
      responses:
        "200":
          description: Group updated successfully.
        "403":
          description: Current user is forbidden from editing this group.
        "401":
          description: No session created yet.
    delete:
      summary: Deletes a Group (project).
      description: |
        This method allows the removal of Groups (projects) that are no longer
        necessary. Groups that have Userfiles associated with them may not be
        deleted.
      tags:
        - Groups
      consumes:
        - application/x-www-form-urlencoded
      parameters:
        - name: id
          in: path
          description: ID of the Group to delete.
          required: true
          type: integer
          default: 1
        - name: authenticity_token
          in: formData
          type: string
          description: The token returned by /session/new
          required: true
      responses:
        "200":
          description: Successfully deleted the Group (project).
        "401":
          description: No Session created yet.

#=============================================================================
# USERFILE ACTIONS
#=============================================================================
  /userfiles:
    get:
      summary: List of the Userfiles accessible to the current user.
      description: |
        This method returns a list of Userfiles that are available to the current
        User.
      tags:
        - Userfiles
      responses:
        "200":
          description: List of accessible Userfiles.
          schema:
            type: array
            items:
              $ref: '#/definitions/Userfile'
        "401":
          description: No Session created yet.
    post:
      summary: Creates a new Userfile.
      description: |
        This method creates a new Userfile in CBRAIN, with the current user
        as the owner of the file.
      tags:
        - Userfiles
      consumes:
        - multipart/form-data
      parameters:
        - name: upload_file
          in: formData
          description: File to upload to CBRAIN
          type: file
          required: true
        - name: data_provider_id
          in: formData
          description: The ID of the Data Provider to upload the file to.
          type: integer
          default: 1
          required: true
        - name: userfile[group_id]
          in: formData
          type: integer
          description: ID of the group that will have access to the Userfile
          default: 1
          required: true
        - name: file_type
          in: formData
          description: The type of the file
          type: string
          default: SingleFile
          required: true
        - name: archive
          in: formData
          description: Archive
          type: string
        - name: authenticity_token
          in: formData
          description: The token returned by /session/new
          type: string
          required: true
        - name: "_up_ex_mode"
          in: formData
          description: usually "collection"
          type: string
      responses:
        "201":
          description: Userfile successfully created.
        "401":
          description: No Session created yet.
  /userfiles/{id}:
    get:
      summary: Get information on a Userfile.
      description: |
        This method returns information about a single Userfile, specified by
        its ID. Information returned includes the ID of the owner, the Group
        (project) it is a part of, a description, information about where the
        acutal copy of the file currently is, and what the status is of any
        synhronization operations that may have been requested.
      tags:
        - Userfiles
      parameters:
        - name: id
          in: path
          description: The ID number of the Userfile to get information on.
          type: integer
          required: true
          default: 1
      responses:
        "200":
          description: Returns the information about the Userfile.
          schema:
            $ref: '#/definitions/Userfile'
    put:
      summary: Update information on a Userfile.
      description: |
        This method allows a User to update information on a userfile.
      tags:
        - Userfiles
      consumes:
        - application/x-www-form-urlencoded
      parameters:
        - name: id
          in: path
          description: The ID number of the Userfile to update.
          type: integer
          format: int64
          required: true
        - name: userfile[type]
          in: formData
          type: string
          description: Type of file that the Userfile is registered in CBRAIN as. This parameter affects what kinds of Tools can be used on the file.
          default: SingleFile
        - name: userfile[user_id]
          in: formData
          type: integer
          description: ID of the user who owns the file.
          default: 1
        - name: userfile[group_id]
          in: formData
          type: integer
          description: ID of the group that will have access to the Userfile.
          default: 1
        - name: tag_ids[]
          in: formData
          type: array
          items:
            type: integer
          description: ID numbers of the tags that describe the Userfile.
        - name: userfile[group_writable]
          in: formData
          type: boolean
          description: Specifies whether other members of the group that owns the file can modify the Userfile.
        - name: userfile[hidden]
          in: formData
          type: boolean
          description: Specifies whether the Userfile is hidden or visible in the normal file listing.
          default: false
        - name: userfile[immutable]
          in: formData
          type: boolean
          description: Specifies whether the Userfile can be modified.
          default: false
        - name: userfile[description]
          in: formData
          type: string
          description: Description of the Userfile.
        - name: authenticity_token
          in: formData
          description: The token returned by /session/new
          type: string
          required: true
      responses:
        "200":
          description: Userfile updated successfully.
        "401":
          description: No session created yet.
    delete:
      summary: Delete a Userfile.
      description: |
        This method allows a User to delete a Userfile.
      tags:
        - Userfiles
      consumes:
        - application/x-www-form-urlencoded
      parameters:
        - name: id
          in: path
          description: The ID number of the Userfile to delete.
          required: true
          type: integer
          default: 1
        - name: authenticity_token
          in: formData
          description: The token returned by /session/new
          type: string
          required: true
      responses:
        "200":
          description: Userfile deleted successfully.
        "401":
          description: No session created yet.
  /userfiles/{id}/content:
    get:
      summary: Get the content of a Userfile
      description: This method allows you to download Userfiles.
      tags:
        - Userfiles
      parameters:
        - name: id
          in: path
          description: The ID number of the Userfile to download
          type: integer
          required: true
      responses:
        "200":
          description: The contents of the file
        "403":
          description: Forbidden
  /userfiles/download:
    post:
      summary: Download several files
      description: This method compresses several Userfiles in .gz format and prepares them to be downloaded.
      tags:
        - Userfiles
      consumes:
        - application/x-www-form-urlencoded
      parameters:
        - name: file_ids
          in: formData
          type: array
          items:
            type: integer
          description: The ID numbers of the files to be downloaded. If more than one file is specified, they will be zipped into a gzip archive.
        - name: specified_filename
          in: formData
          type: string
          description: The name of the archive file that the Userfiles will be compressed into for downloading.
        - name: authenticity_token
          in: formData
          type: string
          description: The token returned by /session/new
          required: true
      responses:
        200:
          description: Indicates that the files are being compressed and downloaded.
  /userfiles/delete_files:
    post:
      summary: Delete several files that have been registered as Userfiles
      tags:
        - Userfiles
      consumes:
        - application/x-www-form-urlencoded
      parameters:
        - name: file_ids
          in: formData
          type: array
          items:
            type: integer
          description: The ID numbers of the files to be deleted
          required: true
        - name: authenticity_token
          in: formData
          description:  The token returned by /session/new
          type: string
          required: true
      responses:
        200:
          description: Indicates that the files are being deleted.
  /userfiles/change_provider:
    post:
      summary: Moves the Userfiles from their current Data Provider to a new one.
      tags:
        - Userfiles
      consumes:
        - application/x-www-form-urlencoded
      parameters:
        - name: file_ids
          in: formData
          type: array
          items:
            type: integer
          description: The ID's of the Userfiles to be moved or copied to a new Data Provider.
          required: true
        - name: data_provider_id_for_mv_cp
          in: formData
          type: integer
          description: The ID of the Data Provider to move or copy the files to.
          required: true
        - name: crush_destination
          in: formData
          type: boolean
          description: Specifies whether to overwrite files on the destination Data Provider if a file already exists there with the same name
          default: false
        - name: authenticity_token
          in: formData
          type: string
          description: The token returned by /session/new
          required: true
      responses:
        200:
          description: Indicates that the files are being moved or copied in the background.
  /userfiles/compress:
    post:
      summary: Compresses many Userfiles each into their own GZIP archive.
      tags:
        - Userfiles
      parameters:
        - name: file_ids
          in: formData
          type: array
          items:
            type: integer
          description: A list of Userfile ID numbers to compress.
          required: true
        - name: authenticity_token
          in: formData
          type: string
          description: The token returned by /session/new
          required: true
      responses:
        200:
          description: Indicates that the compression is starting in the background.
  /userfiles/uncompress:
    post:
      summary: Uncompresses many Userfiles.
      tags:
        - Userfiles
      consumes:
        - application/x-www-form-urlencoded
      parameters:
        - name: file_ids
          in: formData
          type: array
          items:
            type: integer
          description: A list of Userfile ID numbers to uncompress.
          required: true
        - name: authenticity_token
          in: formData
          type: string
          description: The token returned by /session/new
          required: true
      responses:
        200:
          description: Indicates that files are being uncompressed in the background.

  /userfiles/sync_multiple:
    post:
      summary: Syncs Userfiles to their Data Providers' cache.
      description: Synchronizing files to their Data Providers' caches allows you to download, visualize and do processing on them that is not available if not synced. CBRAIN operations will sync files automatically, and this is only necessary if a file is changed on its host Data Provdier by an external process.
      tags:
        - Userfiles
      consumes:
        - application/x-www-form-urlencoded
      parameters:
        - name: file_ids
          in: formData
          type: array
          items:
            type: integer
          description: A list of Userfile ID numbers to synchronize.
          required: true
        - name: operation
          in: formData
          type: string
          description: Either "sync_local" or "all_newer". "sync_local" will ensure that the version of the file in the CBRAIN portal cache is the most recent version that exists on the Data Provider. "all_newer" will ensure that ALL caches known to CBRAIN are updated with the most recent version of the files in the host Data Provider.
          default: sync_local
        - name: authenticity_token
          in: formData
          type: string
          description: The token returned by /session/new
          required: true
      responses:
        200:
          description: Indicates that synchronization is starting in the background

#=============================================================================
# TASK ACTIONS
#=============================================================================
  /tasks:
    get:
      summary: Get the list of Tasks.
      description: |
        This method returns the list of Tasks accessible to the current user.
      tags:
        - Tasks
      responses:
        "200":
          description: List of all accessible Tasks.
          schema:
            type: array
            items:
              $ref: '#/definitions/CbrainTask'
        "401":
          description: No Session created yet.
    post:
      summary: Create a new Task.
      description: |
        This method allows the creation of a new Task.
      tags:
        - Tasks
      consumes:
        - application/x-www-form-urlencoded
      parameters:
        - name: tool_config_id
          type: integer
          in: formData
          description: The ID number of the Tool Config to be used to launch the Task.
          required: true
        - name: cbrain_task[params]
          in: formData
          description: The parameters specific to the task, in an object. This action won't work in the interface to specify parameters because of limitations in Swagger.
          type: string
        - name: cbrain_task[results_data_provider_id]
          type: integer
          in: formData
          description: ID of the DataProvider to store the results of the Task on.
        - name: cbrain_task[description]
          in: formData
          type: string
          description: Description of the Task.
        - name: cbrain_task[user_id]
          in: formData
          type: integer
          description: ID of the User the Task should be associated with. 
        - name: cbrain_task[group_id]
          in: formData
          type: integer
          description: ID of the Group the Task should be associated with.
        - name: authenticity_token
          in: formData
          type: string
          description: The token returned by /session/new
          required: true
      responses:
        "200":
          description: Task created successfully.
        "401":
          description: No Session created yet.
  /tasks/{id}:
    get:
      summary: Get information on a Task.
      description: |
        This method returns information on a Task, including its status,
        Task restartability and information on where the results are kept.
      tags:
        - Tasks
      parameters:
        - name: id
          in: path
          description: The ID number of the Task to delete.
          required: true
          type: integer
          default: 1
      responses:
        "200":
          description: Information about a Task.
        "401":
          description: No Session created yet.
    put:
      summary: Update information on a Task.
      description: |
        This method updates information about a Task in CBRAIN.
      tags:
        - Tasks
      parameters:
        - name: id
          in: path
          description: The ID number of the Task to update.
          required: true
          type: integer
          default: 1
        - name: cbrain_task[results_data_provider_id]
          type: integer
          in: formData
          description: ID of the DataProvider to store the results of the Task on.
          default: 1
        - name: cbrain_task[description]
          in: formData
          type: string
          description: Description of the Task.
          required: true
        - name: cbrain_task[user_id]
          in: formData
          type: integer
          description: ID of the User the Task should be associated with. 
        - name: cbrain_task[group_id]
          in: formData
          type: integer
          description: ID of the Group the Task should be associated with.
          default: 1
        - name: authenticity_token
          in: formData
          type: string
          description: The token returned by /session/new
          required: true
      responses:
        "200":
          description: Task updated successfully.
        "401":
          description: No Session created yet.
    delete:
      summary: Deletes a Task
      description: Deletes a Task from CBRAIN.
      tags:
        - Tasks
      parameters:
        - name: authenticity_token
          in: formData
          type: string
          description: The token returned by /session/new
        - name: id
          in: path
          description: The ID number of the Task to delete.
          required: true
          type: integer
      responses:
        200:
          description: Indicates that the Task is being deleted in the background.
#=============================================================================
# TOOLS ACTIONS
#=============================================================================
  /tools:
    get:
      summary: Get the list of Tools.
      description: |
        This method returns a list of all of the Tools that exist in CBRAIN.
        Tools encapsulate a scientific program designed to extract information
        from an input Userfile.
      tags:
        - Tools
      responses:
        "200":
          description: List of Tools.
          schema:
            type: array
            items:
              $ref: '#/definitions/Tool'
        "401":
          description: No Session created yet.
  # /tools/{id}:
  #   get:
  #     summary: Get information on a specific Tool.
  #     description: |
  #       This method returns information about a single Tool in CBRAIN, specified
  #       by the ID parameter, including a list of Users and Groups that have access
  #       to it, its description, category, and URL for documentation on its parameters.
  #     parameters:
  #       - name: id
  #         in: path
  #         description: The ID number of the Tool.
  #         required: true
  #         type: integer
  #         format: int64
  #     tags:
  #       - Tools
  #     responses:
  #       "200":
  #         description: Returns information about the Tool specified.
  #         schema:
  #           $ref: '#/definitions/Tool'
  #       "401":
  #         description: No Session created yet.
#=============================================================================
# MODELS
#=============================================================================
definitions:
  User:
    type: object
    properties:
      id:
        type: number
        format: int64
        description: Unique numerical ID for the user.
      login:
        type: string
        description: UNIX-style username.
      password:
        type: string
        format: password
        description: Password field
      password_confirmation:
        type: string
        format: password
        description: Password field
      full_name:
        type: string
        description: Full name of the user.
      email:
        type: string
        description: email address of the user.
      type:
        type: string
        description: Class of the user, one of CoreAdmin, AdminUser, SiteManager or NormalUser.
      site_id:
        type: number
        format: int64
        description: ID of the site affiliation for the user. Can be nil.
      last_connected_at:
        type: string
        format: dateTime
        description: time of last connection by the user.
      account_locked:
        type: string
        format: boolean
        description: Whether or not the account is locked.
  ToolConfig:
    type: object
    properties:
      id:
        type: number
        format: int64
        description: Unique numerical ID for the ToolConfig.
      version_name:
        type: string
        description: the version name of the tool's configuration
      description:
        type: string
        description: a description of the configuration
      tool_id:
        type: number
        format: int64
        description: the ID of the tool associated with this configuration
      bourreau_id:
        type: number
        format: int64
        description: |
          The ID of the execution server where this tool
          configuration is available.
      env_array:
        description: additional environment variables
        type: array
        items:
          type: string
      script_prologue:
        type: string
        description: |
          A piece of bash script configured by the administrator to
          run before the tool is launched.
      group_id:
        type: number
        format: int64
        description: the ID of the project controlling access to this ToolConfig
      ncpus:
        type: number
        format: int32
        description: |
          A hint at how many CPUs the CBRAIN task will allocate
          to run this tool configuration
  Tag:
    type: object
    properties:
      id:
        type: number
        format: int64
        description: Unique identifier for the tag
      name:
        type: string
        description: |
          Name of the tag. This holds all the information about what the tag is supposed to indicate about your files.
      user_id:
        type: number
        format: int64
        description: |
          The ID of the user that the tag belongs to.
      group_id:
        type: number
        format: int64
        description: |
          The ID of the group that the tag belongs to.
  Bourreau:
    type: object
    properties:
      id:
        type: number
        format: int64
        description: Unique numerical ID for the bourreau.
      name:
        type: string
        description: Name given by the creator to the bourreau.
      user_id:
        type: number
        format: int64
        description: ID of the creator of the bourreau.
      group_id:
        type: number
        format: int64
        description: ID of the group allowed to use the bourreau.
      online:
        type: string
        format: boolean
        description: online
      read_only:
        type: string
        format: boolean
        description: Specifies whether the bourreau is read-only or can be modified.
      description:
        type: string
        description: Description of the bourreau.
  DataProvider:
    type: object
    properties:
      id:
        type: number
        format: int64
        description: Unique ID for the Data Provider.
      name:
        type: string
        description: Name of the Data Provider.
      type:
        type: string
        description: Type of Data Provider, which usually indicates whether it is a local Data Provider, has a flat internal directory structure, or is meant for file uploading to CBRAIN.
      user_id:
        type: number
        format: int64
        description: Creator and owner of the Data Provider.
      group_id:
        type: number
        format: int64
        description: ID of the group that has access to this Data Provider.
      online:
        type: string
        format: boolean
        description: Boolean variable that indicates whether the system hosting the Data Provider is accessible.
      read_only:
        type: string
        format: boolean
        description: Boolean variable that indicates whether the Data Provider can be written to.
      description:
        type: string
        description: Description of the Data Provider.
      time_of_death:
        type: string
        format: dateTime
        description: The time, in the time zone of the system that hosts the Data Provider, that the Data Provider last successfully transmitted.
      not_syncable:
        type: string
        format: boolean
        description: Boolean variable that indicates that the data residing on the Data Provider is not available to be transferred to an execution server's cache.
      time_zone:
        type: string
        description: Time zone of the system that hosts the Data Provider.
  Group:
    type: object
    properties:
      id:
        type: integer
        format: int64
        description: ID number of the group.
      name:
        type: string
        description: Name of the group.
      type:
        type: string
        description: Type of group.
      site_id:
        type: integer
        format: int64
        description: ID of the site associated with the group.
      creator_id:
        type: integer
        format: int64
        description: |
          ID of the User who created the group.
      invisible:
        type: boolean
        description: |
          Specifies whether or not the group is visible to Normal Users.
          Invisible groups exist to specify levels of access to Userfiles,
          DataProviders and Bourreaux.
      description:
        type: string
        description: Description of the group.
  Userfile:
    type: object
    properties:
      id:
        type: integer
        format: int64
        description: ID number of the file.
      name:
        type: string
        description: Name of the file that the Userfile represents
      size:
        type: integer
        format: int64
        description: Number of bytes used to store the file.
      user_id:
        type: number
        format: int64
        description: ID of the owner of the file.
      parent_id:
        type: number
        format: int64
        description: ID of the parent Userfile, if any exists, or null otherwise.
      type:
        type: string
        description: Type of the file. This is important in determining what tools can be run on the file. The most generic file types, are the Single File, which represents one file, and the File Collection, which represents a directory full of files.
      group_id:
        type: number
        format: int64
        description: ID of the group that owns the file, which determines its visibility status.
      data_provider_id:
        type: number
        format: int64
        description: ID of the Data Provider that is hosting the persistent copy of the file. It may exist in caches across the systems that make up CBRAIN, as copies of the file are made in order to run scientific programs on them on remote systems.
      group_writable:
        type: string
        format: boolean
        description: Boolean variable that specifies whether members of the owner group have access to modify or overwrite the file.
      num_files:
        type: number
        format: int64
        description: Number of files that the Userfiles represents. For Single Files, this is always 1.
      hidden:
        type: string
        format: boolean
        description: Boolean variable that specifies whether this file is hidden or not in the user interface.
      immutable:
        type: string
        format: boolean
        description: Boolean variable that specifies whether any user can modify the contents of the file.
      archived:
        type: string
        format: boolean
        description: Boolean variable that specifies whether the file is available, uncompressed, or has been archived.
      description:
        type: string
        description: Description of the file.
  CbrainTask:
    type: object
    properties:
      id:
        type: integer
        format: int64
        description: Unique identifier for the Task.
      batch_id:
        type: integer
        format: int64
        description: ID of the batch this task was launched as part of. Batches of tasks consist of the same task, with the same parameters, being run on many different input files.
      cluster_jobid:
        type: string
        description: ID of the task on the cluster associated with this task.
      cluster_workdir:
        type: string
        description: Path on the cluster to the working directory.
      params:
        type: string
        description: Parameters used as inputs to the scientific calculation associated with the task.
      status:
        type: string
        description: Current status of the task.
      created_at:
        type: string
        format: dateTime
        description: Date created.
      updated_at:
        type: string
        format: dateTime
        description: Last updated.
      user_id:
        type: number
        format: int64
        description: ID of the User who created the Task.
      bourreau_id:
        type: number
        format: int64
        description: ID of the Bourreau the Task was launched on.
      description:
        description: Description of the Task.
      prerequisites:
        type: string
        description: List of prerequisites.
      share_wd_tid :
        type: number
        format: int64
        description: share_wd_tid
      run_number :
        type: number
        format: int64
        description: The number of attempts that it has taken to run the task.
      group_id :
        type: number
        format: int64
        description: ID of the group that this task is being run in.
      tool_config_id :
        type: number
        format: int64
        description: ID number that specifies which Tool Config to use. The Tool Config specifies environment variables and other system-specific scripts necessary for the Task to be run in the target environment.
      level :
        type: number
        format: int64
        description: level
      rank :
        type: number
        format: int64
        description: rank
      results_data_provider_id :
        type: number
        format: int64
        description: ID of the Data Provider that contains the Userfile that represents the results of the task.
      workdir_archived :
        type: string
        format: boolean
        description: Boolean variable that indicates whether the working directory of the task is available on the processing server or has been archived and is no longer accessible.
      workdir_archive_userfile_id :
        type: number
        format: int64
        description: ID of the userfile created as part of the archival process, if the task's working directory has been archived.
  Tool:
    type: object
    properties:
      id:
        type: integer
        format: int64
        description: Unique identifier for the Tool.
      name :
        type: string
        description: Name of the Tool.
      user_id :
        type: number
        format: int64
        description: Creator of the Tool.
      group_id :
        type: number
        format: int64
        description: Group that has access to the Tool.
      category :
        type: string
        description: Category of the Tool
      cbrain_task_class_name :
        type: string
        description: The name of the Task class that will be created when jobs are launched using the Tool.
      select_menu_text :
        type: string
        description: Text that appears for Tool selection.
      description :
        type: string
        description: Description of the Tool.
      url :
        type: string
        description: URL of the website that describes the Tool and possibly has code for the Tool.<|MERGE_RESOLUTION|>--- conflicted
+++ resolved
@@ -236,7 +236,7 @@
       summary: Create a tag.
       description: |
         Create a new tag in CBRAIN.
-      consumes: 
+      consumes:
         - application/x-www-form-urlencoded
       parameters:
         - name: tag[name]
@@ -294,10 +294,9 @@
       summary: Update a tag.
       description: |
         Update the tag specified by the ID parameter.
-      consumes: 
+      consumes:
         - application/x-www-form-urlencoded
       parameters:
-<<<<<<< HEAD
         - name: tag[name]
           in: formData
           description: The new name for the Tag.
@@ -313,19 +312,6 @@
           type: string
           description: The token returned by /session/new
           required: true
-=======
-        - name: params
-          in: body
-          description: The params
-          schema:
-            type: object
-            properties:
-              tag:
-                $ref: '#/definitions/Tag'
-              authenticity_token:
-                type: string
-                description: The token returned by /session/new
->>>>>>> b5393ec3
         - name: id
           in: path
           description: ID of the tag to update.
@@ -492,7 +478,7 @@
         to another Data Provider after file registration.
       tags:
         - DataProviders
-      consumes: 
+      consumes:
         - application/x-www-form-urlencoded
       parameters:
         - name: id
@@ -539,7 +525,7 @@
         may no longer be run on them.
       tags:
         - DataProviders
-      consumes: 
+      consumes:
         - application/x-www-form-urlencoded
       parameters:
         - name: id
@@ -1243,7 +1229,7 @@
         - name: cbrain_task[user_id]
           in: formData
           type: integer
-          description: ID of the User the Task should be associated with. 
+          description: ID of the User the Task should be associated with.
         - name: cbrain_task[group_id]
           in: formData
           type: integer
@@ -1304,7 +1290,7 @@
         - name: cbrain_task[user_id]
           in: formData
           type: integer
-          description: ID of the User the Task should be associated with. 
+          description: ID of the User the Task should be associated with.
         - name: cbrain_task[group_id]
           in: formData
           type: integer
