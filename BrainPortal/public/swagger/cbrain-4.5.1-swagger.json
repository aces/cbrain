{
    "swagger": "2.0",
    "info": {
        "title": "CBRAIN API",
        "description": "Interface to control CBRAIN operations",
        "version": "4.7"
    },
    "host": "localhost:3000",
    "schemes": [
        "https"
    ],
    "basePath": "/",
    "produces": [
        "application/json",
        "application/xml"
    ],
    "paths": {
        "/session/new": {
            "get": {
                "summary": "New session initiator",
                "description": "This returns an object with the information necessary to\ncreate a new session.\n",
                "tags": [
                    "Sessions"
                ],
                "responses": {
                    "200": {
                        "description": "An object with an authenticity token",
                        "schema": {
                            "type": "object",
                            "properties": {
                                "authenticity_token": {
                                    "type": "string"
                                }
                            }
                        }
                    }
                }
            }
        },
        "/session": {
            "post": {
                "summary": "Create a new session",
                "description": "This is the main entry point to create a CBRAIN session. Note that if\na user is currently logged in, a new session will not be available to\nbe created, and the current session will be re-used.\n",
                "consumes": [
                    "multipart/form-data"
                ],
                "parameters": [
                    {
                        "name": "login",
                        "in": "formData",
                        "description": "The username of the User trying to connect.",
                        "type": "string",
                        "default": "admin",
                        "required": true
                    },
                    {
                        "name": "password",
                        "in": "formData",
                        "description": "The CBRAIN User's password",
                        "type": "string",
                        "format": "password",
                        "required": true
                    },
                    {
                        "name": "authenticity_token",
                        "description": "The token returned by /session/new",
                        "type": "string",
                        "in": "formData",
                        "required": true
                    }
                ],
                "tags": [
                    "Sessions"
                ],
                "responses": {
                    "200": {
                        "description": "An object with the session ID and the CBRAIN user ID",
                        "schema": {
                            "type": "object",
                            "properties": {
                                "session_id": {
                                    "type": "string"
                                },
                                "user_id": {
                                    "type": "number"
                                }
                            }
                        }
                    },
                    "401": {
                        "description": "Password authentication failed."
                    }
                }
            },
            "get": {
                "summary": "Get session information",
                "description": "This returns information about the current session.\n",
                "tags": [
                    "Sessions"
                ],
                "responses": {
                    "200": {
                        "description": "An object with the CBRAIN user ID",
                        "schema": {
                            "type": "object",
                            "properties": {
                                "user_id": {
                                    "type": "number"
                                }
                            }
                        }
                    },
                    "401": {
                        "description": "No session created yet."
                    }
                }
            },
            "delete": {
                "summary": "Destroy the session",
                "description": "This destroys the current session, effectively terminating the API's\naccess to the service.\n",
                "tags": [
                    "Sessions"
                ],
                "responses": {
                    "200": {
                        "description": "Session terminated"
                    },
                    "401": {
                        "description": "No session created yet."
                    }
                }
            }
        },
        "/users": {
            "get": {
                "summary": "Returns all of the users in CBRAIN.",
                "description": "Returns all of the users in CBRAIN, as well as information on their permissions and group/site memberships.",
                "produces": [
                    "application/json",
                    "application/xml"
                ],
                "responses": {
                    "200": {
                        "description": "A list of all the users in CBRAIN.",
                        "schema": {
                            "type": "array",
                            "items": {
                                "$ref": "#/definitions/User"
                            }
                        }
                    },
                    "401": {
                        "description": "No session created yet."
                    }
                },
                "tags": [
                    "Users"
                ]
            },
            "post": {
                "summary": "Create a new user in CBRAIN.",
                "description": "Creates a new user in CBRAIN.\n",
                "tags": [
                    "Users"
                ],
                "parameters": [
                    {
                        "name": "params",
                        "in": "body",
                        "description": "An object representing a new User and the autenticity token.",
                        "schema": {
                            "type": "object",
                            "properties": {
                                "user": {
                                    "$ref": "#/definitions/User"
                                },
                                "authenticity_token": {
                                    "type": "string",
                                    "description": "The token returned by /session/new"
                                }
                            }
                        }
                    }
                ],
                "responses": {
                    "200": {
                        "description": "User created successfully",
                        "schema": {
                            "$ref": "#/definitions/User"
                        }
                    }
                }
            }
        },
        "/users/{id}": {
            "get": {
                "summary": "Returns information about a user",
                "description": "Returns the information about the user associated with the ID given in\nargument. A normal user only has access to her own information, while an\nadministrator or site manager can have access to a larger set of users.\n",
                "parameters": [
                    {
                        "name": "id",
                        "in": "path",
                        "description": "ID of the user",
                        "required": true,
                        "type": "integer",
                        "default": 0
                    }
                ],
                "tags": [
                    "Users"
                ],
                "responses": {
                    "200": {
                        "description": "An object with the CBRAIN user information",
                        "schema": {
                            "$ref": "#/definitions/User"
                        }
                    }
                }
            }
        },
        "/tool_configs": {
            "get": {
                "summary": "Get a list of tool versions installed.",
                "description": "This method returns a list of tool config objects.\n",
                "tags": [
                    "ToolConfigs"
                ],
                "responses": {
                    "200": {
                        "description": "An array of ToolConfig objects describing for each tool\nand execution server the available version numbers and the\ninformation about their local configuration.\n",
                        "schema": {
                            "type": "array",
                            "items": {
                                "$ref": "#/definitions/ToolConfig"
                            }
                        }
                    },
                    "401": {
                        "description": "No session created yet."
                    }
                }
            }
        },
        "/tool_configs/{id}": {
            "get": {
                "summary": "Get information about a particular tool configuration",
                "description": "Returns the information about how a particular configuration of a\ntool on an execution server.\n",
                "parameters": [
                    {
                        "name": "id",
                        "in": "path",
                        "description": "the ID of the configuration",
                        "required": true,
                        "type": "integer",
                        "default": 0
                    }
                ],
                "tags": [
                    "ToolConfigs"
                ],
                "responses": {
                    "200": {
                        "description": "A single ToolConfig object describing the configuration.\n",
                        "schema": {
                            "$ref": "#/definitions/ToolConfig"
                        }
                    }
                }
            }
        },
        "/tags": {
            "get": {
                "summary": "Get a list of the tags currently in CBRAIN.",
                "description": "This method returns a list of tag objects.\n",
                "tags": [
                    "Tags"
                ],
                "responses": {
                    "200": {
                        "description": "An array of Tag objects that are used to group Tasks or Userfiles.\n",
                        "schema": {
                            "type": "array",
                            "items": {
                                "$ref": "#/definitions/Tag"
                            }
                        }
                    },
                    "401": {
                        "description": "No session created yet."
                    }
                }
            },
            "post": {
                "summary": "Create a tag.",
                "description": "Create a new tag in CBRAIN.\n",
                "consumes": [
                    "application/x-www-form-urlencoded"
                ],
                "parameters": [
                    {
                        "name": "tag[name]",
                        "in": "formData",
                        "description": "The name of the Tag. No spaces or special chars allowed.",
                        "type": "string",
                        "default": "NewTag",
                        "required": true
                    },
                    {
                        "name": "tag[group_id]",
                        "in": "formData",
                        "description": "The Group that the Tag will be used in. All Users are part of Group 1",
                        "type": "integer",
                        "default": 1,
                        "required": true
                    },
                    {
                        "name": "authenticity_token",
                        "in": "formData",
                        "type": "string",
                        "description": "The token returned by /session/new",
                        "required": true
                    }
                ],
                "tags": [
                    "Tags"
                ],
                "responses": {
                    "201": {
                        "description": "Returns the created Tag object.\n",
                        "schema": {
                            "$ref": "#/definitions/Tag"
                        }
                    },
                    "401": {
                        "description": "No session created yet.\n"
                    }
                }
            }
        },
        "/tags/{id}": {
            "get": {
                "summary": "Get one tag.",
                "description": "Returns a single tag with the ID specified.\n",
                "parameters": [
                    {
                        "name": "id",
                        "in": "path",
                        "description": "The ID of the tag to get.",
                        "required": true,
                        "type": "integer",
                        "default": 1
                    }
                ],
                "tags": [
                    "Tags"
                ],
                "responses": {
                    "200": {
                        "description": "Returns the Tag object.\n",
                        "schema": {
                            "$ref": "#/definitions/Tag"
                        }
                    },
                    "401": {
                        "description": "No session created yet.\n"
                    }
                }
            },
            "put": {
                "summary": "Update a tag.",
                "description": "Update the tag specified by the ID parameter.\n",
                "consumes": [
                    "application/x-www-form-urlencoded"
                ],
                "parameters": [
                    {
<<<<<<< HEAD
                        "name": "tag[name]",
                        "in": "formData",
                        "description": "The new name for the Tag.",
                        "type": "string",
                        "default": "NewTagName"
                    },
                    {
                        "name": "tag[group_id]",
                        "in": "formData",
                        "description": "The Group that the Tag will be used in.",
                        "type": "integer",
                        "default": 1
                    },
                    {
                        "name": "authenticity_token",
                        "in": "formData",
                        "type": "string",
                        "description": "The token returned by /session/new",
                        "required": true
=======
                        "name": "params",
                        "in": "body",
                        "description": "The params",
                        "schema": {
                            "type": "object",
                            "properties": {
                                "tag": {
                                    "$ref": "#/definitions/Tag"
                                },
                                "authenticity_token": {
                                    "type": "string",
                                    "description": "The token returned by /session/new"
                                }
                            }
                        }
>>>>>>> b5393ec3
                    },
                    {
                        "name": "id",
                        "in": "path",
                        "description": "ID of the tag to update.",
                        "required": true,
                        "type": "integer"
                    }
                ],
                "tags": [
                    "Tags"
                ],
                "responses": {
                    "200": {
                        "description": "Tag was updated successfully."
                    },
                    "401": {
                        "description": "No session created yet."
                    },
                    "422": {
                        "description": "Could not update Tag."
                    }
                }
            },
            "delete": {
                "summary": "Delete a tag.",
                "description": "Delete the tag specified by the ID parameter.",
                "parameters": [
                    {
                        "name": "id",
                        "in": "path",
                        "description": "ID of the tag to delete.",
                        "required": true,
                        "type": "integer"
                    },
                    {
                        "name": "params",
                        "in": "body",
                        "schema": {
                            "type": "object",
                            "properties": {
                                "authenticity_token": {
                                    "type": "string",
                                    "description": "The token returned by /session/new."
                                }
                            }
                        }
                    }
                ],
                "tags": [
                    "Tags"
                ],
                "responses": {
                    "200": {
                        "description": "Tag was deleted."
                    },
                    "401": {
                        "description": "No session created yet."
                    },
                    "422": {
                        "description": "Tag could not be deleted."
                    }
                }
            }
        },
        "/bourreaux": {
            "get": {
                "summary": "Get a list of the Bourreaux available to be used by the current user.",
                "description": "This method returns a list of Bourreau objects.\n",
                "tags": [
                    "Bourreau"
                ],
                "responses": {
                    "200": {
                        "description": "An array of Bourreau objects describing an execution\nserver available to be used by the current user.\n",
                        "schema": {
                            "type": "array",
                            "items": {
                                "$ref": "#/definitions/Bourreau"
                            }
                        }
                    },
                    "401": {
                        "description": "No session created yet."
                    }
                }
            }
        },
        "/bourreaux/{id}": {
            "get": {
                "summary": "Get information about a Bourreau.",
                "description": "This method returns a single Bourreau object based on the\nID parameter.\n",
                "tags": [
                    "Bourreau"
                ],
                "parameters": [
                    {
                        "name": "id",
                        "in": "path",
                        "description": "ID of the Bourreau to get information on.",
                        "required": true,
                        "type": "integer",
                        "default": 1
                    }
                ],
                "responses": {
                    "200": {
                        "description": "A Bourreau object with information about the status\nof the execution server.\n",
                        "schema": {
                            "$ref": "#/definitions/Bourreau"
                        }
                    },
                    "401": {
                        "description": "No session created yet."
                    }
                }
            }
        },
        "/data_providers": {
            "get": {
                "summary": "Get a list of the Data Providers available to the current user.",
                "description": "This method returns a list of Data Provider objects that represent\nservers with disk space accessible for storing Userfiles.\n",
                "tags": [
                    "DataProviders"
                ],
                "responses": {
                    "200": {
                        "description": "An array of Data Provider objects describing servers that store data.\n",
                        "schema": {
                            "type": "array",
                            "items": {
                                "$ref": "#/definitions/DataProvider"
                            }
                        }
                    },
                    "401": {
                        "description": "No session created yet."
                    }
                }
            }
        },
        "/data_providers/{id}": {
            "get": {
                "summary": "Get information on a particular Data Provider.",
                "description": "This method returns a single Data Provider specified by the ID parameter\n",
                "tags": [
                    "DataProviders"
                ],
                "parameters": [
                    {
                        "name": "id",
                        "type": "integer",
                        "description": "ID of the Data Provider to get information on.",
                        "required": true,
                        "in": "path",
                        "default": 1
                    }
                ],
                "responses": {
                    "200": {
                        "description": "A Data Provider object.\n",
                        "schema": {
                            "$ref": "#/definitions/DataProvider"
                        }
                    },
                    "401": {
                        "description": "No session created yet."
                    }
                }
            }
        },
        "/data_providers/{id}/browse": {
            "get": {
                "summary": "List the files on a Data Provider.",
                "description": "This method allows the inspection of what files are present on a Data\nProvider specified by the ID parameter. Files that are not yet registered\nas Userfiles are visible using this method, as well as regularly accessible\nUserfiles.\n",
                "tags": [
                    "DataProviders"
                ],
                "parameters": [
                    {
                        "name": "id",
                        "type": "integer",
                        "description": "The ID of the Data Provider to browse.",
                        "required": true,
                        "in": "path",
                        "default": 1
                    }
                ],
                "responses": {
                    "200": {
                        "description": "A list of files present in the Data Provider, with their associated\nregistration status, FileType, and other information.\n"
                    },
                    "401": {
                        "description": "No session created yet."
                    },
                    "403": {
                        "description": "Data Provider is not browsable."
                    }
                }
            }
        },
        "/data_providers/{id}/register": {
            "post": {
                "summary": "Registers a file as a Userfile in CBRAIN.",
                "description": "This method allows new files to be added to CBRAIN. The files must first\nbe transfered to the Data Provider via SFTP. For more information on\nSFTP file transfers, consult the CBRAIN Wiki documentation. Once files\nare present on the Data Provider, this method registers them in CBRAIN\nby specifying the file type. You can also specify to copy/move the files\nto another Data Provider after file registration.\n",
                "tags": [
                    "DataProviders"
                ],
                "consumes": [
                    "application/x-www-form-urlencoded"
                ],
                "parameters": [
                    {
                        "name": "id",
                        "in": "path",
                        "required": true,
                        "description": "The ID of the Data Provider to register files on.",
                        "type": "integer",
                        "default": 1
                    },
                    {
                        "name": "basenames",
                        "in": "formData",
                        "description": "An array containing the filenames to register.",
                        "type": "array",
                        "default": [
                            "file1",
                            "file2"
                        ],
                        "items": {
                            "type": "string"
                        },
                        "required": true
                    },
                    {
                        "name": "filetypes",
                        "in": "formData",
                        "description": "An array containing the filetypes associated with the files to register",
                        "type": "array",
                        "items": {
                            "type": "string"
                        },
                        "required": true,
                        "default": [
                            "SingleFile",
                            "SingleFile"
                        ]
                    },
                    {
                        "name": "authenticity_token",
                        "in": "formData",
                        "type": "string",
                        "description": "The token returned by /session/new",
                        "required": true
                    }
                ],
                "responses": {
                    "200": {
                        "description": "Files were successfully registered.\n"
                    },
                    "401": {
                        "description": "No session created yet."
                    },
                    "403": {
                        "description": "The current user does not have access to register files."
                    }
                }
            }
        },
        "/data_providers/{id}/unregister": {
            "post": {
                "summary": "Unregisters files as Userfile in CBRAIN.",
                "description": "This method allows files to be unregistered from CBRAIN. This will not\ndelete the files, but removes them from the CBRAIN database, so Tools\nmay no longer be run on them.\n",
                "tags": [
                    "DataProviders"
                ],
                "consumes": [
                    "application/x-www-form-urlencoded"
                ],
                "parameters": [
                    {
                        "name": "id",
                        "in": "path",
                        "description": "The ID of the Data Provider to unregister files from.",
                        "required": true,
                        "type": "integer",
                        "default": 1
                    },
                    {
                        "name": "basenames",
                        "in": "formData",
                        "description": "An array containing the filenames to unregister.",
                        "type": "array",
                        "items": {
                            "type": "string"
                        },
                        "default": [
                            "file1",
                            "file2"
                        ],
                        "required": true
                    },
                    {
                        "name": "as_user_id",
                        "in": "formData",
                        "type": "integer",
                        "description": "The ID of the user to unregister files as."
                    },
                    {
                        "name": "delete",
                        "in": "formData",
                        "type": "boolean",
                        "description": "Specifies to delete the files once they are unregistered.",
                        "default": true
                    },
                    {
                        "name": "authenticity_token",
                        "type": "string",
                        "in": "formData",
                        "description": "The token returned by /session/new",
                        "required": true
                    }
                ],
                "responses": {
                    "200": {
                        "description": "Files were successfully unregistered.\n"
                    },
                    "401": {
                        "description": "No session created yet."
                    },
                    "403": {
                        "description": "The current user does not have access to unregister files."
                    }
                }
            }
        },
        "/data_providers/{id}/delete": {
            "post": {
                "summary": "Deletes unregistered files from a CBRAIN Data provider.",
                "description": "This method allows files that have not been registered from CBRAIN to be\ndeleted. This may be necessary if files were uploaded in error, or if\nthey were unregistered but not immediately deleted.\n",
                "tags": [
                    "DataProviders"
                ],
                "parameters": [
                    {
                        "name": "id",
                        "in": "path",
                        "description": "The ID of the Data Provider to delete files from.",
                        "required": true,
                        "type": "integer"
                    },
                    {
                        "name": "basenames",
                        "in": "formData",
                        "type": "array",
                        "items": {
                            "type": "string"
                        },
                        "default": [
                            "file1",
                            "file2"
                        ],
                        "required": true,
                        "description": "An array containing the filenames to delete."
                    },
                    {
                        "name": "as_user_id",
                        "in": "formData",
                        "type": "integer",
                        "description": "The ID of the user to delete files as."
                    },
                    {
                        "name": "authenticity_token",
                        "type": "string",
                        "description": "The token returned by /session/new",
                        "in": "formData",
                        "required": true
                    }
                ],
                "responses": {
                    "200": {
                        "description": "Successfully launched the operation in the background to delete files."
                    },
                    "401": {
                        "description": "No session created yet."
                    },
                    "403": {
                        "description": "You cannot delete files from this provider."
                    }
                }
            }
        },
        "/data_providers/{id}/is_alive": {
            "get": {
                "summary": "Pings a Data Provider to check if it's running.",
                "description": "This method allows the querying of a Data Provider specified by the ID\nparameter to see if it's running or not.\n",
                "tags": [
                    "DataProviders"
                ],
                "parameters": [
                    {
                        "name": "id",
                        "in": "path",
                        "type": "integer",
                        "format": "int64",
                        "description": "The ID of the Data Provider to query.",
                        "required": true,
                        "default": 1
                    }
                ],
                "responses": {
                    "200": {
                        "description": "Returns \"true\" or \"false\".",
                        "schema": {
                            "type": "string"
                        }
                    }
                }
            }
        },
        "/groups": {
            "get": {
                "summary": "Get a list of the Groups (projects) available to the current user.",
                "description": "This method returns a list of all of the groups that the current user has\naccess to.\n",
                "tags": [
                    "Groups"
                ],
                "responses": {
                    "200": {
                        "description": "A list of Group objects.\n",
                        "schema": {
                            "type": "array",
                            "items": {
                                "$ref": "#/definitions/Group"
                            }
                        }
                    },
                    "401": {
                        "description": "No session created yet."
                    }
                }
            },
            "post": {
                "summary": "Creates a new Group.",
                "description": "This method creates a new Group, which allows users to organize their files\nand tasks.\n",
                "tags": [
                    "Groups"
                ],
                "consumes": [
                    "application/x-www-form-urlencoded"
                ],
                "parameters": [
                    {
                        "name": "group[name]",
                        "in": "formData",
                        "type": "string",
                        "description": "The name of the new Group.",
                        "default": "NewGroupName",
                        "required": true
                    },
                    {
                        "name": "group[description]",
                        "in": "formData",
                        "type": "string",
                        "description": "The description of the new Group.",
                        "required": true,
                        "default": "This new Group represents a new, exciting, possibly neuroscience-related Project."
                    },
                    {
                        "name": "group[site_id]",
                        "in": "formData",
                        "type": "integer",
                        "description": "The ID of the site associated with the Group."
                    },
                    {
                        "name": "group[invisible]",
                        "in": "formData",
                        "type": "boolean",
                        "description": "Specifies whether to make the group invisible or not. Invisible groups exist solely to control access to resources.",
                        "default": false
                    },
                    {
                        "name": "group[user_ids]",
                        "in": "formData",
                        "type": "array",
                        "items": {
                            "type": "integer"
                        },
                        "description": "An array of IDs of Users that will be members of the new Group.",
                        "default": [
                            1
                        ]
                    },
                    {
                        "name": "authenticity_token",
                        "in": "formData",
                        "type": "string",
                        "description": "The token returned by /session/new",
                        "required": true
                    }
                ],
                "responses": {
                    "200": {
                        "description": "Successfully created Group."
                    },
                    "401": {
                        "description": "No session created yet."
                    }
                }
            }
        },
        "/groups/switch": {
            "post": {
                "summary": "Switches the active group.",
                "description": "This method switches the active Group to a new one. This is useful if\nthe analysis that the user is performing is for different projects, and\ninvolves separate Userfiles and Tasks.\n",
                "tags": [
                    "Groups"
                ],
                "consumes": [
                    "application/x-www-form-urlencoded"
                ],
                "parameters": [
                    {
                        "name": "id",
                        "in": "formData",
                        "description": "ID number of the Group to switch to",
                        "type": "integer",
                        "required": true,
                        "default": 1
                    },
                    {
                        "name": "authenticity_token",
                        "in": "formData",
                        "description": "The token returned by /session/new",
                        "type": "string",
                        "required": true
                    }
                ],
                "responses": {
                    "200": {
                        "description": "Successfully switched the active Group."
                    },
                    "401": {
                        "description": "No session created yet."
                    }
                }
            }
        },
        "/groups/{id}": {
            "get": {
                "summary": "Get information on a Group (project).",
                "description": "This method returns information on a single Group (project), specified\nby the ID parameter. Information returned includes the list of Users\nwho are members of the group, the ID of the Site the Group is part of,\nand whether or not the group is visible to Regular Users.\n",
                "tags": [
                    "Groups"
                ],
                "parameters": [
                    {
                        "name": "id",
                        "in": "path",
                        "description": "ID of the Group to get information on.",
                        "required": true,
                        "type": "integer",
                        "default": 1
                    }
                ],
                "responses": {
                    "200": {
                        "description": "Successfully retrieved information on the Group.\n",
                        "schema": {
                            "$ref": "#/definitions/Group"
                        }
                    },
                    "401": {
                        "description": "No Session created yet."
                    }
                }
            },
            "put": {
                "summary": "Update the properties of a Group (project).",
                "description": "This method allows the properties of a Group (project) to be updated.\nThis includes the User membership, the ID of the site the Group belongs\nto, and the visibility status of the group to Regular Users.\n",
                "tags": [
                    "Groups"
                ],
                "consumes": [
                    "application/x-www-form-urlencoded"
                ],
                "parameters": [
                    {
                        "name": "id",
                        "in": "path",
                        "description": "ID of the Group to be updated.",
                        "required": true,
                        "type": "integer"
                    },
                    {
                        "name": "group[name]",
                        "in": "formData",
                        "type": "string",
                        "description": "The new name of the Group.",
                        "default": "NewGroupName"
                    },
                    {
                        "name": "group[description]",
                        "in": "formData",
                        "type": "string",
                        "description": "The description of the new Group.",
                        "default": "This project will group all of the files for a large neuroscience study to figure out how the brain works once and for all."
                    },
                    {
                        "name": "group[site_id]",
                        "in": "formData",
                        "type": "integer",
                        "description": "The ID of the site associated with the Group."
                    },
                    {
                        "name": "group[invisible]",
                        "in": "formData",
                        "type": "boolean",
                        "description": "Specifies whether to make the group invisible or not. Invisible groups exist solely to control access to resources.",
                        "default": false
                    },
                    {
                        "name": "group[user_ids]",
                        "in": "formData",
                        "type": "array",
                        "items": {
                            "type": "integer"
                        },
                        "description": "An array of IDs of Users that will be members of the new Group.",
                        "default": [
                            1
                        ]
                    }
                ],
                "responses": {
                    "200": {
                        "description": "Group updated successfully."
                    },
                    "401": {
                        "description": "No session created yet."
                    },
                    "403": {
                        "description": "Current user is forbidden from editing this group."
                    }
                }
            },
            "delete": {
                "summary": "Deletes a Group (project).",
                "description": "This method allows the removal of Groups (projects) that are no longer\nnecessary. Groups that have Userfiles associated with them may not be\ndeleted.\n",
                "tags": [
                    "Groups"
                ],
                "consumes": [
                    "application/x-www-form-urlencoded"
                ],
                "parameters": [
                    {
                        "name": "id",
                        "in": "path",
                        "description": "ID of the Group to delete.",
                        "required": true,
                        "type": "integer",
                        "default": 1
                    },
                    {
                        "name": "authenticity_token",
                        "in": "formData",
                        "type": "string",
                        "description": "The token returned by /session/new",
                        "required": true
                    }
                ],
                "responses": {
                    "200": {
                        "description": "Successfully deleted the Group (project)."
                    },
                    "401": {
                        "description": "No Session created yet."
                    }
                }
            }
        },
        "/userfiles": {
            "get": {
                "summary": "List of the Userfiles accessible to the current user.",
                "description": "This method returns a list of Userfiles that are available to the current\nUser.\n",
                "tags": [
                    "Userfiles"
                ],
                "responses": {
                    "200": {
                        "description": "List of accessible Userfiles.",
                        "schema": {
                            "type": "array",
                            "items": {
                                "$ref": "#/definitions/Userfile"
                            }
                        }
                    },
                    "401": {
                        "description": "No Session created yet."
                    }
                }
            },
            "post": {
                "summary": "Creates a new Userfile.",
                "description": "This method creates a new Userfile in CBRAIN, with the current user\nas the owner of the file.\n",
                "tags": [
                    "Userfiles"
                ],
                "consumes": [
                    "multipart/form-data"
                ],
                "parameters": [
                    {
                        "name": "upload_file",
                        "in": "formData",
                        "description": "File to upload to CBRAIN",
                        "type": "file",
                        "required": true
                    },
                    {
                        "name": "data_provider_id",
                        "in": "formData",
                        "description": "The ID of the Data Provider to upload the file to.",
                        "type": "integer",
                        "default": 1,
                        "required": true
                    },
                    {
                        "name": "userfile[group_id]",
                        "in": "formData",
                        "type": "integer",
                        "description": "ID of the group that will have access to the Userfile",
                        "default": 1,
                        "required": true
                    },
                    {
                        "name": "file_type",
                        "in": "formData",
                        "description": "The type of the file",
                        "type": "string",
                        "default": "SingleFile",
                        "required": true
                    },
                    {
                        "name": "archive",
                        "in": "formData",
                        "description": "Archive",
                        "type": "string"
                    },
                    {
                        "name": "authenticity_token",
                        "in": "formData",
                        "description": "The token returned by /session/new",
                        "type": "string",
                        "required": true
                    },
                    {
                        "name": "_up_ex_mode",
                        "in": "formData",
                        "description": "usually \"collection\"",
                        "type": "string"
                    }
                ],
                "responses": {
                    "201": {
                        "description": "Userfile successfully created."
                    },
                    "401": {
                        "description": "No Session created yet."
                    }
                }
            }
        },
        "/userfiles/{id}": {
            "get": {
                "summary": "Get information on a Userfile.",
                "description": "This method returns information about a single Userfile, specified by\nits ID. Information returned includes the ID of the owner, the Group\n(project) it is a part of, a description, information about where the\nacutal copy of the file currently is, and what the status is of any\nsynhronization operations that may have been requested.\n",
                "tags": [
                    "Userfiles"
                ],
                "parameters": [
                    {
                        "name": "id",
                        "in": "path",
                        "description": "The ID number of the Userfile to get information on.",
                        "type": "integer",
                        "required": true,
                        "default": 1
                    }
                ],
                "responses": {
                    "200": {
                        "description": "Returns the information about the Userfile.",
                        "schema": {
                            "$ref": "#/definitions/Userfile"
                        }
                    }
                }
            },
            "put": {
                "summary": "Update information on a Userfile.",
                "description": "This method allows a User to update information on a userfile.\n",
                "tags": [
                    "Userfiles"
                ],
                "consumes": [
                    "application/x-www-form-urlencoded"
                ],
                "parameters": [
                    {
                        "name": "id",
                        "in": "path",
                        "description": "The ID number of the Userfile to update.",
                        "type": "integer",
                        "format": "int64",
                        "required": true
                    },
                    {
                        "name": "userfile[type]",
                        "in": "formData",
                        "type": "string",
                        "description": "Type of file that the Userfile is registered in CBRAIN as. This parameter affects what kinds of Tools can be used on the file.",
                        "default": "SingleFile"
                    },
                    {
                        "name": "userfile[user_id]",
                        "in": "formData",
                        "type": "integer",
                        "description": "ID of the user who owns the file.",
                        "default": 1
                    },
                    {
                        "name": "userfile[group_id]",
                        "in": "formData",
                        "type": "integer",
                        "description": "ID of the group that will have access to the Userfile.",
                        "default": 1
                    },
                    {
                        "name": "tag_ids[]",
                        "in": "formData",
                        "type": "array",
                        "items": {
                            "type": "integer"
                        },
                        "description": "ID numbers of the tags that describe the Userfile."
                    },
                    {
                        "name": "userfile[group_writable]",
                        "in": "formData",
                        "type": "boolean",
                        "description": "Specifies whether other members of the group that owns the file can modify the Userfile."
                    },
                    {
                        "name": "userfile[hidden]",
                        "in": "formData",
                        "type": "boolean",
                        "description": "Specifies whether the Userfile is hidden or visible in the normal file listing.",
                        "default": false
                    },
                    {
                        "name": "userfile[immutable]",
                        "in": "formData",
                        "type": "boolean",
                        "description": "Specifies whether the Userfile can be modified.",
                        "default": false
                    },
                    {
                        "name": "userfile[description]",
                        "in": "formData",
                        "type": "string",
                        "description": "Description of the Userfile."
                    },
                    {
                        "name": "authenticity_token",
                        "in": "formData",
                        "description": "The token returned by /session/new",
                        "type": "string",
                        "required": true
                    }
                ],
                "responses": {
                    "200": {
                        "description": "Userfile updated successfully."
                    },
                    "401": {
                        "description": "No session created yet."
                    }
                }
            },
            "delete": {
                "summary": "Delete a Userfile.",
                "description": "This method allows a User to delete a Userfile.\n",
                "tags": [
                    "Userfiles"
                ],
                "consumes": [
                    "application/x-www-form-urlencoded"
                ],
                "parameters": [
                    {
                        "name": "id",
                        "in": "path",
                        "description": "The ID number of the Userfile to delete.",
                        "required": true,
                        "type": "integer",
                        "default": 1
                    },
                    {
                        "name": "authenticity_token",
                        "in": "formData",
                        "description": "The token returned by /session/new",
                        "type": "string",
                        "required": true
                    }
                ],
                "responses": {
                    "200": {
                        "description": "Userfile deleted successfully."
                    },
                    "401": {
                        "description": "No session created yet."
                    }
                }
            }
        },
        "/userfiles/{id}/content": {
            "get": {
                "summary": "Get the content of a Userfile",
                "description": "This method allows you to download Userfiles.",
                "tags": [
                    "Userfiles"
                ],
                "parameters": [
                    {
                        "name": "id",
                        "in": "path",
                        "description": "The ID number of the Userfile to download",
                        "type": "integer",
                        "required": true
                    }
                ],
                "responses": {
                    "200": {
                        "description": "The contents of the file"
                    },
                    "403": {
                        "description": "Forbidden"
                    }
                }
            }
        },
        "/userfiles/download": {
            "post": {
                "summary": "Download several files",
                "description": "This method compresses several Userfiles in .gz format and prepares them to be downloaded.",
                "tags": [
                    "Userfiles"
                ],
                "consumes": [
                    "application/x-www-form-urlencoded"
                ],
                "parameters": [
                    {
                        "name": "file_ids",
                        "in": "formData",
                        "type": "array",
                        "items": {
                            "type": "integer"
                        },
                        "description": "The ID numbers of the files to be downloaded. If more than one file is specified, they will be zipped into a gzip archive."
                    },
                    {
                        "name": "specified_filename",
                        "in": "formData",
                        "type": "string",
                        "description": "The name of the archive file that the Userfiles will be compressed into for downloading."
                    },
                    {
                        "name": "authenticity_token",
                        "in": "formData",
                        "type": "string",
                        "description": "The token returned by /session/new",
                        "required": true
                    }
                ],
                "responses": {
                    "200": {
                        "description": "Indicates that the files are being compressed and downloaded."
                    }
                }
            }
        },
        "/userfiles/delete_files": {
            "post": {
                "summary": "Delete several files that have been registered as Userfiles",
                "tags": [
                    "Userfiles"
                ],
                "consumes": [
                    "application/x-www-form-urlencoded"
                ],
                "parameters": [
                    {
                        "name": "file_ids",
                        "in": "formData",
                        "type": "array",
                        "items": {
                            "type": "integer"
                        },
                        "description": "The ID numbers of the files to be deleted",
                        "required": true
                    },
                    {
                        "name": "authenticity_token",
                        "in": "formData",
                        "description": "The token returned by /session/new",
                        "type": "string",
                        "required": true
                    }
                ],
                "responses": {
                    "200": {
                        "description": "Indicates that the files are being deleted."
                    }
                }
            }
        },
        "/userfiles/change_provider": {
            "post": {
                "summary": "Moves the Userfiles from their current Data Provider to a new one.",
                "tags": [
                    "Userfiles"
                ],
                "consumes": [
                    "application/x-www-form-urlencoded"
                ],
                "parameters": [
                    {
                        "name": "file_ids",
                        "in": "formData",
                        "type": "array",
                        "items": {
                            "type": "integer"
                        },
                        "description": "The ID's of the Userfiles to be moved or copied to a new Data Provider.",
                        "required": true
                    },
                    {
                        "name": "data_provider_id_for_mv_cp",
                        "in": "formData",
                        "type": "integer",
                        "description": "The ID of the Data Provider to move or copy the files to.",
                        "required": true
                    },
                    {
                        "name": "crush_destination",
                        "in": "formData",
                        "type": "boolean",
                        "description": "Specifies whether to overwrite files on the destination Data Provider if a file already exists there with the same name",
                        "default": false
                    },
                    {
                        "name": "authenticity_token",
                        "in": "formData",
                        "type": "string",
                        "description": "The token returned by /session/new",
                        "required": true
                    }
                ],
                "responses": {
                    "200": {
                        "description": "Indicates that the files are being moved or copied in the background."
                    }
                }
            }
        },
        "/userfiles/compress": {
            "post": {
                "summary": "Compresses many Userfiles each into their own GZIP archive.",
                "tags": [
                    "Userfiles"
                ],
                "parameters": [
                    {
                        "name": "file_ids",
                        "in": "formData",
                        "type": "array",
                        "items": {
                            "type": "integer"
                        },
                        "description": "A list of Userfile ID numbers to compress.",
                        "required": true
                    },
                    {
                        "name": "authenticity_token",
                        "in": "formData",
                        "type": "string",
                        "description": "The token returned by /session/new",
                        "required": true
                    }
                ],
                "responses": {
                    "200": {
                        "description": "Indicates that the compression is starting in the background."
                    }
                }
            }
        },
        "/userfiles/uncompress": {
            "post": {
                "summary": "Uncompresses many Userfiles.",
                "tags": [
                    "Userfiles"
                ],
                "consumes": [
                    "application/x-www-form-urlencoded"
                ],
                "parameters": [
                    {
                        "name": "file_ids",
                        "in": "formData",
                        "type": "array",
                        "items": {
                            "type": "integer"
                        },
                        "description": "A list of Userfile ID numbers to uncompress.",
                        "required": true
                    },
                    {
                        "name": "authenticity_token",
                        "in": "formData",
                        "type": "string",
                        "description": "The token returned by /session/new",
                        "required": true
                    }
                ],
                "responses": {
                    "200": {
                        "description": "Indicates that files are being uncompressed in the background."
                    }
                }
            }
        },
        "/userfiles/sync_multiple": {
            "post": {
                "summary": "Syncs Userfiles to their Data Providers' cache.",
                "description": "Synchronizing files to their Data Providers' caches allows you to download, visualize and do processing on them that is not available if not synced. CBRAIN operations will sync files automatically, and this is only necessary if a file is changed on its host Data Provdier by an external process.",
                "tags": [
                    "Userfiles"
                ],
                "consumes": [
                    "application/x-www-form-urlencoded"
                ],
                "parameters": [
                    {
                        "name": "file_ids",
                        "in": "formData",
                        "type": "array",
                        "items": {
                            "type": "integer"
                        },
                        "description": "A list of Userfile ID numbers to synchronize.",
                        "required": true
                    },
                    {
                        "name": "operation",
                        "in": "formData",
                        "type": "string",
                        "description": "Either \"sync_local\" or \"all_newer\". \"sync_local\" will ensure that the version of the file in the CBRAIN portal cache is the most recent version that exists on the Data Provider. \"all_newer\" will ensure that ALL caches known to CBRAIN are updated with the most recent version of the files in the host Data Provider.",
                        "default": "sync_local"
                    },
                    {
                        "name": "authenticity_token",
                        "in": "formData",
                        "type": "string",
                        "description": "The token returned by /session/new",
                        "required": true
                    }
                ],
                "responses": {
                    "200": {
                        "description": "Indicates that synchronization is starting in the background"
                    }
                }
            }
        },
        "/tasks": {
            "get": {
                "summary": "Get the list of Tasks.",
                "description": "This method returns the list of Tasks accessible to the current user.\n",
                "tags": [
                    "Tasks"
                ],
                "responses": {
                    "200": {
                        "description": "List of all accessible Tasks.",
                        "schema": {
                            "type": "array",
                            "items": {
                                "$ref": "#/definitions/CbrainTask"
                            }
                        }
                    },
                    "401": {
                        "description": "No Session created yet."
                    }
                }
            },
            "post": {
                "summary": "Create a new Task.",
                "description": "This method allows the creation of a new Task.\n",
                "tags": [
                    "Tasks"
                ],
                "consumes": [
                    "application/x-www-form-urlencoded"
                ],
                "parameters": [
                    {
                        "name": "tool_config_id",
                        "type": "integer",
                        "in": "formData",
                        "description": "The ID number of the Tool Config to be used to launch the Task.",
                        "required": true
                    },
                    {
                        "name": "cbrain_task[params]",
                        "in": "formData",
                        "description": "The parameters specific to the task, in an object. This action won't work in the interface to specify parameters because of limitations in Swagger.",
                        "type": "string"
                    },
                    {
                        "name": "cbrain_task[results_data_provider_id]",
                        "type": "integer",
                        "in": "formData",
                        "description": "ID of the DataProvider to store the results of the Task on."
                    },
                    {
                        "name": "cbrain_task[description]",
                        "in": "formData",
                        "type": "string",
                        "description": "Description of the Task."
                    },
                    {
                        "name": "cbrain_task[user_id]",
                        "in": "formData",
                        "type": "integer",
                        "description": "ID of the User the Task should be associated with."
                    },
                    {
                        "name": "cbrain_task[group_id]",
                        "in": "formData",
                        "type": "integer",
                        "description": "ID of the Group the Task should be associated with."
                    },
                    {
                        "name": "authenticity_token",
                        "in": "formData",
                        "type": "string",
                        "description": "The token returned by /session/new",
                        "required": true
                    }
                ],
                "responses": {
                    "200": {
                        "description": "Task created successfully."
                    },
                    "401": {
                        "description": "No Session created yet."
                    }
                }
            }
        },
        "/tasks/{id}": {
            "get": {
                "summary": "Get information on a Task.",
                "description": "This method returns information on a Task, including its status,\nTask restartability and information on where the results are kept.\n",
                "tags": [
                    "Tasks"
                ],
                "parameters": [
                    {
                        "name": "id",
                        "in": "path",
                        "description": "The ID number of the Task to delete.",
                        "required": true,
                        "type": "integer",
                        "default": 1
                    }
                ],
                "responses": {
                    "200": {
                        "description": "Information about a Task."
                    },
                    "401": {
                        "description": "No Session created yet."
                    }
                }
            },
            "put": {
                "summary": "Update information on a Task.",
                "description": "This method updates information about a Task in CBRAIN.\n",
                "tags": [
                    "Tasks"
                ],
                "parameters": [
                    {
                        "name": "id",
                        "in": "path",
                        "description": "The ID number of the Task to update.",
                        "required": true,
                        "type": "integer",
                        "default": 1
                    },
                    {
                        "name": "cbrain_task[results_data_provider_id]",
                        "type": "integer",
                        "in": "formData",
                        "description": "ID of the DataProvider to store the results of the Task on.",
                        "default": 1
                    },
                    {
                        "name": "cbrain_task[description]",
                        "in": "formData",
                        "type": "string",
                        "description": "Description of the Task.",
                        "required": true
                    },
                    {
                        "name": "cbrain_task[user_id]",
                        "in": "formData",
                        "type": "integer",
                        "description": "ID of the User the Task should be associated with."
                    },
                    {
                        "name": "cbrain_task[group_id]",
                        "in": "formData",
                        "type": "integer",
                        "description": "ID of the Group the Task should be associated with.",
                        "default": 1
                    },
                    {
                        "name": "authenticity_token",
                        "in": "formData",
                        "type": "string",
                        "description": "The token returned by /session/new",
                        "required": true
                    }
                ],
                "responses": {
                    "200": {
                        "description": "Task updated successfully."
                    },
                    "401": {
                        "description": "No Session created yet."
                    }
                }
            },
            "delete": {
                "summary": "Deletes a Task",
                "description": "Deletes a Task from CBRAIN.",
                "tags": [
                    "Tasks"
                ],
                "parameters": [
                    {
                        "name": "authenticity_token",
                        "in": "formData",
                        "type": "string",
                        "description": "The token returned by /session/new"
                    },
                    {
                        "name": "id",
                        "in": "path",
                        "description": "The ID number of the Task to delete.",
                        "required": true,
                        "type": "integer"
                    }
                ],
                "responses": {
                    "200": {
                        "description": "Indicates that the Task is being deleted in the background."
                    }
                }
            }
        },
        "/tools": {
            "get": {
                "summary": "Get the list of Tools.",
                "description": "This method returns a list of all of the Tools that exist in CBRAIN.\nTools encapsulate a scientific program designed to extract information\nfrom an input Userfile.\n",
                "tags": [
                    "Tools"
                ],
                "responses": {
                    "200": {
                        "description": "List of Tools.",
                        "schema": {
                            "type": "array",
                            "items": {
                                "$ref": "#/definitions/Tool"
                            }
                        }
                    },
                    "401": {
                        "description": "No Session created yet."
                    }
                }
            }
        }
    },
    "definitions": {
        "User": {
            "type": "object",
            "properties": {
                "id": {
                    "type": "number",
                    "format": "int64",
                    "description": "Unique numerical ID for the user."
                },
                "login": {
                    "type": "string",
                    "description": "UNIX-style username."
                },
                "password": {
                    "type": "string",
                    "format": "password",
                    "description": "Password field"
                },
                "password_confirmation": {
                    "type": "string",
                    "format": "password",
                    "description": "Password field"
                },
                "full_name": {
                    "type": "string",
                    "description": "Full name of the user."
                },
                "email": {
                    "type": "string",
                    "description": "email address of the user."
                },
                "type": {
                    "type": "string",
                    "description": "Class of the user, one of CoreAdmin, AdminUser, SiteManager or NormalUser."
                },
                "site_id": {
                    "type": "number",
                    "format": "int64",
                    "description": "ID of the site affiliation for the user. Can be nil."
                },
                "last_connected_at": {
                    "type": "string",
                    "format": "dateTime",
                    "description": "time of last connection by the user."
                },
                "account_locked": {
                    "type": "string",
                    "format": "boolean",
                    "description": "Whether or not the account is locked."
                }
            }
        },
        "ToolConfig": {
            "type": "object",
            "properties": {
                "id": {
                    "type": "number",
                    "format": "int64",
                    "description": "Unique numerical ID for the ToolConfig."
                },
                "version_name": {
                    "type": "string",
                    "description": "the version name of the tool's configuration"
                },
                "description": {
                    "type": "string",
                    "description": "a description of the configuration"
                },
                "tool_id": {
                    "type": "number",
                    "format": "int64",
                    "description": "the ID of the tool associated with this configuration"
                },
                "bourreau_id": {
                    "type": "number",
                    "format": "int64",
                    "description": "The ID of the execution server where this tool\nconfiguration is available.\n"
                },
                "env_array": {
                    "description": "additional environment variables",
                    "type": "array",
                    "items": {
                        "type": "string"
                    }
                },
                "script_prologue": {
                    "type": "string",
                    "description": "A piece of bash script configured by the administrator to\nrun before the tool is launched.\n"
                },
                "group_id": {
                    "type": "number",
                    "format": "int64",
                    "description": "the ID of the project controlling access to this ToolConfig"
                },
                "ncpus": {
                    "type": "number",
                    "format": "int32",
                    "description": "A hint at how many CPUs the CBRAIN task will allocate\nto run this tool configuration\n"
                }
            }
        },
        "Tag": {
            "type": "object",
            "properties": {
                "id": {
                    "type": "number",
                    "format": "int64",
                    "description": "Unique identifier for the tag"
                },
                "name": {
                    "type": "string",
                    "description": "Name of the tag. This holds all the information about what the tag is supposed to indicate about your files.\n"
                },
                "user_id": {
                    "type": "number",
                    "format": "int64",
                    "description": "The ID of the user that the tag belongs to.\n"
                },
                "group_id": {
                    "type": "number",
                    "format": "int64",
                    "description": "The ID of the group that the tag belongs to.\n"
                }
            }
        },
        "Bourreau": {
            "type": "object",
            "properties": {
                "id": {
                    "type": "number",
                    "format": "int64",
                    "description": "Unique numerical ID for the bourreau."
                },
                "name": {
                    "type": "string",
                    "description": "Name given by the creator to the bourreau."
                },
                "user_id": {
                    "type": "number",
                    "format": "int64",
                    "description": "ID of the creator of the bourreau."
                },
                "group_id": {
                    "type": "number",
                    "format": "int64",
                    "description": "ID of the group allowed to use the bourreau."
                },
                "online": {
                    "type": "string",
                    "format": "boolean",
                    "description": "online"
                },
                "read_only": {
                    "type": "string",
                    "format": "boolean",
                    "description": "Specifies whether the bourreau is read-only or can be modified."
                },
                "description": {
                    "type": "string",
                    "description": "Description of the bourreau."
                }
            }
        },
        "DataProvider": {
            "type": "object",
            "properties": {
                "id": {
                    "type": "number",
                    "format": "int64",
                    "description": "Unique ID for the Data Provider."
                },
                "name": {
                    "type": "string",
                    "description": "Name of the Data Provider."
                },
                "type": {
                    "type": "string",
                    "description": "Type of Data Provider, which usually indicates whether it is a local Data Provider, has a flat internal directory structure, or is meant for file uploading to CBRAIN."
                },
                "user_id": {
                    "type": "number",
                    "format": "int64",
                    "description": "Creator and owner of the Data Provider."
                },
                "group_id": {
                    "type": "number",
                    "format": "int64",
                    "description": "ID of the group that has access to this Data Provider."
                },
                "online": {
                    "type": "string",
                    "format": "boolean",
                    "description": "Boolean variable that indicates whether the system hosting the Data Provider is accessible."
                },
                "read_only": {
                    "type": "string",
                    "format": "boolean",
                    "description": "Boolean variable that indicates whether the Data Provider can be written to."
                },
                "description": {
                    "type": "string",
                    "description": "Description of the Data Provider."
                },
                "time_of_death": {
                    "type": "string",
                    "format": "dateTime",
                    "description": "The time, in the time zone of the system that hosts the Data Provider, that the Data Provider last successfully transmitted."
                },
                "not_syncable": {
                    "type": "string",
                    "format": "boolean",
                    "description": "Boolean variable that indicates that the data residing on the Data Provider is not available to be transferred to an execution server's cache."
                },
                "time_zone": {
                    "type": "string",
                    "description": "Time zone of the system that hosts the Data Provider."
                }
            }
        },
        "Group": {
            "type": "object",
            "properties": {
                "id": {
                    "type": "integer",
                    "format": "int64",
                    "description": "ID number of the group."
                },
                "name": {
                    "type": "string",
                    "description": "Name of the group."
                },
                "type": {
                    "type": "string",
                    "description": "Type of group."
                },
                "site_id": {
                    "type": "integer",
                    "format": "int64",
                    "description": "ID of the site associated with the group."
                },
                "creator_id": {
                    "type": "integer",
                    "format": "int64",
                    "description": "ID of the User who created the group.\n"
                },
                "invisible": {
                    "type": "boolean",
                    "description": "Specifies whether or not the group is visible to Normal Users.\nInvisible groups exist to specify levels of access to Userfiles,\nDataProviders and Bourreaux.\n"
                },
                "description": {
                    "type": "string",
                    "description": "Description of the group."
                }
            }
        },
        "Userfile": {
            "type": "object",
            "properties": {
                "id": {
                    "type": "integer",
                    "format": "int64",
                    "description": "ID number of the file."
                },
                "name": {
                    "type": "string",
                    "description": "Name of the file that the Userfile represents"
                },
                "size": {
                    "type": "integer",
                    "format": "int64",
                    "description": "Number of bytes used to store the file."
                },
                "user_id": {
                    "type": "number",
                    "format": "int64",
                    "description": "ID of the owner of the file."
                },
                "parent_id": {
                    "type": "number",
                    "format": "int64",
                    "description": "ID of the parent Userfile, if any exists, or null otherwise."
                },
                "type": {
                    "type": "string",
                    "description": "Type of the file. This is important in determining what tools can be run on the file. The most generic file types, are the Single File, which represents one file, and the File Collection, which represents a directory full of files."
                },
                "group_id": {
                    "type": "number",
                    "format": "int64",
                    "description": "ID of the group that owns the file, which determines its visibility status."
                },
                "data_provider_id": {
                    "type": "number",
                    "format": "int64",
                    "description": "ID of the Data Provider that is hosting the persistent copy of the file. It may exist in caches across the systems that make up CBRAIN, as copies of the file are made in order to run scientific programs on them on remote systems."
                },
                "group_writable": {
                    "type": "string",
                    "format": "boolean",
                    "description": "Boolean variable that specifies whether members of the owner group have access to modify or overwrite the file."
                },
                "num_files": {
                    "type": "number",
                    "format": "int64",
                    "description": "Number of files that the Userfiles represents. For Single Files, this is always 1."
                },
                "hidden": {
                    "type": "string",
                    "format": "boolean",
                    "description": "Boolean variable that specifies whether this file is hidden or not in the user interface."
                },
                "immutable": {
                    "type": "string",
                    "format": "boolean",
                    "description": "Boolean variable that specifies whether any user can modify the contents of the file."
                },
                "archived": {
                    "type": "string",
                    "format": "boolean",
                    "description": "Boolean variable that specifies whether the file is available, uncompressed, or has been archived."
                },
                "description": {
                    "type": "string",
                    "description": "Description of the file."
                }
            }
        },
        "CbrainTask": {
            "type": "object",
            "properties": {
                "id": {
                    "type": "integer",
                    "format": "int64",
                    "description": "Unique identifier for the Task."
                },
                "batch_id": {
                    "type": "integer",
                    "format": "int64",
                    "description": "ID of the batch this task was launched as part of. Batches of tasks consist of the same task, with the same parameters, being run on many different input files."
                },
                "cluster_jobid": {
                    "type": "string",
                    "description": "ID of the task on the cluster associated with this task."
                },
                "cluster_workdir": {
                    "type": "string",
                    "description": "Path on the cluster to the working directory."
                },
                "params": {
                    "type": "string",
                    "description": "Parameters used as inputs to the scientific calculation associated with the task."
                },
                "status": {
                    "type": "string",
                    "description": "Current status of the task."
                },
                "created_at": {
                    "type": "string",
                    "format": "dateTime",
                    "description": "Date created."
                },
                "updated_at": {
                    "type": "string",
                    "format": "dateTime",
                    "description": "Last updated."
                },
                "user_id": {
                    "type": "number",
                    "format": "int64",
                    "description": "ID of the User who created the Task."
                },
                "bourreau_id": {
                    "type": "number",
                    "format": "int64",
                    "description": "ID of the Bourreau the Task was launched on."
                },
                "description": {
                    "description": "Description of the Task."
                },
                "prerequisites": {
                    "type": "string",
                    "description": "List of prerequisites."
                },
                "share_wd_tid": {
                    "type": "number",
                    "format": "int64",
                    "description": "share_wd_tid"
                },
                "run_number": {
                    "type": "number",
                    "format": "int64",
                    "description": "The number of attempts that it has taken to run the task."
                },
                "group_id": {
                    "type": "number",
                    "format": "int64",
                    "description": "ID of the group that this task is being run in."
                },
                "tool_config_id": {
                    "type": "number",
                    "format": "int64",
                    "description": "ID number that specifies which Tool Config to use. The Tool Config specifies environment variables and other system-specific scripts necessary for the Task to be run in the target environment."
                },
                "level": {
                    "type": "number",
                    "format": "int64",
                    "description": "level"
                },
                "rank": {
                    "type": "number",
                    "format": "int64",
                    "description": "rank"
                },
                "results_data_provider_id": {
                    "type": "number",
                    "format": "int64",
                    "description": "ID of the Data Provider that contains the Userfile that represents the results of the task."
                },
                "workdir_archived": {
                    "type": "string",
                    "format": "boolean",
                    "description": "Boolean variable that indicates whether the working directory of the task is available on the processing server or has been archived and is no longer accessible."
                },
                "workdir_archive_userfile_id": {
                    "type": "number",
                    "format": "int64",
                    "description": "ID of the userfile created as part of the archival process, if the task's working directory has been archived."
                }
            }
        },
        "Tool": {
            "type": "object",
            "properties": {
                "id": {
                    "type": "integer",
                    "format": "int64",
                    "description": "Unique identifier for the Tool."
                },
                "name": {
                    "type": "string",
                    "description": "Name of the Tool."
                },
                "user_id": {
                    "type": "number",
                    "format": "int64",
                    "description": "Creator of the Tool."
                },
                "group_id": {
                    "type": "number",
                    "format": "int64",
                    "description": "Group that has access to the Tool."
                },
                "category": {
                    "type": "string",
                    "description": "Category of the Tool"
                },
                "cbrain_task_class_name": {
                    "type": "string",
                    "description": "The name of the Task class that will be created when jobs are launched using the Tool."
                },
                "select_menu_text": {
                    "type": "string",
                    "description": "Text that appears for Tool selection."
                },
                "description": {
                    "type": "string",
                    "description": "Description of the Tool."
                },
                "url": {
                    "type": "string",
                    "description": "URL of the website that describes the Tool and possibly has code for the Tool."
                }
            }
        }
    }
}<|MERGE_RESOLUTION|>--- conflicted
+++ resolved
@@ -375,7 +375,6 @@
                 ],
                 "parameters": [
                     {
-<<<<<<< HEAD
                         "name": "tag[name]",
                         "in": "formData",
                         "description": "The new name for the Tag.",
@@ -395,23 +394,6 @@
                         "type": "string",
                         "description": "The token returned by /session/new",
                         "required": true
-=======
-                        "name": "params",
-                        "in": "body",
-                        "description": "The params",
-                        "schema": {
-                            "type": "object",
-                            "properties": {
-                                "tag": {
-                                    "$ref": "#/definitions/Tag"
-                                },
-                                "authenticity_token": {
-                                    "type": "string",
-                                    "description": "The token returned by /session/new"
-                                }
-                            }
-                        }
->>>>>>> b5393ec3
                     },
                     {
                         "name": "id",
