--- conflicted
+++ resolved
@@ -152,18 +152,9 @@
       command += "-o #{shell_escape(self.stdout)} " if self.stdout
       command += "-e #{shell_escape(self.stderr)} " if self.stderr
       command += "-j oe "                           if self.join
-<<<<<<< HEAD
-      if !self.tc_extra_qsub_args.blank?
-        command += "#{self.tc_extra_qsub_args} "
-      else
-        command += "#{Scir.cbrain_config[:extra_qsub_args]} " unless Scir.cbrain_config[:extra_qsub_args].blank?
-      end
-      command += "-l walltime=#{self.walltime.to_i} " unless self.walltime.blank?
-=======
       command += "#{Scir.cbrain_config[:extra_qsub_args]} " unless Scir.cbrain_config[:extra_qsub_args].blank?
       command += "#{self.tc_extra_qsub_args} "              unless self.tc_extra_qsub_args.blank?
       command += "-l walltime=#{self.walltime.to_i} "       unless self.walltime.blank?
->>>>>>> cbf3e742
       command += "#{shell_escape(self.arg[0])}"
       command += " 2>&1"
 
