
#
# CBRAIN Project
#
# Copyright (C) 2008-2012
# The Royal Institution for the Advancement of Learning
# McGill University
#
# This program is free software: you can redistribute it and/or modify
# it under the terms of the GNU General Public License as published by
# the Free Software Foundation, either version 3 of the License, or
# (at your option) any later version.
#
# This program is distributed in the hope that it will be useful,
# but WITHOUT ANY WARRANTY; without even the implied warranty of
# MERCHANTABILITY or FITNESS FOR A PARTICULAR PURPOSE.  See the
# GNU General Public License for more details.
#
# You should have received a copy of the GNU General Public License
# along with this program.  If not, see <http://www.gnu.org/licenses/>.
#

module CBRAINExtensions #:nodoc:
  module StringExtensions #:nodoc:

    # CBRAIN string utilities.
    module Utilities

      Revision_info=CbrainFileRevision[__FILE__] #:nodoc:

      # This utility method escapes properly any string such that
      # it becomes a literal in a bash command; the string returned
      # will include some surrounding single quotes if necessary.
      #
      #   puts "".bash_escape                     => ''
      #   puts "abcd".bash_escape                 => abcd
      #   puts "Mike O'Connor".bash_escape        => 'Mike O'\'Connor
      #   puts "abcd".bash_escape(true)           => 'abcd'
      #   puts "Mike O'Connor".bash_escape(true)  => 'Mike O'\''Connor'
      #
      def bash_escape(always_quote = false, no_empty = false)
        return (no_empty ? "" : "''") if     self == ''
        return self                   if     !always_quote && self =~ %r{\A[0-9a-zA-Z_.,:/=@+-]+\z}
        return "'#{self}'"            unless self.index("'")
        comps = self.split(/('+)/)
        comps.each_with_index do |comp,idx|
          comps[idx] = idx % 2 == 0 ? comp.bash_escape(always_quote, true) : ("\\'" * comp.size)
        end
        comps.join
      end

      # This method is mostly used on text file content;
      # it attempts to detect and validate different original
      # encodings then record it in UTF8. The returned value
      # is the UTF version of the string. Returns nil if
      # no valid encoding was found for the original string.
      def text_file_content_to_utf8
        orig_encoding = self.encoding
        [ 'UTF-8', 'ISO-8859-1', 'US-ASCII', 'ASCII-8BIT', orig_encoding ].each do |en|
          return self.encode('UTF-8') if self.valid_encoding?
          self.force_encoding(en)
        end
        nil
      ensure
        self.force_encoding(orig_encoding)
      end

      # Used by views for CbrainTasks to transform strings such as these:
      #
      #    "abc", "abc[def]",
      #
      # into paths to a variables inside the params[] hash, as in:
      #
      #   "cbrain_task[params][abc]", "cbrain_task[params][abc][xyz]"
      #
      # CBRAIN adds a similar method in the Symbol class.
      #
      # This can be used to build custom input fields for CbrainTask's
      # params hashes, although there are already a nice collection of
      # helper methods defined in CbrainTaskFormBuilder .
      def to_la
        key = self
        if key =~ /\A(\w+)/
          newcomp = "[" + Regexp.last_match[1] + "]"
          key = key.sub(/\A(\w+)/,newcomp) # not sub!() !
        end
        "cbrain_task[params]#{key}"
      end

      # Used by views for CbrainTasks to transform strings (a.k.a. +paramspaths+)
      # into names of a pseudo accessor method for that variable, as in:
      #
      #    "abc"      => "cbrain_task_BRA_params_KET__BRA_abc_KET_",
      #    "abc"      => "cbrain_task_BRA_params_KET__BRA_abc_KET_",
      #    "abc[def]" => "cbrain_task_BRA_params_KET__BRA_abc_KET__BRA_def_KET_"
      #
      # The string is first run through .to_la(), which adds the constant prefix
      # "cbrain_task[params][abc]", then the brackets are tranformed into identifier
      # friendly characters.
      #
      # This is also the name of the input field's HTML ID
      # attribute, used for error validations.
      #
      # There is a similar method in the Symbol class, which just calls
      # this method here and then symbolize the results.
      #
      # This can be used to give IDs to input fields for CbrainTask's
      # params hashes, although there are already a nice collection of
      # helper methods defined in CbrainTaskFormBuilder .
      def to_la_id
<<<<<<< HEAD
        self.to_la.gsub('[','_BRA_').gsub(']','_KET_')
      end

      # Does the reverse of to_la_id().
      def from_la_id
        self.gsub('_BRA_','[').gsub('_KET_',']').gsub('cbrain_task[params]','').sub(/^\[(\w+)\]/,'\1')
=======
        self.to_la.gsub(/\W+/,"_").sub(/_+\z/,"").sub(/\A_+/,"")
>>>>>>> d0bd0888
      end

      # Considers self as a pattern to which substitutions
      # are to be applied; the substitutions are found in
      # self by recognizing keywords surreounded by
      # '{}' (curly braces) and those keywords are looked
      # up in the +keywords+ hash.
      #
      # ==== Example:
      #
      #   mypat  = "abc{def}-{mach-3}{ext}"
      #   mykeys = {  :def => 'XYZ', 'mach-3' => 'fast', :ext => '.zip' }
      #   mypat.pattern_substitute( mykeys ) # return "abcXYZ-fast.zip"
      #
      # Note that keywords are limited to sequences of lowercase
      # characters and digits, like 'def', '3', or 'def23' or the same with
      # a number extension, like '4-34', 'def-23' and 'def23-3'.
      #
      # ==== Options:
      #
      # [:allow_unset] if true, allows substitution of an empty
      #                string if a keyword is defined in the pattern but not
      #                in the +keywords+ hash. Otherwise, an exception is raised.
      #
      # [:leave_unset] if true, leaves unsubstituded keywords as-is
      #                in the string.
      #
      def pattern_substitute(keywords, options = {})
        pat_comps = self.split(/(\{(?:[a-z0-9_]+(?:-\d+)?)\})/i)
        final = []
        pat_comps.each_with_index do |comp,i|
          if i.even?
            final << comp
          else
            barecomp = comp.tr("{}","")
            val = keywords[barecomp.downcase] || keywords[barecomp.downcase.to_sym]
            if val.nil?
              cb_error "Cannot find value for keyword '{#{barecomp.downcase}}'." if options[:leave_unset].blank? && options[:allow_unset].blank?
              val = comp                                                         if options[:leave_unset].present?
            end
            final << val.to_s
          end
        end
        final.join
      end

      # Check if a String contains the textual representation of an integer.
      # Useful for form validation.
      def is_an_integer?
        Integer(self) && true rescue false
      end

      # Check if a String contains the textual representation of a float.
      # Useful for form validation.
      def is_a_float?
        Float(self) && true rescue false
      end

    end
  end
end
<|MERGE_RESOLUTION|>--- conflicted
+++ resolved
@@ -108,16 +108,12 @@
       # params hashes, although there are already a nice collection of
       # helper methods defined in CbrainTaskFormBuilder .
       def to_la_id
-<<<<<<< HEAD
         self.to_la.gsub('[','_BRA_').gsub(']','_KET_')
       end
 
       # Does the reverse of to_la_id().
       def from_la_id
         self.gsub('_BRA_','[').gsub('_KET_',']').gsub('cbrain_task[params]','').sub(/^\[(\w+)\]/,'\1')
-=======
-        self.to_la.gsub(/\W+/,"_").sub(/_+\z/,"").sub(/\A_+/,"")
->>>>>>> d0bd0888
       end
 
       # Considers self as a pattern to which substitutions
