
#
# CBRAIN Project
#
# Copyright (C) 2008-2012
# The Royal Institution for the Advancement of Learning
# McGill University
#
# This program is free software: you can redistribute it and/or modify
# it under the terms of the GNU General Public License as published by
# the Free Software Foundation, either version 3 of the License, or
# (at your option) any later version.
#
# This program is distributed in the hope that it will be useful,
# but WITHOUT ANY WARRANTY; without even the implied warranty of
# MERCHANTABILITY or FITNESS FOR A PARTICULAR PURPOSE.  See the
# GNU General Public License for more details.
#
# You should have received a copy of the GNU General Public License
# along with this program.  If not, see <http://www.gnu.org/licenses/>.
#

# This class provides the functionality necessary to create,
# destroy and manage persistent SSH master (control) connections
# to other hosts.
#
# Original author: Pierre Rioux

require 'fcntl'
require 'rubygems'
require 'sys/proctable'
require 'active_support'

# = SSH Tunnel Utility Class
#
# This class provides the functionality necessary to create,
# destroy, and manage persistent SSH master (control) connections
# to other hosts. Each master connection can be configured with
# a set of tunnels.
#
# Tunnels are tied to a master, persistent SSH process running in
# a subprocess; the master SSH process is controlled using the
# instance methods of this class, where each instance represent
# one of these master SSH process. There can only be at most
# one master SSH process per combination of remote host,
# remote user and remote port, and this class ensures this
# by registering internally all instance objects created
# during new().
#
# Assuming SSH keys have been exchanged already, a ruby program
# can setup and manage a tunnel this way. Let's say the remote
# host 'my.example.com' is behind a firewall and runs a HTTP server
# on port 8080 that we would like to access, even though this port
# is not visible from here.
#
#    master = SshMaster.new('john','my.example.com',22)
#    master.add_tunnel(:forward,1234,'localhost',8080)
#    master.start
#    # Now we can connect to port 1234 locally and see the web server.
#    # Later on, even if we have lost the variable 'master'
#    # above, we can find it again to kill the tunnel:
#    master = SshMaster.find('john','my.example.com',22)
#    master.stop
#
# The master SSH process uses connection sharing to improve
# connection latency; this is accomplished by allocating UNIX
# domain sockets in /tmp; see also the ControlMaster and
# ControlPath options in SSH's manual (in particular, for
# the man page ssh_config, and for the '-o' option of 'ssh').
class SshMaster

  Revision_info=CbrainFileRevision[__FILE__] #:nodoc:

  # Class configuration variables.
  CONFIG = {

    # Location of sockets and PID files
    :CONTROL_SOCKET_DIR_1 => (Rails.root rescue nil) ? "#{Rails.root.to_s}/tmp/sockets" : "/tmp",

    # Alternate location if DIR_1 path is too long (control path MUST be < (max length below)  characters long!)
    :CONTROL_SOCKET_DIR_2 => "/tmp",

    # Limit on control socket length; in the SSH suite the limit is hardcoded to 100,
    # and in some platforms a temporary extension of 20 more characters are added while
    # it is being created, so we end up with a limit of about 80.
    :CONTROL_SOCKET_MAX_LENGTH => 80,

    # PID files location
    :PID_DIR              => (Rails.root rescue nil) ? "#{Rails.root.to_s}/tmp/pids" : "/tmp",

    # Internal timing limits; conservative enough and should not need to be changed.
    :IS_ALIVE_TIMEOUT     => 60,
    :SPAWN_WAIT_TIME      => 40,
  }

  # Ssh options defaults; these must be legal options as defined in ssh_config(5) and
  # will be inserted in the ssh command line as a series of "-o key=value". These options
  # are used for both permanent SSH masters and transient ones too.
  DEFAULT_SSH_CONFIG_OPTIONS = {
    :ConnectTimeout                 => 10,
    :StrictHostKeyChecking          => :no,
    :ExitOnForwardFailure           => :yes,
    :IPQoS                          => 'throughput',
    # The following options started to cause failures
    # when remote hosts' sshd_config started to refuse
    # key authentication even when no keyboards were detected.
    # (First seen, around 2020)
    # So I'm removing them from the default set of options. This
    # problem happens even though this lib never uses password
    # authentication, unfortunately.
    # Maybe sshd will be fixed in the future and this will start
    # working again.
    #:BatchMode                      => :yes,
    #:PasswordAuthentication         => :no,
    #:KbdInteractiveAuthentication   => :no,
    #:KbdInteractiveDevices          => :none,
  }.with_indifferent_access

  # ---------------------------------------------
  # Advanced options for instances of SshMaster
  # ---------------------------------------------

  # if true, turn on verbose logging of subprocess tracking stuff
  attr_accessor :debug

  # if true, no .oer files if created for diagnostics or logging
  attr_accessor :no_diag

  # returns true if the SshMaster object was created with option :nomaster
  attr_reader   :nomaster

  # Other options from ssh_config; must be a hash of
  # key/values, each one will be added as a "-o key=val" on the
  # master's command-line. Values of 'nil' can be used to remove
  # options already existing or provided by DEFAULT_SSH_CONFIG_OPTIONS
  attr_accessor :ssh_config_options

  # This class method allows you to find out and fetch the
  # instance object that represents a master connection to a
  # remote host (there can only be a single master for
  # each quintuplets [user,host,port,category,uniq] so we might
  # as well remember the objects in the class).
  def self.find(remote_user,remote_host,remote_port=22,options={:category=>nil,:uniq=>nil})
    remote_port ||= 22
    category = options[:category]
    uniq     = options[:uniq]
    key = "#{remote_user}@#{remote_host}:#{remote_port}"
    key = "#{category}/#{key}" if category && category.to_s =~ /\A\w+\z/
    key = "#{key}/#{uniq}"     if uniq     && uniq.to_s     =~ /\A\w+\z/
    ssh_masters = self.ssh_master_cache
    ssh_masters[key]
  end

  # TODO: Use Rails caching ?
  def self.ssh_master_cache #:nodoc:
    #@@ssh_masters ||= {}
    #@@ssh_masters
    $cbrain_ssh_masters ||= {}  # rails reload the class every time so can't use @@ssh_masters
    $cbrain_ssh_masters
  end

  def ssh_master_cache #:nodoc:
    self.class.ssh_master_cache
  end

  # This method is like find() except that it will create
  # the necessary control object if necessary.
  def self.find_or_create(remote_user,remote_host,remote_port=22,options={:category=>nil,:uniq=>nil})
    remote_port ||= 22
    masterobj = self.find(remote_user,remote_host,remote_port,options) ||
                self.new( remote_user,remote_host,remote_port,options)
    masterobj
  end

  # Works like find, but expect a single +key+
  # in a format like "user@host:port".
  # If a +category+ string was supplied when initializing
  # the object, the format of the key is "category/user@host:port".
  # If a +uniq+ string was supplied when initializing
  # the object, the format of the key is "user@host:port/uniq".
  # If both were supplied, the key is "category/user@host:port/uniq"
  def self.find_by_key(key)
    ssh_masters = self.ssh_master_cache
    ssh_masters[key]
  end

  # Returns all the configured SSH connections (not all
  # of them may be alive).
  def self.all
    ssh_masters = self.ssh_master_cache
    ssh_masters.values
  end

  # Returns an array containing all the keys for the currently
  # configued master SSH connections (not all of them
  # may be alive). Keys are strings like "user@host:port".
  def self.all_keys
    ssh_masters = self.ssh_master_cache
    ssh_masters.keys
  end

  def self.destroy_all #:nodoc:
    ssh_masters = self.ssh_master_cache
    ssh_masters.values.each { |tun| tun.destroy }
  end

  # Create a control object for a potential master to
  # host +host+, as user +user+ with SSH port +port+.
  # The master is NOT started. The object is registered
  # in the class and can be found later using the
  # find() class method. This means that projects using
  # this library do not have to save the control object
  # anywhere.
  def initialize(remote_user,remote_host,remote_port=22,options={:category=>nil,:uniq=>nil})

    @user       = remote_user
    @host       = remote_host
    @port       = (remote_port.presence || 22).to_i
    @category   =   options[:category]
    @uniq       =   options[:uniq]
    @nomaster   = !!options[:nomaster]

    @ssh_config_options = DEFAULT_SSH_CONFIG_OPTIONS
                          .dup
                          .merge(options[:ssh_config_options] || {})

    raise "SSH master's \"user\" is not a simple identifier." unless
      @user =~ /\A[a-zA-Z0-9][a-zA-Z0-9_\-\.]*\z/
    raise "SSH master's \"host\" is not a simple host name." unless
      @host =~ /\A[a-zA-Z0-9][a-zA-Z0-9_\-\.]*\z/
    raise "SSH master's \"port\" is not a port number." unless
      @port > 0 && @port < 65535
    raise "SSH master's \"category\" is not a simple identifer." unless
      @category.nil? || (@category.is_a?(String) && @category =~ /\A\w+\z/)
    raise "SSH master's \"uniq\" is not a simple identifer." unless
      @uniq.nil? || (@uniq.is_a?(String) && @uniq =~ /\A\w+\z/)

    raise "This master spec is already registered with the class." if
      self.class.find(@user,@host,@port, :category => @category, :uniq => @uniq )

    @pid             = nil
    @forward_tunnels = []   # [ "localhost", 1234, "some.host", 4566 ]
    @reverse_tunnels = []   # [ "localhost", 1234, "some.host", 4566 ]

    # Register it
    @simple_key = @key = "#{@user}@#{@host}:#{@port}"
    @key        = "#{@category}/#{@key}" if @category && @category.to_s =~ /\A\w+\z/
    @key        = "#{@key}/#{@uniq}"     if @uniq     && @uniq.to_s     =~ /\A\w+\z/
    ssh_masters = self.ssh_master_cache
    ssh_masters[@key] = self
    debugTrace("Registering SSH master: #{@key}")

    # Check to see if a process already manage the master
    self.read_pidfile

    self
  end

  # Add tunnel definitions to the master SSH connection. An arbitrary
  # number of forward or backward tunnels can be added; they
  # will be enabled once the start() method is called.
  #
  # [*direction*] is either :forward or :reverse
  # [*accept_port*] is a port number at the accepting end
  #                 of the tunnel; if direction is :forward then the
  #                 accepting end is the local machine (localhost); if
  #                 the direction is :reverse then it will be on
  #                 the +remote_host+ specified when creating the object
  #                 (which is NOT the +dest_host+)
  # [*dest_host*] is the hostname that will get connected to
  #               from the +remote_host+, through the tunnel, when
  #               accessing +accept_port+ at the accepting end.
  # [*dest_port*] is the port number that will get connected to on
  #               the +dest_host+, from the +remote_host+.
  # [*accept_bind*] is an optional binding address for the +accept_port+;
  #               the default value is 'localhost'.
  #
  # The argument list described above applies when both the source
  # and destination of the tunnels are network socket. But either
  # of them can also be configured as UNIX sockets.
  #
  # On the accept side, this is accomplished by setting +accept_bind+ to nil
  # and providing a path to the socket in +accept_port+ .
  #
  # On the destination side, this is accomplished by setting +dest_host to nil
  # and providing a path to the socket in +dest_port+ .
  #
  # Note that SSH will create the accept-side socket as needed,
  # but the destination side socket is supposed to have already
  # been set up by whatever is using it.
  def add_tunnel(direction, accept_port, dest_host, dest_port, accept_bind = "localhost")

    self.properly_registered?

    raise "'direction' must be :forward or :reverse." unless
      direction == :forward || direction == :reverse

    if ! accept_bind.nil?
      # Checks for network socket arguments
      raise "'accept_port' must be a port number > 1024 and < 65535." unless
        accept_port.is_a?(Integer) && accept_port > 1024 && accept_port < 65535
      raise "'accept_bind' is not a simple host name or IP." unless
        accept_bind =~ /\A[a-zA-Z0-9][a-zA-Z0-9\-\.]*\z/
    else
      # Checks for UNIX-domain socket arguments (accept_bind is nil)
      raise "'accept_port' cannot look like a number if using a UNIX socket." if
        accept_port.to_s =~ /^\d+$/
      socketpath = Pathname.new(accept_port)
      if direction == :forward && socketpath.exist?
        raise "Socket path for accept side already exists: #{accept_port}"
      end
    end

    if ! dest_host.nil?
      # Checks for network socket arguments
      raise "'dest_port' must be a port number." unless
        dest_port.is_a?(Integer) && dest_port > 0 && dest_port < 65535
      raise "'dest_host' is not a simple host name or IP." unless
        dest_host =~ /\A[a-zA-Z0-9][a-zA-Z0-9\-\.]*\z/
    else
      # Checks for UNIX-domain socket arguments (dest_host is nil)
      raise "'dest_port' cannot look like a number if using a UNIX socket." if
        dest_port.to_s =~ /^\d+$/
      #socketpath = Pathname.new(dest_port)
      #if direction == :reverse && ! socketpath.exist?
      #  raise "Socket path for destination does not seem to exist: #{dest_port}"
      #end
    end

    tunnel_spec = [ accept_bind, accept_port, dest_host, dest_port ]
    if direction == :forward
      if @forward_tunnels.find { |spec| spec[1] == accept_port }
        raise "Error: there's already a forward tunnel configured for port #{accept_port}."
      end
      @forward_tunnels << tunnel_spec
    else
      if @reverse_tunnels.find { |spec| spec[1] == accept_port }
        raise "Error: there's already a reverse tunnel configured for port #{accept_port}."
      end
      @reverse_tunnels << tunnel_spec
    end
    true
  end

  # Get the list of currently configured tunnels (note that they
  # may not be active; only tunnels present at the moment that
  # start() was called will be active). The returned value is
  # an array of quadruplets like this:
  #    [ accept_bind, accept_port, dest_host, dest_port ]
<<<<<<< HEAD
  # When a the accept side is a UNIX socket, +accept_bind+ will
=======
  # When the accept side is a UNIX socket, +accept_bind+ will
>>>>>>> cca6623d
  # be nil. In the same way, if the destination side is a socket,
  # the +dest_host+ will be nil.
  def get_tunnels(direction)
    raise "'direction' must be :forward or :reverse." unless
      direction == :forward || direction == :reverse
    return direction == :forward ? @forward_tunnels.dup : @reverse_tunnels.dup
  end

  # This is like get_tunnels, except the returned array
  # contains strings where the four components are separated by
  # colons, such as "localhost:1234:myhost:5678".
  def get_tunnels_strings(direction)
    tunnels = self.get_tunnels(direction)
    tunnels.map { |s| s.compact.join(":") }
  end

  # Delete the list of tunnels specifications from the object.
  # Note that this does not affect the running master SSH, the
  # tunnels will be reset only after a stop() and start() cycle.
  def delete_tunnels(direction)
    raise "'direction' must be :forward or :reverse." unless
      direction == :forward || direction == :reverse
    if direction == :forward
      @forward_tunnels = []
    else
      @reverse_tunnels = []
    end
    true
  end

  # Start the master SSH connection, including all tunnels if
  # necessary. The connection is maintained in a subprocess.
  # If a subprocess is already running, nothing will happen:
  # you have to stop() if before you can restart it.
  def start(label = nil)

    self.properly_registered?
    return true if @nomaster # special option: not a master at all!
    return true if self.read_pidfile

    sshcmd = "ssh -q -n -N -x -M "

    if ! label.blank? && label.to_s =~ /\A[\w\-\.\+]+\z/
      sshcmd += "-o SendEnv=#{label.to_s} "
    end

    self.get_tunnels_strings(:forward).each { |spec| sshcmd += " -L #{spec}" }
    self.get_tunnels_strings(:reverse).each { |spec| sshcmd += " -R #{spec}" }

    shared_options = self.ssh_shared_options("yes") # ControlMaster=yes
    sshcmd += " #{shared_options}"

    unless self.write_pidfile("0",:check) # 0 means in the process of starting up subprocess
      self.read_pidfile
      return true if @pid # so it's already running, eh.
    end

    # Start the SSH master in a sub-subprocess
    @pid = nil # will inherit value of 'subpid' below
    socket = self.control_path
    File.unlink(socket) rescue true
    pid = Process.fork do
      begin
        (3..50).each { |i| IO.for_fd(i).close rescue true } # with some luck, it's enough
        subpid = Process.fork do
          begin
            Process.setpgrp rescue true
            self.write_pidfile(Process.pid,:force)  # Overwrite
            $stdin.reopen( "/dev/null",    "r") # fd 0
            $stdout.reopen(self.diag_path, "a") # fd 1
            $stdout.sync = true
            $stderr.reopen($stdout)             # fd 2
            File.chmod(0600, self.diag_path) rescue true
            puts "Starting Master #{@key} at #{Time.now.localtime.to_s} as PID #{$$}"
            Kernel.exec(sshcmd)
          ensure
            Kernel.exit!  # should never reach here
          end
        end
        Process.detach(subpid)
      ensure
        Kernel.exit!
      end
    end

    # Wait for it to be fully established (up to CONFIG[:SPAWN_WAIT_TIME] seconds).
    debugTrace("Started SSH master with PID #{pid}...")
    Process.waitpid(pid) # not the PID we want in @pid!
    pidfile = self.pidfile_path
    CONFIG[:SPAWN_WAIT_TIME].times do
      break if File.exist?(socket) && File.exist?(pidfile)
      debugTrace("... waiting for confirmed creation of socket and PID file...")
      sleep 1
    end

    # OK, let's see if it started OK.
    self.read_pidfile
    debugTrace("Master confirmed started.") if @pid
    return true if @pid

    # Something went wrong, kill it if it exists.
    debugTrace("Master did not start.")
    pid = self.raw_read_pidfile
    if pid
      debugTrace("Killing spurious process at PID #{pid}.")
      Process.kill("HUP",pid) rescue true
      sleep 1
      Process.kill("TERM",pid) rescue true
    end

    false
  end

  # Stop the master SSH connection, disabling all tunnels if
  # necessary. This will kill the subprocess used to maintain
  # the master SSH.
  def stop
    self.properly_registered?
    return true  if @nomaster # when not a master, stop means nothing
    return false unless self.read_pidfile

    debugTrace("STOP: #{$$} Killing master for #{@key}.")
    File.open(self.diag_path,"a") { |fh| fh.write("Stopping Master #{@key} at #{Time.now.localtime.to_s}\n") }
    Process.kill("HUP",@pid) rescue true
    sleep 1
    Process.kill("TERM",@pid) rescue true
    @pid = nil
    self.delete_pidfile
    true
  end

  # Returns true if the master SEEMS to be alive;
  # this check is performed by checking that the
  # socket file exists and a process is running,
  # so it's not guaranteed that the other end of
  # the connection is responding.
  def quick_is_alive?
    self.properly_registered?
    return true if @nomaster # when no master actually exists, we assume all's OK.

    socket = self.control_path
    return false unless File.exist?(socket) && File.socket?(socket)
    return false unless self.read_pidfile
    true
  end

  # Check to see if the master SSH connection is alive and well.
  def is_alive?

    return false unless self.quick_is_alive?
    return false if     @pid.blank? && ! @nomaster

    shared_options = self.ssh_shared_options
    sshcmd = "ssh -q -x -n #{shared_options} " +
             "echo OK-#{Process.pid}"

    # Prepare a subprocess that will tell us
    # we waited too long for an answer.
    my_pid      = $$
    signal_name = "SIGURG"
    alarm_pid = Process.fork do
      begin
        Process.setpgrp rescue true
        (3..50).each { |i| IO.for_fd(i).close rescue true } # with some luck, it's enough
        Signal.trap("TERM") do
          debugTrace("Alarm subprocess #{$$} for #{@key}: told to exit with TERM.")
          Kernel.exit!
        end
        Signal.trap("EXIT") do
          debugTrace("Alarm subprocess #{$$} for #{@key}: exiting.")
        end
        debugTrace("Alarm subprocess #{$$} for #{@key}: Waiting at #{Time.now}.")
        Kernel.sleep(CONFIG[:IS_ALIVE_TIMEOUT])
        debugTrace("Alarm subprocess #{$$} for #{@key}: Notifying master of timeout at #{Time.now}.")
        Process.kill(signal_name,my_pid)
      ensure
        Kernel.exit!
      end
    end
    Process.detach(alarm_pid)

    old_handler = Signal.trap(signal_name) do
      debugTrace("Master program for #{@key}: Got timeout notification. Killing master.")
      self.stop rescue true # just give up and kill the SSH master!
    end

    begin
      debugTrace("Master checking is_alive for #{@key} with alarm: #{alarm_pid}")
      okout = ""
      IO.popen(sshcmd,"r") { |fh| okout=fh.read }
      return true if okout.index("OK-#{Process.pid}")
      return false
    rescue
      return false
    ensure
      if alarm_pid
        debugTrace("Master shutting down ALARM subprocess for #{@key}: #{alarm_pid}")
        #Kernel.sleep(2)
        #Process.kill("TERM",alarm_pid) rescue true
        Process.kill("KILL",alarm_pid) rescue true # radically
      end
      if old_handler && signal_name
        Signal.trap(signal_name,old_handler) rescue true # restore it
      end
    end
  end

  # Returns the ssh command's options to connect to
  # the the master control path.
  # By default, we do not return the 'ssh' command
  # itself but we do include the user and hostname.
  # A typical return value would be something like:
  #
  #  "-port 1234 -A -o ConnectTimeout=10 -o ControlMaster=no -o ControlPath=/tmp/something user@host"
  #
  # which allows you to add more options at the beginning
  # and the end of any ssh command being built. Note that
  # generally, if the master is active, the port, user
  # and host are ignored completely when re-using this
  # string as part of another 'ssh' command.
  def ssh_shared_options(control_master="no")
    socket = self.control_path

    # Base options that are always present
    args_string  = ""
    args_string += " -p #{@port}" if @port != 22
    args_string += " -A"
    args_string += " " + ssh_config_options_as_string()

    # When @nomaster is true, it means we're not even building
    # the options for an existing master. The client probably
    # just need this object to issue one-shot commands.
    if ! @nomaster
      args_string += " -o ServerAliveInterval=30"
      args_string += " -o ServerAliveCountMax=5"
      args_string += " -o ControlMaster=#{control_master}"
      args_string += " -o ControlPath=#{socket}"
    end

    # Finally, user and host
    args_string += " #{@user}@#{@host} "

    args_string
  end

  # Runs the specified +shell_command+ (a bash command) on
  # the remote end of the SSH connection. When given a block,
  # the block will receive a writable filehandle that can be
  # used to send data to the remote command.
  #
  # The +options+ hash can be used to provide local filenames
  # for :stdin, :stdout and :stderr. Note that :stdin is ignored
  # if a block is provided.
  # Appending to output files can be enabled by giving a true value
  # to the options :stdout_append and :stderr_append.
  def remote_shell_command_writer(shell_command, options={}, &block)
    pipe_for_remote_shell_command(shell_command, 'w', options, &block)
  end

  # Runs the specified +shell_command+ (a bash command) on
  # the remote end of the SSH connection. When given a block,
  # the block will receive a readable filehandle that can be
  # used to read data from the remote command.
  #
  # The +options+ hash can be used to provide local filenames
  # for :stdin, :stdout and :stderr. Note that :stdout is ignored
  # if a block is provided.
  # Appending to output files can be enabled by giving a true value
  # to the options :stdout_append and :stderr_append.
  def remote_shell_command_reader(shell_command, options={}, &block)
    pipe_for_remote_shell_command(shell_command, 'r', options, &block)
  end

  # Runs the specified +shell_command+ (a bash command) on
  # the remote end of the SSH connection. When given a block,
  # the block will receive a readable or writable filehandle
  # that can be used to read/write data from/to the remote command.
  #
  # The +direction+ parameter needs to be set to 'r' for read and
  # 'w' for write.
  #
  # The +options+ hash can be used to provide local filenames
  # for :stdin, :stdout and :stderr. Note that :stdout is ignored
  # if a block is provided with a 'r' +direction+, and similarly
  # :stdin is ignored if a block is provided in a 'w' +direction+.
  # Appending to output files can be enabled by giving a true value
  # to the options :stdout_append and :stderr_append.
  def pipe_for_remote_shell_command(shell_command, direction, options={})

    shared_opts = self.ssh_shared_options
    command     = shell_escape(shell_command)
    stdin       = bash_redirection(options,0,"<",:stdin)
    stdout      = bash_redirection(options,1,">",:stdout)
    stderr      = bash_redirection(options,2,">",:stderr)

    no_stdin       = options[:stdin] == '/dev/null'       ? "-n" : ""
    use_pseudo_tty = options[:force_pseudo_ttys].present? ? "-t" : ""

    ssh_command  = "ssh -q -x #{no_stdin} #{use_pseudo_tty} #{shared_opts} #{command} #{stderr}"
    ssh_command += " #{stdin}"  if direction == 'r' # with or without block
    ssh_command += " #{stdout}" if direction == 'w' # with or without block

    if block_given? then
      debugTrace("IO.popen() with command: #{ssh_command}")
      IO.popen(ssh_command, direction) { |io| yield(io) }
    else
      ssh_command += " #{stdout}" if direction == 'r' # the 'other' direction
      ssh_command += " #{stdin}"  if direction == 'w' # the 'other' direction
      debugTrace("system() with command: #{ssh_command}")
      system(ssh_command)
    end
  end

  # This stops the master SSH connection if it is alive, and
  # de-register the object from the class. It's nice but not
  # really necessary.
  def destroy
    self.stop
    ssh_masters = self.ssh_master_cache
    ssh_masters.delete @key
    true
  end

  protected

  # Returns the path to the SSH ControlPath socket.
  def control_path #:nodoc:
    simple_base = "mstr.#{@simple_key}"
    simple_base = "#{simple_base}_#{@uniq}" if @uniq
    base      = simple_base
    base      = "#{@category}/#{simple_base}" if @category
    sock_dir  = "#{CONFIG[:CONTROL_SOCKET_DIR_1]}"
    sock_path = "#{sock_dir}/#{base}" # preferred location
    if sock_path.size >= CONFIG[:CONTROL_SOCKET_MAX_LENGTH] || ! File.directory?(sock_dir) # limitation in control path length in ssh
      sock_dir  = "#{CONFIG[:CONTROL_SOCKET_DIR_2]}"
      sock_path = "#{sock_dir}/#{base}" # alternative, hopefully shorter than 80 chars long!
    end
    if @category
      cat_dir = "#{sock_dir}/#{@category}"
      unless File.directory?(cat_dir)
        begin
          Dir.mkdir(cat_dir,0700) # prepare subdir for category
        rescue Errno::EEXIST
          raise unless File.directory?(cat_dir)
          # all OK, seems we got a race condition
        end
      end
    end
    sock_path
  end

  def pidfile_path #:nodoc:
    base = self.control_path.sub(/.*\//,"") + ".pid"
    dir  = @category.presence ? "#{CONFIG[:PID_DIR]}/#{@category}" : CONFIG[:PID_DIR]
    begin
      Dir.mkdir(dir,0700) if ! File.directory?(dir)
    rescue Errno::EEXIST
      raise unless File.directory?(dir)
      # all OK, seems we got a race condition
    end
    "#{dir}/#{base}"
  end

  def diag_path #:nodoc:
    return "/dev/null" if @no_diag
    self.pidfile_path.sub(/\.pid\z/,".oer")
  end

  def write_pidfile(pid,action) #:nodoc:
    pidfile = self.pidfile_path
    if action == :force
      File.open(pidfile,"w") { |fh| fh.write(pid.to_s) }
      File.chmod(0600, pidfile) rescue true
      return true
    end
    # Action is :check, it means we must fail if the file exists
    return false if File.exist?(pidfile)
    begin
      fd = IO.sysopen(pidfile, Fcntl::O_WRONLY | Fcntl::O_EXCL | Fcntl::O_CREAT)
      f = IO.open(fd)
      f.syswrite(pid.to_s)
      f.close
      File.chmod(0600, pidfile) rescue true
      return true
    rescue Errno::EEXIST
      return false
    end
  end

  # Returns @pid if the PID file contains
  # a legal PID number for a currently running SSH
  # master. If necessary, sets @pid with the PID
  # before returning it. Otherwise, makes sure
  # @pid is reset to nil. This method makes several
  # checks, too: the socket must exist, the pidfile
  # must exist.
  def read_pidfile(options = {}) #:nodoc:
    socket  = self.control_path
    pidfile = self.pidfile_path
    unless File.exist?(socket) && File.exist?(pidfile)
      self.delete_pidfile
      @pid = nil
      return nil
    end
    @pid = self.raw_read_pidfile # can be nil if it's incorrect
    @pid
  end

  # Just reads the pidfile and returns the numeric
  # pid found there. Returns nil if it seems incorrect.
  def raw_read_pidfile #:nodoc:
    begin
      pidfile = self.pidfile_path
      line = nil
      File.open(pidfile,"r") { |fh| line = fh.read }
      return nil unless line && line.match(/\A\d+/)
      pid = line.to_i
      pid = nil if pid == 0 # leftover from :check mode of write_pidfile() ? Crash?
      pid = nil unless self.process_ok?(pid)
      return pid
    rescue
      return nil
    end
  end

  # Makes sure that a process owned by us runs for this pid.
  def process_ok?(mypid) #:nodoc:
    return false unless mypid
    process_info = Sys::ProcTable.ps(:pid => mypid.to_i)
    return false unless process_info
    procuid   = process_info.ruid rescue nil
    procuid ||= process_info.uid rescue nil
    return true if procuid && (Process.uid == procuid || Process.euid == procuid)
    false
  end

  def delete_pidfile #:nodoc:
    File.unlink(self.pidfile_path) rescue true
  end

  # Checks that the current instance is the one registered
  def properly_registered? #:nodoc:
    found = self.class.find(@user,@host,@port, :category => @category, :uniq => @uniq )
    raise "This SSH master is no longer registered with the class." unless found
    raise "This SSH master object does not match the object registered in the class!" if
      found.object_id != self.object_id
    true
  end

  private

  # Returns as a single string the set of configurable ssh options
  # e.g. "-o BatchMode=yes -o Something=SomeValue"; by default
  # the options are defined in DEFAULT_SSH_CONFIG_OPTIONS
  # If a value is nil, the options will not be inserted at all in the
  # string.
  def ssh_config_options_as_string #:nodoc:
    @ssh_config_options
      .reject { |var,value| value.nil? }
      .map    { |var,value| "-o #{shell_escape(var)}=#{shell_escape(value)}" }
      .join(" ")
  end

  # This utility method escapes properly any string such that
  # it becomes a literal in a bash command; the string returned
  # will include the surrounding single quotes.
  #
  #   shell_escape("Mike O'Connor")
  #
  # returns
  #
  #   'Mike O'\''Connor'
  def shell_escape(s) #:nodoc:
    "'" + s.to_s.gsub(/'/,"'\\\\''") + "'"
  end

  # Create a bash redirection operator (like "<infile"
  # or "2>>err.txt"); +options+ is a hash containing the +key+
  # whose value is the file to use for redirection; +fd+
  # is the number of the file descriptor; +redir_op+ is one
  # of '<' or '>'. If the +options+ also contain a true
  # value for a key symbol named ":{key}_append", then
  # output redirection will be done in append mode (>>).
  def bash_redirection(options,fd,redir_op,key) #:nodoc:
    file          = options[key]
    return "" unless file # no redirection
    do_append_key = (key.to_s + "_append").to_sym
    append_op     = redir_op
    append_op    += redir_op if options[do_append_key] && redir_op == '>'
    "#{fd}#{append_op}#{shell_escape(file)}"
  end

  def debugTrace(message) #:nodoc:
    return unless @debug
    STDERR.puts("\e[1;33m#{message}\e[0m")
  end

end
<|MERGE_RESOLUTION|>--- conflicted
+++ resolved
@@ -347,11 +347,7 @@
   # start() was called will be active). The returned value is
   # an array of quadruplets like this:
   #    [ accept_bind, accept_port, dest_host, dest_port ]
-<<<<<<< HEAD
-  # When a the accept side is a UNIX socket, +accept_bind+ will
-=======
   # When the accept side is a UNIX socket, +accept_bind+ will
->>>>>>> cca6623d
   # be nil. In the same way, if the destination side is a socket,
   # the +dest_host+ will be nil.
   def get_tunnels(direction)
