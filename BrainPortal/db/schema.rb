--- conflicted
+++ resolved
@@ -11,12 +11,8 @@
 #
 # It's strongly recommended to check this file into your version control system.
 
-<<<<<<< HEAD
-=======
+
 ActiveRecord::Schema.define(:version => 20170308220959) do
->>>>>>> 103c0b84
-
-ActiveRecord::Schema.define(:version => 20170306210331) do
   create_table "access_profiles", :force => true do |t|
     t.string   "name",        :null => false
     t.string   "description"
