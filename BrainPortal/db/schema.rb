--- conflicted
+++ resolved
@@ -10,11 +10,7 @@
 #
 # It's strongly recommended to check this file into your version control system.
 
-<<<<<<< HEAD
-ActiveRecord::Schema.define(:version => 20120313194957) do
-=======
 ActiveRecord::Schema.define(:version => 20120402205014) do
->>>>>>> 493292ed
 
   create_table "active_record_logs", :force => true do |t|
     t.integer  "ar_id"
