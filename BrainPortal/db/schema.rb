--- conflicted
+++ resolved
@@ -11,11 +11,7 @@
 #
 # It's strongly recommended to check this file into your version control system.
 
-<<<<<<< HEAD
-ActiveRecord::Schema.define(:version => 20170308220959) do
-=======
 ActiveRecord::Schema.define(:version => 20170418125733) do
->>>>>>> ab4f45c5
 
   create_table "access_profiles", :force => true do |t|
     t.string   "name",        :null => false
@@ -211,13 +207,8 @@
     t.string   "type"
     t.integer  "user_id"
     t.integer  "group_id"
-<<<<<<< HEAD
-    t.boolean  "online",                   :default => false, :null => false
-    t.boolean  "read_only",                :default => false, :null => false
-=======
     t.boolean  "online",                      :default => false, :null => false
     t.boolean  "read_only",                   :default => false, :null => false
->>>>>>> ab4f45c5
     t.text     "description"
     t.datetime "created_at"
     t.datetime "updated_at"
