# encoding: UTF-8
# This file is auto-generated from the current state of the database. Instead
# of editing this file, please use the migrations feature of Active Record to
# incrementally modify your database, and then regenerate this schema definition.
#
# Note that this schema.rb definition is the authoritative source for your
# database schema. If you need to create the application database on another
# system, you should be using db:schema:load, not running all the migrations
# from scratch. The latter is a flawed and unsustainable approach (the more migrations
# you'll amass, the slower it'll run and the greater likelihood for issues).
#
# It's strongly recommended to check this file into your version control system.

ActiveRecord::Schema.define(:version => 20170418125733) do

  create_table "access_profiles", :force => true do |t|
    t.string   "name",        :null => false
    t.string   "description"
    t.string   "color"
    t.datetime "created_at",  :null => false
    t.datetime "updated_at",  :null => false
  end

  create_table "access_profiles_groups", :id => false, :force => true do |t|
    t.integer "access_profile_id"
    t.integer "group_id"
  end

  create_table "access_profiles_users", :id => false, :force => true do |t|
    t.integer "access_profile_id"
    t.integer "user_id"
  end

  create_table "active_record_logs", :force => true do |t|
    t.integer  "ar_id"
    t.string   "ar_table_name"
    t.text     "log"
    t.datetime "created_at"
    t.datetime "updated_at"
  end

  add_index "active_record_logs", ["ar_id", "ar_table_name"], :name => "index_active_record_logs_on_ar_id_and_ar_table_name"

  create_table "cbrain_tasks", :force => true do |t|
    t.string   "type"
    t.integer  "batch_id"
    t.string   "cluster_jobid"
    t.string   "cluster_workdir"
    t.text     "params"
    t.string   "status"
    t.datetime "created_at"
    t.datetime "updated_at"
    t.integer  "user_id"
    t.integer  "bourreau_id"
    t.text     "description"
    t.text     "prerequisites"
    t.integer  "share_wd_tid"
    t.integer  "run_number"
    t.integer  "group_id"
    t.integer  "tool_config_id"
    t.integer  "level"
    t.integer  "rank"
    t.integer  "results_data_provider_id"
    t.decimal  "cluster_workdir_size",        :precision => 24, :scale => 0
    t.boolean  "workdir_archived",                                           :default => false, :null => false
    t.integer  "workdir_archive_userfile_id"
  end

  add_index "cbrain_tasks", ["batch_id"], :name => "index_cbrain_tasks_on_batch_id"
  add_index "cbrain_tasks", ["bourreau_id", "status", "type"], :name => "index_cbrain_tasks_on_bourreau_id_and_status_and_type"
  add_index "cbrain_tasks", ["bourreau_id", "status"], :name => "index_cbrain_tasks_on_bourreau_id_and_status"
  add_index "cbrain_tasks", ["bourreau_id"], :name => "index_cbrain_tasks_on_bourreau_id"
  add_index "cbrain_tasks", ["cluster_workdir_size"], :name => "index_cbrain_tasks_on_cluster_workdir_size"
  add_index "cbrain_tasks", ["group_id", "bourreau_id", "status"], :name => "index_cbrain_tasks_on_group_id_and_bourreau_id_and_status"
  add_index "cbrain_tasks", ["group_id"], :name => "index_cbrain_tasks_on_group_id"
  add_index "cbrain_tasks", ["status"], :name => "index_cbrain_tasks_on_status"
  add_index "cbrain_tasks", ["type"], :name => "index_cbrain_tasks_on_type"
  add_index "cbrain_tasks", ["user_id", "bourreau_id", "status"], :name => "index_cbrain_tasks_on_user_id_and_bourreau_id_and_status"
  add_index "cbrain_tasks", ["user_id"], :name => "index_cbrain_tasks_on_user_id"
  add_index "cbrain_tasks", ["workdir_archived"], :name => "index_cbrain_tasks_on_workdir_archived"

  create_table "custom_filters", :force => true do |t|
    t.string   "name"
    t.datetime "created_at"
    t.datetime "updated_at"
    t.integer  "user_id"
    t.string   "type"
    t.text     "data"
  end

  add_index "custom_filters", ["type"], :name => "index_custom_filters_on_type"
  add_index "custom_filters", ["user_id"], :name => "index_custom_filters_on_user_id"

  create_table "data_providers", :force => true do |t|
    t.string   "name"
    t.string   "type"
    t.integer  "user_id"
    t.integer  "group_id"
    t.string   "remote_user"
    t.string   "remote_host"
    t.integer  "remote_port"
    t.string   "remote_dir"
    t.boolean  "online",                          :default => false, :null => false
    t.boolean  "read_only",                       :default => false, :null => false
    t.text     "description"
    t.datetime "created_at"
    t.datetime "updated_at"
    t.datetime "time_of_death"
    t.boolean  "not_syncable",                    :default => false, :null => false
    t.string   "time_zone"
    t.string   "cloud_storage_client_identifier"
    t.string   "cloud_storage_client_token"
    t.string   "alternate_host"
  end

  add_index "data_providers", ["group_id"], :name => "index_data_providers_on_group_id"
  add_index "data_providers", ["type"], :name => "index_data_providers_on_type"
  add_index "data_providers", ["user_id"], :name => "index_data_providers_on_user_id"

  create_table "exception_logs", :force => true do |t|
    t.string   "exception_class"
    t.string   "request_controller"
    t.string   "request_action"
    t.string   "request_method"
    t.string   "request_format"
    t.integer  "user_id"
    t.text     "message"
    t.text     "backtrace"
    t.text     "request"
    t.text     "session"
    t.text     "request_headers"
    t.string   "instance_name"
    t.string   "revision_no"
    t.datetime "created_at"
    t.datetime "updated_at"
  end

  create_table "groups", :force => true do |t|
    t.string   "name"
    t.datetime "created_at"
    t.datetime "updated_at"
    t.string   "type"
    t.integer  "site_id"
    t.integer  "creator_id"
    t.boolean  "invisible",   :default => false
    t.text     "description"
  end

  add_index "groups", ["invisible"], :name => "index_groups_on_invisible"
  add_index "groups", ["name"], :name => "index_groups_on_name"
  add_index "groups", ["type"], :name => "index_groups_on_type"

  create_table "groups_users", :id => false, :force => true do |t|
    t.integer "group_id"
    t.integer "user_id"
  end

  add_index "groups_users", ["group_id"], :name => "index_groups_users_on_group_id"
  add_index "groups_users", ["user_id"], :name => "index_groups_users_on_user_id"

  create_table "help_documents", :force => true do |t|
    t.string   "key",        :null => false
    t.string   "path",       :null => false
    t.datetime "created_at", :null => false
    t.datetime "updated_at", :null => false
  end

  add_index "help_documents", ["key"], :name => "index_help_documents_on_key", :unique => true

  create_table "messages", :force => true do |t|
    t.string   "header"
    t.text     "description"
    t.text     "variable_text"
    t.string   "message_type"
    t.boolean  "read",          :default => false, :null => false
    t.integer  "user_id"
    t.datetime "expiry"
    t.datetime "created_at"
    t.datetime "updated_at"
    t.datetime "last_sent"
    t.boolean  "critical",      :default => false, :null => false
    t.boolean  "display",       :default => false, :null => false
    t.integer  "group_id"
    t.string   "type"
    t.boolean  "active"
    t.integer  "sender_id"
  end

  add_index "messages", ["user_id"], :name => "index_messages_on_user_id"

  create_table "meta_data_store", :force => true do |t|
    t.integer  "ar_id"
    t.string   "ar_table_name"
    t.string   "meta_key"
    t.text     "meta_value"
    t.datetime "created_at"
    t.datetime "updated_at"
  end

  add_index "meta_data_store", ["ar_id", "ar_table_name", "meta_key"], :name => "index_meta_data_store_on_ar_id_and_ar_table_name_and_meta_key"
  add_index "meta_data_store", ["ar_id", "ar_table_name"], :name => "index_meta_data_store_on_ar_id_and_ar_table_name"
  add_index "meta_data_store", ["ar_table_name", "meta_key"], :name => "index_meta_data_store_on_ar_table_name_and_meta_key"
  add_index "meta_data_store", ["meta_key"], :name => "index_meta_data_store_on_meta_key"

  create_table "remote_resources", :force => true do |t|
    t.string   "name"
    t.string   "type"
    t.integer  "user_id"
    t.integer  "group_id"
    t.boolean  "online",                      :default => false, :null => false
    t.boolean  "read_only",                   :default => false, :null => false
    t.text     "description"
    t.datetime "created_at"
    t.datetime "updated_at"
    t.string   "ssh_control_user"
    t.string   "ssh_control_host"
    t.integer  "ssh_control_port"
    t.string   "ssh_control_rails_dir"
    t.integer  "tunnel_mysql_port"
    t.integer  "tunnel_actres_port"
    t.string   "cache_md5"
    t.boolean  "portal_locked",               :default => false, :null => false
    t.integer  "cache_trust_expire",          :default => 0
    t.datetime "time_of_death"
    t.string   "time_zone"
    t.string   "site_url_prefix"
    t.string   "dp_cache_dir"
    t.text     "dp_ignore_patterns"
    t.string   "cms_class"
    t.string   "cms_default_queue"
    t.string   "cms_extra_qsub_args"
    t.string   "cms_shared_dir"
    t.integer  "workers_instances"
    t.integer  "workers_chk_time"
    t.string   "workers_log_to"
    t.integer  "workers_verbose"
    t.string   "help_url"
    t.integer  "rr_timeout"
    t.string   "proxied_host"
    t.string   "support_email"
    t.string   "system_from_email"
    t.string   "external_status_page_url"
    t.string   "docker_executable_name"
    t.string   "singularity_executable_name"
<<<<<<< HEAD
=======
    t.boolean  "singularity_present"
    t.string   "small_logo"
    t.string   "large_logo"
>>>>>>> a1b3b494
  end

  add_index "remote_resources", ["type"], :name => "index_remote_resources_on_type"

  create_table "sanity_checks", :force => true do |t|
    t.string   "revision_info"
    t.datetime "created_at"
    t.datetime "updated_at"
  end

  create_table "sessions", :force => true do |t|
    t.string   "session_id", :null => false
    t.text     "data"
    t.datetime "created_at"
    t.datetime "updated_at"
    t.integer  "user_id"
    t.boolean  "active"
  end

  add_index "sessions", ["session_id"], :name => "index_sessions_on_session_id"
  add_index "sessions", ["updated_at"], :name => "index_sessions_on_updated_at"

  create_table "signups", :force => true do |t|
    t.string   "title"
    t.string   "first",         :null => false
    t.string   "middle"
    t.string   "last",          :null => false
    t.string   "institution",   :null => false
    t.string   "department"
    t.string   "position"
    t.string   "email",         :null => false
    t.string   "website"
    t.string   "street1"
    t.string   "street2"
    t.string   "city"
    t.string   "province"
    t.string   "country"
    t.string   "postal_code"
    t.string   "time_zone"
    t.string   "service"
    t.string   "login"
<<<<<<< HEAD
    t.string   "comment"
=======
    t.text     "comment"
>>>>>>> a1b3b494
    t.string   "session_id"
    t.string   "confirm_token"
    t.boolean  "confirmed"
    t.string   "approved_by"
    t.datetime "approved_at"
<<<<<<< HEAD
    t.datetime "created_at",    :null => false
    t.datetime "updated_at",    :null => false
    t.string   "admin_comment"
=======
    t.datetime "created_at",                       :null => false
    t.datetime "updated_at",                       :null => false
    t.text     "admin_comment"
    t.integer  "user_id"
    t.boolean  "hidden",        :default => false
>>>>>>> a1b3b494
  end

  create_table "sites", :force => true do |t|
    t.string   "name"
    t.datetime "created_at"
    t.datetime "updated_at"
    t.text     "description"
  end

  create_table "ssh_agent_unlocking_events", :force => true do |t|
    t.string   "message"
    t.datetime "created_at", :null => false
    t.datetime "updated_at", :null => false
  end

  create_table "sync_status", :force => true do |t|
    t.integer  "userfile_id"
    t.integer  "remote_resource_id"
    t.string   "status"
    t.datetime "created_at"
    t.datetime "updated_at"
    t.datetime "accessed_at"
    t.datetime "synced_at"
  end

  add_index "sync_status", ["remote_resource_id"], :name => "index_sync_status_on_remote_resource_id"
  add_index "sync_status", ["userfile_id", "remote_resource_id"], :name => "index_sync_status_on_userfile_id_and_remote_resource_id"
  add_index "sync_status", ["userfile_id"], :name => "index_sync_status_on_userfile_id"

  create_table "tags", :force => true do |t|
    t.string   "name"
    t.integer  "user_id"
    t.datetime "created_at"
    t.datetime "updated_at"
    t.integer  "group_id"
  end

  add_index "tags", ["name"], :name => "index_tags_on_name"
  add_index "tags", ["user_id"], :name => "index_tags_on_user_id"

  create_table "tags_userfiles", :id => false, :force => true do |t|
    t.integer "tag_id"
    t.integer "userfile_id"
  end

  add_index "tags_userfiles", ["tag_id"], :name => "index_tags_userfiles_on_tag_id"
  add_index "tags_userfiles", ["userfile_id"], :name => "index_tags_userfiles_on_userfile_id"

  create_table "task_vm_allocations", :force => true do |t|
    t.integer  "vm_id"
    t.integer  "task_id"
    t.datetime "created_at", :null => false
    t.datetime "updated_at", :null => false
  end

  create_table "tool_configs", :force => true do |t|
    t.string   "version_name"
    t.text     "description"
    t.integer  "tool_id"
    t.integer  "bourreau_id"
    t.text     "env_array"
    t.text     "script_prologue"
    t.datetime "created_at"
    t.datetime "updated_at"
    t.integer  "group_id"
    t.integer  "ncpus"
    t.string   "extra_qsub_args"
    t.string   "cloud_disk_image"
    t.string   "cloud_vm_user"
    t.string   "cloud_ssh_key_pair"
    t.string   "cloud_instance_type"
    t.integer  "cloud_job_slots"
    t.integer  "cloud_vm_boot_timeout"
    t.integer  "cloud_vm_ssh_tunnel_port"
    t.integer  "container_image_userfile_id"
    t.string   "containerhub_image_name"
    t.string   "container_engine"
  end

  add_index "tool_configs", ["bourreau_id"], :name => "index_tool_configs_on_bourreau_id"
  add_index "tool_configs", ["tool_id"], :name => "index_tool_configs_on_tool_id"

  create_table "tools", :force => true do |t|
    t.string   "name"
    t.integer  "user_id"
    t.integer  "group_id"
    t.string   "category"
    t.datetime "created_at"
    t.datetime "updated_at"
    t.string   "cbrain_task_class_name"
    t.string   "select_menu_text"
    t.text     "description"
    t.string   "url"
    t.string   "application_package_name"
    t.string   "application_type"
    t.string   "application_tags"
  end

  add_index "tools", ["category"], :name => "index_tools_on_category"
  add_index "tools", ["cbrain_task_class_name"], :name => "index_tools_on_cbrain_task_class"
  add_index "tools", ["group_id"], :name => "index_tools_on_group_id"
  add_index "tools", ["user_id"], :name => "index_tools_on_user_id"

  create_table "userfiles", :force => true do |t|
    t.string   "name"
    t.decimal  "size",             :precision => 24, :scale => 0
    t.integer  "user_id"
    t.integer  "parent_id"
    t.datetime "created_at"
    t.datetime "updated_at"
    t.string   "type"
    t.integer  "group_id"
    t.integer  "data_provider_id"
    t.boolean  "group_writable",                                  :default => false, :null => false
    t.integer  "num_files"
    t.boolean  "hidden",                                          :default => false
    t.boolean  "immutable",                                       :default => false
    t.boolean  "archived",                                        :default => false
    t.text     "description"
  end

  add_index "userfiles", ["archived", "id"], :name => "index_userfiles_on_archived_and_id"
  add_index "userfiles", ["data_provider_id"], :name => "index_userfiles_on_data_provider_id"
  add_index "userfiles", ["group_id"], :name => "index_userfiles_on_group_id"
  add_index "userfiles", ["hidden", "id"], :name => "index_userfiles_on_hidden_and_id"
  add_index "userfiles", ["hidden"], :name => "index_userfiles_on_hidden"
  add_index "userfiles", ["immutable", "id"], :name => "index_userfiles_on_immutable_and_id"
  add_index "userfiles", ["name"], :name => "index_userfiles_on_name"
  add_index "userfiles", ["type"], :name => "index_userfiles_on_type"
  add_index "userfiles", ["user_id"], :name => "index_userfiles_on_user_id"

  create_table "users", :force => true do |t|
    t.string   "full_name"
    t.string   "login"
    t.string   "email"
    t.string   "type"
    t.string   "crypted_password"
    t.string   "salt"
    t.datetime "created_at"
    t.datetime "updated_at"
    t.integer  "site_id"
    t.boolean  "password_reset",    :default => false, :null => false
    t.string   "time_zone"
    t.string   "city"
    t.string   "country"
    t.datetime "last_connected_at"
    t.boolean  "account_locked",    :default => false, :null => false
  end

  add_index "users", ["login"], :name => "index_users_on_login"
  add_index "users", ["type"], :name => "index_users_on_type"

end<|MERGE_RESOLUTION|>--- conflicted
+++ resolved
@@ -242,12 +242,8 @@
     t.string   "external_status_page_url"
     t.string   "docker_executable_name"
     t.string   "singularity_executable_name"
-<<<<<<< HEAD
-=======
-    t.boolean  "singularity_present"
     t.string   "small_logo"
     t.string   "large_logo"
->>>>>>> a1b3b494
   end
 
   add_index "remote_resources", ["type"], :name => "index_remote_resources_on_type"
@@ -289,27 +285,17 @@
     t.string   "time_zone"
     t.string   "service"
     t.string   "login"
-<<<<<<< HEAD
-    t.string   "comment"
-=======
     t.text     "comment"
->>>>>>> a1b3b494
     t.string   "session_id"
     t.string   "confirm_token"
     t.boolean  "confirmed"
     t.string   "approved_by"
     t.datetime "approved_at"
-<<<<<<< HEAD
-    t.datetime "created_at",    :null => false
-    t.datetime "updated_at",    :null => false
-    t.string   "admin_comment"
-=======
     t.datetime "created_at",                       :null => false
     t.datetime "updated_at",                       :null => false
     t.text     "admin_comment"
     t.integer  "user_id"
     t.boolean  "hidden",        :default => false
->>>>>>> a1b3b494
   end
 
   create_table "sites", :force => true do |t|
