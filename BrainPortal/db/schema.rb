# This file is auto-generated from the current state of the database. Instead
# of editing this file, please use the migrations feature of Active Record to
# incrementally modify your database, and then regenerate this schema definition.
#
# Note that this schema.rb definition is the authoritative source for your
# database schema. If you need to create the application database on another
# system, you should be using db:schema:load, not running all the migrations
# from scratch. The latter is a flawed and unsustainable approach (the more migrations
# you'll amass, the slower it'll run and the greater likelihood for issues).
#
# It's strongly recommended that you check this file into your version control system.

<<<<<<< HEAD
ActiveRecord::Schema.define(version: 20250417170914) do
=======
ActiveRecord::Schema.define(version: 20250402175130) do
>>>>>>> c66df50c

  create_table "access_profiles", force: :cascade, options: "ENGINE=InnoDB DEFAULT CHARSET=utf8mb3 COLLATE=utf8mb3_unicode_ci" do |t|
    t.string   "name",        null: false
    t.string   "description"
    t.string   "color"
    t.datetime "created_at",  null: false
    t.datetime "updated_at",  null: false
  end

  create_table "access_profiles_groups", id: false, force: :cascade, options: "ENGINE=InnoDB DEFAULT CHARSET=utf8mb3 COLLATE=utf8mb3_unicode_ci" do |t|
    t.integer "access_profile_id"
    t.integer "group_id"
  end

  create_table "access_profiles_users", id: false, force: :cascade, options: "ENGINE=InnoDB DEFAULT CHARSET=utf8mb3 COLLATE=utf8mb3_unicode_ci" do |t|
    t.integer "access_profile_id"
    t.integer "user_id"
  end

  create_table "active_record_logs", force: :cascade, options: "ENGINE=InnoDB DEFAULT CHARSET=utf8mb3 COLLATE=utf8mb3_unicode_ci" do |t|
    t.integer  "ar_id"
    t.string   "ar_table_name"
    t.text     "log",           limit: 65535
    t.datetime "created_at"
    t.datetime "updated_at"
    t.index ["ar_id", "ar_table_name"], name: "index_active_record_logs_on_ar_id_and_ar_table_name", using: :btree
  end

  create_table "background_activities", force: :cascade, options: "ENGINE=InnoDB DEFAULT CHARSET=utf8mb4 COLLATE=utf8mb4_general_ci" do |t|
    t.string   "type",                                         null: false
    t.integer  "user_id"
    t.integer  "remote_resource_id"
    t.string   "status",                                       null: false
    t.string   "handler_lock"
    t.text     "items",              limit: 65535,             null: false
    t.integer  "current_item",                     default: 0
    t.integer  "num_successes",                    default: 0
    t.integer  "num_failures",                     default: 0
    t.text     "messages",           limit: 65535
    t.text     "options",            limit: 65535
    t.datetime "created_at",                                   null: false
    t.datetime "updated_at",                                   null: false
    t.datetime "start_at"
    t.string   "repeat"
    t.integer  "retry_count"
    t.integer  "retry_delay"
  end

  create_table "cbrain_tasks", force: :cascade, options: "ENGINE=InnoDB DEFAULT CHARSET=utf8mb3 COLLATE=utf8mb3_unicode_ci" do |t|
    t.string   "type"
    t.integer  "batch_id"
    t.string   "cluster_jobid"
    t.string   "cluster_workdir"
    t.text     "params",                      limit: 65535
    t.string   "status"
    t.datetime "created_at"
    t.datetime "updated_at"
    t.integer  "user_id"
    t.integer  "bourreau_id"
    t.text     "description",                 limit: 65535
    t.text     "prerequisites",               limit: 65535
    t.integer  "share_wd_tid"
    t.integer  "run_number"
    t.integer  "group_id"
    t.integer  "tool_config_id"
    t.integer  "level"
    t.integer  "rank"
    t.integer  "results_data_provider_id"
    t.decimal  "cluster_workdir_size",                      precision: 24
    t.boolean  "workdir_archived",                                         default: false, null: false
    t.integer  "workdir_archive_userfile_id"
    t.string   "zenodo_deposit_id"
    t.string   "zenodo_doi"
    t.index ["batch_id"], name: "index_cbrain_tasks_on_batch_id", using: :btree
    t.index ["bourreau_id", "status", "type"], name: "index_cbrain_tasks_on_bourreau_id_and_status_and_type", using: :btree
    t.index ["bourreau_id", "status"], name: "index_cbrain_tasks_on_bourreau_id_and_status", using: :btree
    t.index ["bourreau_id"], name: "index_cbrain_tasks_on_bourreau_id", using: :btree
    t.index ["cluster_workdir_size"], name: "index_cbrain_tasks_on_cluster_workdir_size", using: :btree
    t.index ["group_id", "bourreau_id", "status"], name: "index_cbrain_tasks_on_group_id_and_bourreau_id_and_status", using: :btree
    t.index ["group_id"], name: "index_cbrain_tasks_on_group_id", using: :btree
    t.index ["status"], name: "index_cbrain_tasks_on_status", using: :btree
    t.index ["tool_config_id"], name: "index_cbrain_tasks_on_tool_config_id", using: :btree
    t.index ["type"], name: "index_cbrain_tasks_on_type", using: :btree
    t.index ["user_id", "bourreau_id", "status"], name: "index_cbrain_tasks_on_user_id_and_bourreau_id_and_status", using: :btree
    t.index ["user_id"], name: "index_cbrain_tasks_on_user_id", using: :btree
    t.index ["workdir_archived"], name: "index_cbrain_tasks_on_workdir_archived", using: :btree
  end

  create_table "custom_filters", force: :cascade, options: "ENGINE=InnoDB DEFAULT CHARSET=utf8mb3 COLLATE=utf8mb3_unicode_ci" do |t|
    t.string   "name"
    t.datetime "created_at"
    t.datetime "updated_at"
    t.integer  "user_id"
    t.string   "type"
    t.text     "data",       limit: 65535
    t.index ["type"], name: "index_custom_filters_on_type", using: :btree
    t.index ["user_id"], name: "index_custom_filters_on_user_id", using: :btree
  end

  create_table "data_providers", force: :cascade, options: "ENGINE=InnoDB DEFAULT CHARSET=utf8mb3 COLLATE=utf8mb3_unicode_ci" do |t|
    t.string   "name"
    t.string   "type"
    t.integer  "user_id"
    t.integer  "group_id"
    t.string   "remote_user"
    t.string   "remote_host"
    t.integer  "remote_port"
    t.string   "remote_dir"
    t.boolean  "online",                                         default: false, null: false
    t.boolean  "read_only",                                      default: false, null: false
    t.text     "description",                      limit: 65535
    t.datetime "created_at"
    t.datetime "updated_at"
    t.boolean  "not_syncable",                                   default: false, null: false
    t.string   "time_zone"
    t.string   "cloud_storage_client_identifier"
    t.string   "cloud_storage_client_token"
    t.string   "alternate_host"
    t.string   "cloud_storage_client_bucket_name"
    t.string   "cloud_storage_client_path_start"
    t.string   "datalad_repository_url"
    t.string   "datalad_relative_path"
    t.string   "containerized_path"
    t.string   "cloud_storage_endpoint"
    t.string   "cloud_storage_region"
    t.index ["group_id"], name: "index_data_providers_on_group_id", using: :btree
    t.index ["type"], name: "index_data_providers_on_type", using: :btree
    t.index ["user_id"], name: "index_data_providers_on_user_id", using: :btree
  end

  create_table "data_usage", force: :cascade, options: "ENGINE=InnoDB DEFAULT CHARSET=utf8mb3 COLLATE=utf8mb3_unicode_ci" do |t|
    t.integer  "user_id",                          null: false
    t.integer  "group_id",                         null: false
    t.string   "yearmonth",                        null: false
    t.integer  "views_count",          default: 0, null: false
    t.integer  "views_numfiles",       default: 0, null: false
    t.integer  "downloads_count",      default: 0, null: false
    t.integer  "downloads_numfiles",   default: 0, null: false
    t.integer  "task_setups_count",    default: 0, null: false
    t.integer  "task_setups_numfiles", default: 0, null: false
    t.integer  "copies_count",         default: 0, null: false
    t.integer  "copies_numfiles",      default: 0, null: false
    t.datetime "created_at",                       null: false
    t.datetime "updated_at",                       null: false
  end

  create_table "exception_logs", force: :cascade, options: "ENGINE=InnoDB DEFAULT CHARSET=utf8mb3 COLLATE=utf8mb3_unicode_ci" do |t|
    t.string   "exception_class"
    t.string   "request_controller"
    t.string   "request_action"
    t.string   "request_method"
    t.string   "request_format"
    t.integer  "user_id"
    t.text     "message",            limit: 65535
    t.text     "backtrace",          limit: 65535
    t.text     "request",            limit: 65535
    t.text     "session",            limit: 65535
    t.text     "request_headers",    limit: 65535
    t.string   "revision_no"
    t.datetime "created_at"
    t.datetime "updated_at"
  end

  create_table "groups", force: :cascade, options: "ENGINE=InnoDB DEFAULT CHARSET=utf8mb3 COLLATE=utf8mb3_unicode_ci" do |t|
    t.string   "name"
    t.datetime "created_at"
    t.datetime "updated_at"
    t.string   "type"
    t.integer  "site_id"
    t.integer  "creator_id"
    t.boolean  "invisible",                    default: false
    t.text     "description",    limit: 65535
    t.boolean  "public",                       default: false
    t.boolean  "not_assignable",               default: false
    t.boolean  "track_usage",                  default: false, null: false
    t.index ["invisible"], name: "index_groups_on_invisible", using: :btree
    t.index ["name"], name: "index_groups_on_name", using: :btree
    t.index ["not_assignable"], name: "index_groups_on_not_assignable", using: :btree
    t.index ["public"], name: "index_groups_on_public", using: :btree
    t.index ["type"], name: "index_groups_on_type", using: :btree
  end

  create_table "groups_editors", id: false, force: :cascade, options: "ENGINE=InnoDB DEFAULT CHARSET=utf8mb3 COLLATE=utf8mb3_unicode_ci" do |t|
    t.integer "group_id"
    t.integer "user_id"
    t.index ["group_id", "user_id"], name: "index_groups_editors_on_group_id_and_user_id", unique: true, using: :btree
  end

  create_table "groups_users", id: false, force: :cascade, options: "ENGINE=InnoDB DEFAULT CHARSET=utf8mb3 COLLATE=utf8mb3_unicode_ci" do |t|
    t.integer "group_id"
    t.integer "user_id"
    t.index ["group_id"], name: "index_groups_users_on_group_id", using: :btree
    t.index ["user_id"], name: "index_groups_users_on_user_id", using: :btree
  end

  create_table "help_documents", force: :cascade, options: "ENGINE=InnoDB DEFAULT CHARSET=utf8mb3 COLLATE=utf8mb3_unicode_ci" do |t|
    t.string   "key",        null: false
    t.string   "path",       null: false
    t.datetime "created_at", null: false
    t.datetime "updated_at", null: false
    t.index ["key"], name: "index_help_documents_on_key", unique: true, using: :btree
  end

  create_table "large_session_infos", force: :cascade, options: "ENGINE=InnoDB DEFAULT CHARSET=utf8mb3 COLLATE=utf8mb3_unicode_ci" do |t|
    t.string   "session_id",                               null: false
    t.text     "data",       limit: 65535
    t.datetime "created_at"
    t.datetime "updated_at"
    t.integer  "user_id"
    t.boolean  "active",                   default: false
    t.index ["session_id"], name: "index_sessions_on_session_id", using: :btree
    t.index ["updated_at"], name: "index_sessions_on_updated_at", using: :btree
  end

  create_table "messages", force: :cascade, options: "ENGINE=InnoDB DEFAULT CHARSET=utf8mb3 COLLATE=utf8mb3_unicode_ci" do |t|
    t.string   "header"
    t.text     "description",   limit: 65535
    t.text     "variable_text", limit: 65535
    t.string   "message_type"
    t.boolean  "read",                        default: false, null: false
    t.integer  "user_id"
    t.datetime "expiry"
    t.datetime "created_at"
    t.datetime "updated_at"
    t.datetime "last_sent"
    t.boolean  "critical",                    default: false, null: false
    t.boolean  "display",                     default: false, null: false
    t.integer  "invitation_group_id"
    t.string   "type"
    t.boolean  "active"
    t.integer  "sender_id"
    t.index ["user_id"], name: "index_messages_on_user_id", using: :btree
  end

  create_table "meta_data_store", force: :cascade, options: "ENGINE=InnoDB DEFAULT CHARSET=utf8mb3 COLLATE=utf8mb3_unicode_ci" do |t|
    t.integer  "ar_id"
    t.string   "ar_table_name"
    t.string   "meta_key"
    t.text     "meta_value",    limit: 65535
    t.datetime "created_at"
    t.datetime "updated_at"
    t.index ["ar_id", "ar_table_name", "meta_key"], name: "index_meta_data_store_on_ar_id_and_ar_table_name_and_meta_key", using: :btree
    t.index ["ar_id", "ar_table_name"], name: "index_meta_data_store_on_ar_id_and_ar_table_name", using: :btree
    t.index ["ar_table_name", "meta_key"], name: "index_meta_data_store_on_ar_table_name_and_meta_key", using: :btree
    t.index ["meta_key"], name: "index_meta_data_store_on_meta_key", using: :btree
  end

  create_table "quotas", force: :cascade, options: "ENGINE=InnoDB DEFAULT CHARSET=utf8mb3 COLLATE=utf8mb3_unicode_ci" do |t|
    t.string   "type"
    t.integer  "user_id"
    t.integer  "group_id"
    t.integer  "data_provider_id"
    t.decimal  "max_bytes",          precision: 24
    t.decimal  "max_files",          precision: 24
    t.integer  "remote_resource_id"
    t.integer  "max_cpu_past_week"
    t.integer  "max_cpu_past_month"
    t.integer  "max_cpu_ever"
    t.datetime "created_at",                        null: false
    t.datetime "updated_at",                        null: false
  end

  create_table "remote_resources", force: :cascade, options: "ENGINE=InnoDB DEFAULT CHARSET=utf8mb3 COLLATE=utf8mb3_unicode_ci" do |t|
    t.string   "name"
    t.string   "type"
    t.integer  "user_id"
    t.integer  "group_id"
    t.boolean  "online",                                    default: false, null: false
    t.boolean  "read_only",                                 default: false, null: false
    t.text     "description",                 limit: 65535
    t.datetime "created_at"
    t.datetime "updated_at"
    t.string   "ssh_control_user"
    t.string   "ssh_control_host"
    t.integer  "ssh_control_port"
    t.string   "ssh_control_rails_dir"
    t.string   "cache_md5"
    t.boolean  "portal_locked",                             default: false, null: false
    t.integer  "cache_trust_expire",                        default: 0
    t.string   "time_zone"
    t.string   "site_url_prefix"
    t.string   "nh_site_url_prefix"
    t.string   "dp_cache_dir"
    t.string   "dp_ignore_patterns"
    t.string   "cms_class"
    t.string   "cms_default_queue"
    t.string   "cms_extra_qsub_args"
    t.string   "cms_shared_dir"
    t.integer  "workers_instances"
    t.integer  "workers_chk_time"
    t.string   "workers_log_to"
    t.integer  "workers_verbose"
    t.integer  "activity_workers_instances",                default: 1,     null: false
    t.string   "help_url"
    t.integer  "rr_timeout"
    t.string   "proxied_host"
    t.string   "support_email"
    t.string   "system_from_email"
    t.text     "email_delivery_options",      limit: 65535
    t.string   "nh_support_email"
    t.string   "nh_system_from_email"
    t.string   "external_status_page_url"
    t.string   "docker_executable_name"
    t.string   "singularity_executable_name"
    t.string   "small_logo"
    t.string   "large_logo"
    t.index ["type"], name: "index_remote_resources_on_type", using: :btree
  end

  create_table "resource_usage", force: :cascade, options: "ENGINE=InnoDB DEFAULT CHARSET=utf8mb3 COLLATE=utf8mb3_unicode_ci" do |t|
    t.string   "type"
    t.decimal  "value",                    precision: 24
    t.integer  "user_id"
    t.string   "user_type"
    t.string   "user_login"
    t.integer  "group_id"
    t.string   "group_type"
    t.string   "group_name"
    t.integer  "userfile_id"
    t.string   "userfile_type"
    t.string   "userfile_name"
    t.integer  "data_provider_id"
    t.string   "data_provider_type"
    t.string   "data_provider_name"
    t.integer  "cbrain_task_id"
    t.string   "cbrain_task_type"
    t.string   "cbrain_task_status"
    t.integer  "remote_resource_id"
    t.string   "remote_resource_name"
    t.integer  "tool_id"
    t.string   "tool_name"
    t.integer  "tool_config_id"
    t.string   "tool_config_version_name"
    t.datetime "created_at",                              null: false
    t.index ["type", "cbrain_task_id"], name: "index_resource_usage_on_type_and_cbrain_task_id", using: :btree
    t.index ["type", "cbrain_task_status"], name: "index_resource_usage_on_type_and_cbrain_task_status", using: :btree
    t.index ["type", "cbrain_task_type"], name: "index_resource_usage_on_type_and_cbrain_task_type", using: :btree
    t.index ["type", "data_provider_id"], name: "index_resource_usage_on_type_and_data_provider_id", using: :btree
    t.index ["type", "data_provider_name"], name: "index_resource_usage_on_type_and_data_provider_name", using: :btree
    t.index ["type", "data_provider_type"], name: "index_resource_usage_on_type_and_data_provider_type", using: :btree
    t.index ["type", "group_id"], name: "index_resource_usage_on_type_and_group_id", using: :btree
    t.index ["type", "group_name"], name: "index_resource_usage_on_type_and_group_name", using: :btree
    t.index ["type", "group_type"], name: "index_resource_usage_on_type_and_group_type", using: :btree
    t.index ["type", "remote_resource_id"], name: "index_resource_usage_on_type_and_remote_resource_id", using: :btree
    t.index ["type", "remote_resource_name"], name: "index_resource_usage_on_type_and_remote_resource_name", using: :btree
    t.index ["type", "tool_config_id"], name: "index_resource_usage_on_type_and_tool_config_id", using: :btree
    t.index ["type", "tool_config_version_name"], name: "index_resource_usage_on_type_and_tool_config_version_name", using: :btree
    t.index ["type", "tool_id"], name: "index_resource_usage_on_type_and_tool_id", using: :btree
    t.index ["type", "tool_name"], name: "index_resource_usage_on_type_and_tool_name", using: :btree
    t.index ["type", "user_id"], name: "index_resource_usage_on_type_and_user_id", using: :btree
    t.index ["type", "user_login"], name: "index_resource_usage_on_type_and_user_login", using: :btree
    t.index ["type", "user_type"], name: "index_resource_usage_on_type_and_user_type", using: :btree
    t.index ["type", "userfile_id"], name: "index_resource_usage_on_type_and_userfile_id", using: :btree
    t.index ["type", "userfile_name"], name: "index_resource_usage_on_type_and_userfile_name", using: :btree
    t.index ["type", "userfile_type"], name: "index_resource_usage_on_type_and_userfile_type", using: :btree
    t.index ["type"], name: "index_resource_usage_on_type", using: :btree
  end

  create_table "sanity_checks", force: :cascade, options: "ENGINE=InnoDB DEFAULT CHARSET=utf8mb3 COLLATE=utf8mb3_unicode_ci" do |t|
    t.string   "revision_info"
    t.datetime "created_at"
    t.datetime "updated_at"
  end

  create_table "signups", force: :cascade, options: "ENGINE=InnoDB DEFAULT CHARSET=utf8mb3 COLLATE=utf8mb3_unicode_ci" do |t|
    t.string   "title"
    t.string   "first",                                            null: false
    t.string   "middle"
    t.string   "last",                                             null: false
    t.string   "institution",                                      null: false
    t.string   "department"
    t.string   "position"
    t.string   "affiliation"
    t.string   "email",                                            null: false
    t.string   "website"
    t.string   "street1"
    t.string   "street2"
    t.string   "city"
    t.string   "province"
    t.string   "country"
    t.string   "postal_code"
    t.string   "time_zone"
    t.string   "service"
    t.string   "login"
    t.text     "comment",            limit: 65535
    t.string   "session_id"
    t.string   "confirm_token"
    t.boolean  "confirmed"
    t.string   "approved_by"
    t.datetime "approved_at"
    t.datetime "created_at",                                       null: false
    t.datetime "updated_at",                                       null: false
    t.text     "admin_comment",      limit: 65535
    t.integer  "user_id"
    t.boolean  "hidden",                           default: false
    t.integer  "remote_resource_id"
    t.string   "form_page"
  end

  create_table "sites", force: :cascade, options: "ENGINE=InnoDB DEFAULT CHARSET=utf8mb3 COLLATE=utf8mb3_unicode_ci" do |t|
    t.string   "name"
    t.datetime "created_at"
    t.datetime "updated_at"
    t.text     "description", limit: 65535
  end

  create_table "ssh_agent_unlocking_events", force: :cascade, options: "ENGINE=InnoDB DEFAULT CHARSET=utf8mb3 COLLATE=utf8mb3_unicode_ci" do |t|
    t.string   "message"
    t.datetime "created_at", null: false
    t.datetime "updated_at", null: false
  end

  create_table "sync_status", force: :cascade, options: "ENGINE=InnoDB DEFAULT CHARSET=utf8mb3 COLLATE=utf8mb3_unicode_ci" do |t|
    t.integer  "userfile_id"
    t.integer  "remote_resource_id"
    t.string   "status"
    t.datetime "created_at"
    t.datetime "updated_at"
    t.datetime "accessed_at"
    t.datetime "synced_at"
    t.index ["remote_resource_id"], name: "index_sync_status_on_remote_resource_id", using: :btree
    t.index ["userfile_id", "remote_resource_id"], name: "index_sync_status_on_userfile_id_and_remote_resource_id", unique: true, using: :btree
    t.index ["userfile_id"], name: "index_sync_status_on_userfile_id", using: :btree
  end

  create_table "tags", force: :cascade, options: "ENGINE=InnoDB DEFAULT CHARSET=utf8mb3 COLLATE=utf8mb3_unicode_ci" do |t|
    t.string   "name"
    t.integer  "user_id"
    t.datetime "created_at"
    t.datetime "updated_at"
    t.integer  "group_id"
    t.index ["name"], name: "index_tags_on_name", using: :btree
    t.index ["user_id"], name: "index_tags_on_user_id", using: :btree
  end

  create_table "tags_userfiles", id: false, force: :cascade, options: "ENGINE=InnoDB DEFAULT CHARSET=utf8mb3 COLLATE=utf8mb3_unicode_ci" do |t|
    t.integer "tag_id"
    t.integer "userfile_id"
    t.index ["tag_id"], name: "index_tags_userfiles_on_tag_id", using: :btree
    t.index ["userfile_id"], name: "index_tags_userfiles_on_userfile_id", using: :btree
  end

  create_table "task_vm_allocations", force: :cascade, options: "ENGINE=InnoDB DEFAULT CHARSET=utf8mb3 COLLATE=utf8mb3_unicode_ci" do |t|
    t.integer  "vm_id"
    t.integer  "task_id"
    t.datetime "created_at", null: false
    t.datetime "updated_at", null: false
  end

  create_table "tool_configs", force: :cascade, options: "ENGINE=InnoDB DEFAULT CHARSET=utf8mb3 COLLATE=utf8mb3_unicode_ci" do |t|
    t.string   "version_name"
    t.text     "description",                   limit: 65535
    t.integer  "tool_id"
    t.integer  "bourreau_id"
    t.text     "env_array",                     limit: 65535
    t.text     "script_prologue",               limit: 65535
    t.text     "script_epilogue",               limit: 65535
    t.datetime "created_at"
    t.datetime "updated_at"
    t.integer  "group_id"
    t.integer  "ncpus"
    t.string   "extra_qsub_args"
    t.string   "cloud_disk_image"
    t.string   "cloud_vm_user"
    t.string   "cloud_ssh_key_pair"
    t.string   "cloud_instance_type"
    t.integer  "cloud_job_slots"
    t.integer  "cloud_vm_boot_timeout"
    t.integer  "cloud_vm_ssh_tunnel_port"
    t.integer  "container_image_userfile_id"
    t.string   "containerhub_image_name"
    t.string   "container_engine"
    t.string   "container_index_location"
    t.text     "singularity_overlays_specs",    limit: 65535
    t.boolean  "singularity_use_short_workdir",               default: false, null: false
    t.string   "container_exec_args"
    t.boolean  "inputs_readonly",                             default: false
    t.string   "boutiques_descriptor_path"
    t.index ["bourreau_id"], name: "index_tool_configs_on_bourreau_id", using: :btree
    t.index ["tool_id"], name: "index_tool_configs_on_tool_id", using: :btree
  end

  create_table "tools", force: :cascade, options: "ENGINE=InnoDB DEFAULT CHARSET=utf8mb3 COLLATE=utf8mb3_unicode_ci" do |t|
    t.string   "name"
    t.integer  "user_id"
    t.integer  "group_id"
    t.string   "category"
    t.datetime "created_at"
    t.datetime "updated_at"
    t.string   "cbrain_task_class_name"
    t.string   "select_menu_text"
    t.text     "description",              limit: 65535
    t.string   "url"
    t.string   "application_package_name"
    t.string   "application_type"
    t.string   "application_tags"
    t.index ["category"], name: "index_tools_on_category", using: :btree
    t.index ["cbrain_task_class_name"], name: "index_tools_on_cbrain_task_class", using: :btree
    t.index ["group_id"], name: "index_tools_on_group_id", using: :btree
    t.index ["user_id"], name: "index_tools_on_user_id", using: :btree
  end

  create_table "userfiles", force: :cascade, options: "ENGINE=InnoDB DEFAULT CHARSET=utf8mb3 COLLATE=utf8mb3_unicode_ci" do |t|
    t.string   "name"
    t.decimal  "size",                            precision: 24
    t.integer  "user_id"
    t.integer  "parent_id"
    t.datetime "created_at"
    t.datetime "updated_at"
    t.string   "type"
    t.integer  "group_id"
    t.integer  "data_provider_id"
    t.boolean  "group_writable",                                 default: false, null: false
    t.integer  "num_files"
    t.boolean  "hidden",                                         default: false, null: false
    t.boolean  "immutable",                                      default: false, null: false
    t.boolean  "archived",                                       default: false, null: false
    t.text     "description",       limit: 65535
    t.string   "zenodo_deposit_id"
    t.string   "zenodo_doi"
    t.string   "browse_path"
    t.index ["archived", "id"], name: "index_userfiles_on_archived_and_id", using: :btree
    t.index ["data_provider_id", "browse_path"], name: "index_userfiles_on_data_provider_id_and_browse_path", using: :btree
    t.index ["data_provider_id"], name: "index_userfiles_on_data_provider_id", using: :btree
    t.index ["group_id"], name: "index_userfiles_on_group_id", using: :btree
    t.index ["hidden", "id"], name: "index_userfiles_on_hidden_and_id", using: :btree
    t.index ["hidden"], name: "index_userfiles_on_hidden", using: :btree
    t.index ["immutable", "id"], name: "index_userfiles_on_immutable_and_id", using: :btree
    t.index ["name"], name: "index_userfiles_on_name", using: :btree
    t.index ["type"], name: "index_userfiles_on_type", using: :btree
    t.index ["user_id"], name: "index_userfiles_on_user_id", using: :btree
  end

  create_table "users", force: :cascade, options: "ENGINE=InnoDB DEFAULT CHARSET=utf8mb3 COLLATE=utf8mb3_unicode_ci" do |t|
    t.string   "full_name"
    t.string   "position"
    t.string   "affiliation"
    t.string   "login"
    t.string   "email"
    t.string   "type"
    t.string   "crypted_password"
    t.string   "salt"
    t.datetime "created_at"
    t.datetime "updated_at"
    t.integer  "site_id"
    t.boolean  "password_reset",       default: false, null: false
    t.string   "time_zone"
    t.string   "city"
    t.string   "country"
    t.datetime "last_connected_at"
    t.boolean  "account_locked",       default: false, null: false
    t.string   "zenodo_main_token"
    t.string   "zenodo_sandbox_token"
    t.index ["login"], name: "index_users_on_login", using: :btree
    t.index ["type"], name: "index_users_on_type", using: :btree
  end

end<|MERGE_RESOLUTION|>--- conflicted
+++ resolved
@@ -10,11 +10,8 @@
 #
 # It's strongly recommended that you check this file into your version control system.
 
-<<<<<<< HEAD
+
 ActiveRecord::Schema.define(version: 20250417170914) do
-=======
-ActiveRecord::Schema.define(version: 20250402175130) do
->>>>>>> c66df50c
 
   create_table "access_profiles", force: :cascade, options: "ENGINE=InnoDB DEFAULT CHARSET=utf8mb3 COLLATE=utf8mb3_unicode_ci" do |t|
     t.string   "name",        null: false
