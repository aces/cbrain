# encoding: UTF-8
# This file is auto-generated from the current state of the database. Instead
# of editing this file, please use the migrations feature of Active Record to
# incrementally modify your database, and then regenerate this schema definition.
#
# Note that this schema.rb definition is the authoritative source for your
# database schema. If you need to create the application database on another
# system, you should be using db:schema:load, not running all the migrations
# from scratch. The latter is a flawed and unsustainable approach (the more migrations
# you'll amass, the slower it'll run and the greater likelihood for issues).
#
# It's strongly recommended to check this file into your version control system.

<<<<<<< HEAD
ActiveRecord::Schema.define(:version => 20170303205119) do
=======
ActiveRecord::Schema.define(:version => 20170308220959) do
>>>>>>> 103c0b84

  create_table "access_profiles", :force => true do |t|
    t.string   "name",        :null => false
    t.string   "description"
    t.string   "color"
    t.datetime "created_at",  :null => false
    t.datetime "updated_at",  :null => false
  end

  create_table "access_profiles_groups", :id => false, :force => true do |t|
    t.integer "access_profile_id"
    t.integer "group_id"
  end

  create_table "access_profiles_users", :id => false, :force => true do |t|
    t.integer "access_profile_id"
    t.integer "user_id"
  end

  create_table "active_record_logs", :force => true do |t|
    t.integer  "ar_id"
    t.string   "ar_table_name"
    t.text     "log"
    t.datetime "created_at"
    t.datetime "updated_at"
  end

  add_index "active_record_logs", ["ar_id", "ar_table_name"], :name => "index_active_record_logs_on_ar_id_and_ar_table_name"

  create_table "cbrain_tasks", :force => true do |t|
    t.string   "type"
    t.integer  "batch_id"
    t.string   "cluster_jobid"
    t.string   "cluster_workdir"
    t.text     "params"
    t.string   "status"
    t.datetime "created_at"
    t.datetime "updated_at"
    t.integer  "user_id"
    t.integer  "bourreau_id"
    t.text     "description"
    t.text     "prerequisites"
    t.integer  "share_wd_tid"
    t.integer  "run_number"
    t.integer  "group_id"
    t.integer  "tool_config_id"
    t.integer  "level"
    t.integer  "rank"
    t.integer  "results_data_provider_id"
    t.decimal  "cluster_workdir_size",        :precision => 24, :scale => 0
    t.boolean  "workdir_archived",                                           :default => false, :null => false
    t.integer  "workdir_archive_userfile_id"
  end

  add_index "cbrain_tasks", ["batch_id"], :name => "index_cbrain_tasks_on_batch_id"
  add_index "cbrain_tasks", ["bourreau_id", "status", "type"], :name => "index_cbrain_tasks_on_bourreau_id_and_status_and_type"
  add_index "cbrain_tasks", ["bourreau_id", "status"], :name => "index_cbrain_tasks_on_bourreau_id_and_status"
  add_index "cbrain_tasks", ["bourreau_id"], :name => "index_cbrain_tasks_on_bourreau_id"
  add_index "cbrain_tasks", ["cluster_workdir_size"], :name => "index_cbrain_tasks_on_cluster_workdir_size"
  add_index "cbrain_tasks", ["group_id", "bourreau_id", "status"], :name => "index_cbrain_tasks_on_group_id_and_bourreau_id_and_status"
  add_index "cbrain_tasks", ["group_id"], :name => "index_cbrain_tasks_on_group_id"
  add_index "cbrain_tasks", ["status"], :name => "index_cbrain_tasks_on_status"
  add_index "cbrain_tasks", ["type"], :name => "index_cbrain_tasks_on_type"
  add_index "cbrain_tasks", ["user_id", "bourreau_id", "status"], :name => "index_cbrain_tasks_on_user_id_and_bourreau_id_and_status"
  add_index "cbrain_tasks", ["user_id"], :name => "index_cbrain_tasks_on_user_id"
  add_index "cbrain_tasks", ["workdir_archived"], :name => "index_cbrain_tasks_on_workdir_archived"

  create_table "custom_filters", :force => true do |t|
    t.string   "name"
    t.datetime "created_at"
    t.datetime "updated_at"
    t.integer  "user_id"
    t.string   "type"
    t.text     "data"
  end

  add_index "custom_filters", ["type"], :name => "index_custom_filters_on_type"
  add_index "custom_filters", ["user_id"], :name => "index_custom_filters_on_user_id"

  create_table "data_providers", :force => true do |t|
    t.string   "name"
    t.string   "type"
    t.integer  "user_id"
    t.integer  "group_id"
    t.string   "remote_user"
    t.string   "remote_host"
    t.integer  "remote_port"
    t.string   "remote_dir"
    t.boolean  "online",                          :default => false, :null => false
    t.boolean  "read_only",                       :default => false, :null => false
    t.text     "description"
    t.datetime "created_at"
    t.datetime "updated_at"
    t.datetime "time_of_death"
    t.boolean  "not_syncable",                    :default => false, :null => false
    t.string   "time_zone"
    t.string   "cloud_storage_client_identifier"
    t.string   "cloud_storage_client_token"
    t.string   "alternate_host"
  end

  add_index "data_providers", ["group_id"], :name => "index_data_providers_on_group_id"
  add_index "data_providers", ["type"], :name => "index_data_providers_on_type"
  add_index "data_providers", ["user_id"], :name => "index_data_providers_on_user_id"

  create_table "exception_logs", :force => true do |t|
    t.string   "exception_class"
    t.string   "request_controller"
    t.string   "request_action"
    t.string   "request_method"
    t.string   "request_format"
    t.integer  "user_id"
    t.text     "message"
    t.text     "backtrace"
    t.text     "request"
    t.text     "session"
    t.text     "request_headers"
    t.string   "instance_name"
    t.string   "revision_no"
    t.datetime "created_at"
    t.datetime "updated_at"
  end

  create_table "feedbacks", :force => true do |t|
    t.string   "summary"
    t.text     "details"
    t.datetime "created_at"
    t.datetime "updated_at"
    t.integer  "user_id"
  end

  create_table "groups", :force => true do |t|
    t.string   "name"
    t.datetime "created_at"
    t.datetime "updated_at"
    t.string   "type"
    t.integer  "site_id"
    t.integer  "creator_id"
    t.boolean  "invisible",   :default => false
    t.text     "description"
  end

  add_index "groups", ["invisible"], :name => "index_groups_on_invisible"
  add_index "groups", ["name"], :name => "index_groups_on_name"
  add_index "groups", ["type"], :name => "index_groups_on_type"

  create_table "groups_users", :id => false, :force => true do |t|
    t.integer "group_id"
    t.integer "user_id"
  end

  add_index "groups_users", ["group_id"], :name => "index_groups_users_on_group_id"
  add_index "groups_users", ["user_id"], :name => "index_groups_users_on_user_id"

  create_table "help_documents", :force => true do |t|
    t.string   "key",        :null => false
    t.string   "path",       :null => false
    t.datetime "created_at", :null => false
    t.datetime "updated_at", :null => false
  end

  add_index "help_documents", ["key"], :name => "index_help_documents_on_key", :unique => true

  create_table "messages", :force => true do |t|
    t.string   "header"
    t.text     "description"
    t.text     "variable_text"
    t.string   "message_type"
    t.boolean  "read",          :default => false, :null => false
    t.integer  "user_id"
    t.datetime "expiry"
    t.datetime "created_at"
    t.datetime "updated_at"
    t.datetime "last_sent"
    t.boolean  "critical",      :default => false, :null => false
    t.boolean  "display",       :default => false, :null => false
    t.integer  "group_id"
    t.string   "type"
    t.boolean  "active"
    t.integer  "sender_id"
  end

  add_index "messages", ["user_id"], :name => "index_messages_on_user_id"

  create_table "meta_data_store", :force => true do |t|
    t.integer  "ar_id"
    t.string   "ar_table_name"
    t.string   "meta_key"
    t.text     "meta_value"
    t.datetime "created_at"
    t.datetime "updated_at"
  end

  add_index "meta_data_store", ["ar_id", "ar_table_name", "meta_key"], :name => "index_meta_data_store_on_ar_id_and_ar_table_name_and_meta_key"
  add_index "meta_data_store", ["ar_id", "ar_table_name"], :name => "index_meta_data_store_on_ar_id_and_ar_table_name"
  add_index "meta_data_store", ["ar_table_name", "meta_key"], :name => "index_meta_data_store_on_ar_table_name_and_meta_key"
  add_index "meta_data_store", ["meta_key"], :name => "index_meta_data_store_on_meta_key"

  create_table "remote_resources", :force => true do |t|
    t.string   "name"
    t.string   "type"
    t.integer  "user_id"
    t.integer  "group_id"
<<<<<<< HEAD
    t.string   "actres_user"
    t.string   "actres_host"
    t.integer  "actres_port"
    t.string   "actres_dir"
    t.boolean  "online",                      :default => false, :null => false
    t.boolean  "read_only",                   :default => false, :null => false
=======
    t.boolean  "online",                   :default => false, :null => false
    t.boolean  "read_only",                :default => false, :null => false
>>>>>>> 103c0b84
    t.text     "description"
    t.datetime "created_at"
    t.datetime "updated_at"
    t.string   "ssh_control_user"
    t.string   "ssh_control_host"
    t.integer  "ssh_control_port"
    t.string   "ssh_control_rails_dir"
    t.integer  "tunnel_mysql_port"
    t.integer  "tunnel_actres_port"
    t.string   "cache_md5"
    t.boolean  "portal_locked",               :default => false, :null => false
    t.integer  "cache_trust_expire",          :default => 0
    t.datetime "time_of_death"
    t.string   "time_zone"
    t.string   "site_url_prefix"
    t.string   "dp_cache_dir"
    t.text     "dp_ignore_patterns"
    t.string   "cms_class"
    t.string   "cms_default_queue"
    t.string   "cms_extra_qsub_args"
    t.string   "cms_shared_dir"
    t.integer  "workers_instances"
    t.integer  "workers_chk_time"
    t.string   "workers_log_to"
    t.integer  "workers_verbose"
    t.string   "help_url"
    t.integer  "rr_timeout"
    t.string   "proxied_host"
    t.string   "support_email"
    t.string   "system_from_email"
    t.string   "external_status_page_url"
    t.string   "docker_executable_name"
    t.boolean  "docker_present"
    t.string   "singularity_executable_name"
    t.boolean  "singularity_present"
  end

  add_index "remote_resources", ["type"], :name => "index_remote_resources_on_type"

  create_table "sanity_checks", :force => true do |t|
    t.string   "revision_info"
    t.datetime "created_at"
    t.datetime "updated_at"
  end

  create_table "sessions", :force => true do |t|
    t.string   "session_id", :null => false
    t.text     "data"
    t.datetime "created_at"
    t.datetime "updated_at"
    t.integer  "user_id"
    t.boolean  "active"
  end

  add_index "sessions", ["session_id"], :name => "index_sessions_on_session_id"
  add_index "sessions", ["updated_at"], :name => "index_sessions_on_updated_at"

  create_table "signups", :force => true do |t|
    t.string   "title"
    t.string   "first",         :null => false
    t.string   "middle"
    t.string   "last",          :null => false
    t.string   "institution",   :null => false
    t.string   "department"
    t.string   "position"
    t.string   "email",         :null => false
    t.string   "website"
    t.string   "street1"
    t.string   "street2"
    t.string   "city"
    t.string   "province"
    t.string   "country"
    t.string   "postal_code"
    t.string   "time_zone"
    t.string   "service"
    t.string   "login"
    t.string   "comment"
    t.string   "session_id"
    t.string   "confirm_token"
    t.boolean  "confirmed"
    t.string   "approved_by"
    t.datetime "approved_at"
    t.datetime "created_at",    :null => false
    t.datetime "updated_at",    :null => false
    t.string   "admin_comment"
  end

  create_table "sites", :force => true do |t|
    t.string   "name"
    t.datetime "created_at"
    t.datetime "updated_at"
    t.text     "description"
  end

  create_table "ssh_agent_unlocking_events", :force => true do |t|
    t.string   "message"
    t.datetime "created_at", :null => false
    t.datetime "updated_at", :null => false
  end

  create_table "sync_status", :force => true do |t|
    t.integer  "userfile_id"
    t.integer  "remote_resource_id"
    t.string   "status"
    t.datetime "created_at"
    t.datetime "updated_at"
    t.datetime "accessed_at"
    t.datetime "synced_at"
  end

  add_index "sync_status", ["remote_resource_id"], :name => "index_sync_status_on_remote_resource_id"
  add_index "sync_status", ["userfile_id", "remote_resource_id"], :name => "index_sync_status_on_userfile_id_and_remote_resource_id"
  add_index "sync_status", ["userfile_id"], :name => "index_sync_status_on_userfile_id"

  create_table "tags", :force => true do |t|
    t.string   "name"
    t.integer  "user_id"
    t.datetime "created_at"
    t.datetime "updated_at"
    t.integer  "group_id"
  end

  add_index "tags", ["name"], :name => "index_tags_on_name"
  add_index "tags", ["user_id"], :name => "index_tags_on_user_id"

  create_table "tags_userfiles", :id => false, :force => true do |t|
    t.integer "tag_id"
    t.integer "userfile_id"
  end

  add_index "tags_userfiles", ["tag_id"], :name => "index_tags_userfiles_on_tag_id"
  add_index "tags_userfiles", ["userfile_id"], :name => "index_tags_userfiles_on_userfile_id"

  create_table "task_vm_allocations", :force => true do |t|
    t.integer  "vm_id"
    t.integer  "task_id"
    t.datetime "created_at", :null => false
    t.datetime "updated_at", :null => false
  end

  create_table "tool_configs", :force => true do |t|
    t.string   "version_name"
    t.text     "description"
    t.integer  "tool_id"
    t.integer  "bourreau_id"
    t.text     "env_array"
    t.text     "script_prologue"
    t.datetime "created_at"
    t.datetime "updated_at"
    t.integer  "group_id"
    t.integer  "ncpus"
    t.string   "docker_image"
    t.string   "extra_qsub_args"
    t.string   "cloud_disk_image"
    t.string   "cloud_vm_user"
    t.string   "cloud_ssh_key_pair"
    t.string   "cloud_instance_type"
    t.integer  "cloud_job_slots"
    t.integer  "cloud_vm_boot_timeout"
    t.integer  "cloud_vm_ssh_tunnel_port"
    t.string   "singularityhub_image"
    t.integer  "singularity_image_userfile_id"
  end

  add_index "tool_configs", ["bourreau_id"], :name => "index_tool_configs_on_bourreau_id"
  add_index "tool_configs", ["tool_id"], :name => "index_tool_configs_on_tool_id"

  create_table "tools", :force => true do |t|
    t.string   "name"
    t.integer  "user_id"
    t.integer  "group_id"
    t.string   "category"
    t.datetime "created_at"
    t.datetime "updated_at"
    t.string   "cbrain_task_class_name"
    t.string   "select_menu_text"
    t.text     "description"
    t.string   "url"
    t.string   "application_package_name"
    t.string   "application_type"
    t.string   "application_tags"
  end

  add_index "tools", ["category"], :name => "index_tools_on_category"
  add_index "tools", ["cbrain_task_class_name"], :name => "index_tools_on_cbrain_task_class"
  add_index "tools", ["group_id"], :name => "index_tools_on_group_id"
  add_index "tools", ["user_id"], :name => "index_tools_on_user_id"

  create_table "userfiles", :force => true do |t|
    t.string   "name"
    t.decimal  "size",             :precision => 24, :scale => 0
    t.integer  "user_id"
    t.integer  "parent_id"
    t.datetime "created_at"
    t.datetime "updated_at"
    t.string   "type"
    t.integer  "group_id"
    t.integer  "data_provider_id"
    t.boolean  "group_writable",                                  :default => false, :null => false
    t.integer  "num_files"
    t.boolean  "hidden",                                          :default => false
    t.boolean  "immutable",                                       :default => false
    t.boolean  "archived",                                        :default => false
    t.text     "description"
  end

  add_index "userfiles", ["archived", "id"], :name => "index_userfiles_on_archived_and_id"
  add_index "userfiles", ["data_provider_id"], :name => "index_userfiles_on_data_provider_id"
  add_index "userfiles", ["group_id"], :name => "index_userfiles_on_group_id"
  add_index "userfiles", ["hidden", "id"], :name => "index_userfiles_on_hidden_and_id"
  add_index "userfiles", ["hidden"], :name => "index_userfiles_on_hidden"
  add_index "userfiles", ["immutable", "id"], :name => "index_userfiles_on_immutable_and_id"
  add_index "userfiles", ["name"], :name => "index_userfiles_on_name"
  add_index "userfiles", ["type"], :name => "index_userfiles_on_type"
  add_index "userfiles", ["user_id"], :name => "index_userfiles_on_user_id"

  create_table "users", :force => true do |t|
    t.string   "full_name"
    t.string   "login"
    t.string   "email"
    t.string   "type"
    t.string   "crypted_password"
    t.string   "salt"
    t.datetime "created_at"
    t.datetime "updated_at"
    t.integer  "site_id"
    t.boolean  "password_reset",    :default => false, :null => false
    t.string   "time_zone"
    t.string   "city"
    t.string   "country"
    t.datetime "last_connected_at"
    t.boolean  "account_locked",    :default => false, :null => false
  end

  add_index "users", ["login"], :name => "index_users_on_login"
  add_index "users", ["type"], :name => "index_users_on_type"

end<|MERGE_RESOLUTION|>--- conflicted
+++ resolved
@@ -11,11 +11,7 @@
 #
 # It's strongly recommended to check this file into your version control system.
 
-<<<<<<< HEAD
 ActiveRecord::Schema.define(:version => 20170303205119) do
-=======
-ActiveRecord::Schema.define(:version => 20170308220959) do
->>>>>>> 103c0b84
 
   create_table "access_profiles", :force => true do |t|
     t.string   "name",        :null => false
@@ -219,17 +215,8 @@
     t.string   "type"
     t.integer  "user_id"
     t.integer  "group_id"
-<<<<<<< HEAD
-    t.string   "actres_user"
-    t.string   "actres_host"
-    t.integer  "actres_port"
-    t.string   "actres_dir"
-    t.boolean  "online",                      :default => false, :null => false
-    t.boolean  "read_only",                   :default => false, :null => false
-=======
     t.boolean  "online",                   :default => false, :null => false
     t.boolean  "read_only",                :default => false, :null => false
->>>>>>> 103c0b84
     t.text     "description"
     t.datetime "created_at"
     t.datetime "updated_at"
