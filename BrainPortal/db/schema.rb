--- conflicted
+++ resolved
@@ -11,11 +11,7 @@
 #
 # It's strongly recommended to check this file into your version control system.
 
-<<<<<<< HEAD
-ActiveRecord::Schema.define(:version => 20150929193957) do
-=======
 ActiveRecord::Schema.define(:version => 20151120212700) do
->>>>>>> cbf3e742
 
   create_table "active_record_logs", :force => true do |t|
     t.integer  "ar_id"
@@ -321,11 +317,7 @@
     t.integer  "group_id"
     t.integer  "ncpus"
     t.string   "docker_image"
-<<<<<<< HEAD
-    t.string   "tc_extra_qsub_args"
-=======
     t.string   "extra_qsub_args"
->>>>>>> cbf3e742
   end
 
   add_index "tool_configs", ["bourreau_id"], :name => "index_tool_configs_on_bourreau_id"
