--- conflicted
+++ resolved
@@ -32,14 +32,9 @@
 gem "mysql2"
 gem "sys-proctable", :git => 'git://github.com/djberg96/sys-proctable.git'
 gem "thin"
-<<<<<<< HEAD
-gem "rails_autolink" 
-gem "pbkdf2"
-=======
 gem "rails_autolink"
 gem "pbkdf2-ruby"
 gem "test-unit"
->>>>>>> 5499c116
 
 group :development do
   gem "wirble"
@@ -48,13 +43,13 @@
 end
 
 group :test do
- gem "rspec", "> 3.0.0"
- gem "rspec-rails"
- gem "factory_girl", "1.3.3"
- gem "simplecov"
- gem "rspec-mocks"
- gem 'rspec-activemodel-mocks'
- gem 'rspec-collection_matchers'
- gem "sqlite3" # this is not normally needed outside of CBRAIN's nightly test website
- gem "syntax"  # this is not normally needed outside of CBRAIN's nightly test website
+  gem "rspec", "> 3.0.0"
+  gem "rspec-rails"
+  gem "factory_girl", "1.3.3"
+  gem "simplecov"
+  gem "rspec-mocks"
+  gem 'rspec-activemodel-mocks'
+  gem 'rspec-collection_matchers'
+  gem "sqlite3" # this is not normally needed outside of CBRAIN's nightly test website
+  gem "syntax"  # this is not normally needed outside of CBRAIN's nightly test website
 end
