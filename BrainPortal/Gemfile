--- conflicted
+++ resolved
@@ -42,26 +42,13 @@
 end
 
 group :test do
-<<<<<<< HEAD
- gem "rspec"
+ gem "rspec", "> 3.0.0"
  gem "rspec-rails"
  gem "factory_girl", "1.3.3"
  gem "simplecov"
  gem "rspec-mocks"
  gem 'rspec-activemodel-mocks'
  gem 'rspec-collection_matchers'
-#  gem "autotest"
-#  gem "autotest-rails"
-#  gem "sqlite3" # this is not normally needed outside of CBRAIN's nightly test website
-#  gem "syntax"  # this is not normally needed outside of CBRAIN's nightly test website
-=======
- gem "rspec", "> 3.0.0"
- gem "rspec-rails"
- gem "factory_girl"
- gem "simplecov"
- gem "rspec-mocks"
- gem 'rspec-activemodel-mocks'
  gem "sqlite3" # this is not normally needed outside of CBRAIN's nightly test website
  gem "syntax"  # this is not normally needed outside of CBRAIN's nightly test website
->>>>>>> fbc41888
 end
