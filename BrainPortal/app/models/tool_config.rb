--- conflicted
+++ resolved
@@ -69,14 +69,8 @@
                   :cloud_disk_image, :cloud_vm_user, :cloud_ssh_key_pair, :cloud_instance_type,
                   :cloud_job_slots, :cloud_vm_boot_timeout, :cloud_vm_ssh_tunnel_port
 
-<<<<<<< HEAD
   api_attr_visible :version_name, :description, :tool_id, :bourreau_id, :group_id, :ncpus
 
-  # CBRAIN extension
-  force_text_attribute_encoding 'UTF-8', :description, :version_name
-
-=======
->>>>>>> d0bd0888
   # To make it somewhat compatible with the ResourceAccess module,
   # here's this model's own method for checking if it's visible to a user.
   def can_be_accessed_by?(user)
