
#
# CBRAIN Project
#
# Copyright (C) 2008-2012
# The Royal Institution for the Advancement of Learning
# McGill University
#
# This program is free software: you can redistribute it and/or modify
# it under the terms of the GNU General Public License as published by
# the Free Software Foundation, either version 3 of the License, or
# (at your option) any later version.
#
# This program is distributed in the hope that it will be useful,
# but WITHOUT ANY WARRANTY; without even the implied warranty of
# MERCHANTABILITY or FITNESS FOR A PARTICULAR PURPOSE.  See the
# GNU General Public License for more details.
#
# You should have received a copy of the GNU General Public License
# along with this program.  If not, see <http://www.gnu.org/licenses/>.
#

# This model represents a tool's configuration prefix.
# Unlike other models, the set of ToolConfigs is not
# arbitrary. They fit in three categories:
#
# * A single tool config object represents the initialization
#   needed by a particular tool on all bourreaux; it
#   has a tool_id and no bourreau_id
# * A single tool config object represents the initialization
#   needed by a particular bourreau for all tools; it
#   has a bourreau_id and no tool_id
# * A set of 'versioning' tool config objects have both
#   a tool_id and a bourreau_id; they represent all
#   available versions of a tool on a particular bourreau.
class ToolConfig < ActiveRecord::Base

  Revision_info=CbrainFileRevision[__FILE__] #:nodoc:

  serialize       :env_array

  belongs_to      :bourreau     # can be nil; it means it applies to all bourreaux
  belongs_to      :tool         # can be nil; it means it applies to all tools
  has_many        :cbrain_tasks
  belongs_to      :group        # can be nil; means 'everyone' in that case.

  # first character must be alphanum, and can contain only alphanums, '.', '-', '_', ':' and '@'
  # must be unique per pair [tool, server]
  validates       :version_name,
                  :presence   => true,
                  :format     => { with: /^\w[\w\.\-\:\@]*$/ , message: "must begin with alphanum, and can contain only alphanums, '.', '-', '_', ':' and '@'" },
                  :uniqueness => { :scope => [ :tool_id, :bourreau_id ], message: "must be unique per pair [tool, server]" },
                  :if         => :applies_to_bourreau_and_tool?

  cb_scope        :global_for_tools     , where( { :bourreau_id => nil } )
  cb_scope        :global_for_bourreaux , where( { :tool_id => nil } )
  cb_scope        :specific_versions    , where( "bourreau_id is not null and tool_id is not null" )

<<<<<<< HEAD
  attr_accessible :version_name, :description, :tool_id, :bourreau_id, :env_array, :script_prologue, :group_id, :ncpus, :docker_image, :tc_extra_qsub_args
=======
  attr_accessible :version_name, :description, :tool_id, :bourreau_id, :env_array, :script_prologue, :group_id, :ncpus, :docker_image, :extra_qsub_args
>>>>>>> cbf3e742

  # CBRAIN extension
  force_text_attribute_encoding 'UTF-8', :description, :version_name

  # To make it somewhat compatible with the ResourceAccess module,
  # here's this model's own method for checking if it's visible to a user.
  def can_be_accessed_by?(user)
    return false unless self.group.can_be_accessed_by?(user)
    return false unless self.bourreau_and_tool_can_be_accessed_by?(user)
    true
  end

  # See ResourceAccess.
  def self.find_all_accessible_by_user(user) #:nodoc
    if user.has_role?(:admin_user)
      ToolConfig.specific_versions
    else
      gids = user.group_ids
      bids = Bourreau.find_all_accessible_by_user(user).raw_first_column("remote_resources.id")
      tids = Tool.find_all_accessible_by_user(user).raw_first_column("tools.id")
      ToolConfig.specific_versions.where(:group_id => gids, :bourreau_id => bids, :tool_id => tids)
    end
  end

  # Returns true if both the bourreau and the tool associated
  # with the tool_config are defined and can be accessed by the user.
  def bourreau_and_tool_can_be_accessed_by?(user)
    self.bourreau && self.bourreau.can_be_accessed_by?(user) &&
    self.tool     && self.tool.can_be_accessed_by?(user)
  end

  # Returns the verion name or the first line of the description.
  # This is used to represent the 'name' of the version.
  def short_description
    description = self.description || ""
    raise "Internal error: can't parse description!?!" unless description =~ /^(.+\n?)/ # the . doesn't match \n
    header = Regexp.last_match[1].strip
    header
  end

  # A synonym for version_name.
  def name
    self.version_name rescue "Tool version ##{self.id}"
  end

  # Sets in the current Ruby process all the environment variables
  # defined in the object. If +use_extended+ is true, the
  # set of variables provided by +extended_environement+ will be
  # applied instead.
  def apply_environment(use_extended = false)
    env   = (use_extended ? self.extended_environment : self.env_array) || []
    saved = ENV.to_hash
    env.each do |name,val|
      if val =~ /\$/
#puts_green "THROUGH BASH: #{name} => #{val}" # debug
        newval = `bash -c 'echo \"#{val.strip}\"'`.strip  # this is quite inefficient, but how else to do it?
#puts_green "RESULT:     : #{name} => #{newval}" # debug
      else
#puts_green "DIRECT      : #{name} => #{val}" # debug
        newval = val
      end
      ENV[name.to_s]=newval.to_s
    end
    return yield
  ensure
#(ENV.keys - saved.keys).each { |spurious| ENV.delete(spurious.to_s); puts_red "SPURIOUS: #{spurious}" } # debug
#saved.each { |k,v| puts_cyan "RESTORED: #{ENV[k]=v.to_s}" unless ENV[k] == v } # debug
    (ENV.keys - saved.keys).each { |spurious| ENV.delete(spurious.to_s) }
    saved.each { |k,v| ENV[k]=v.to_s unless ENV[k] == v }
  end

  # Returns the set of environment variables as stored in
  # the object, plus a few artificial ones for CBRAIN usage.
  #
  #  CBRAIN_GLOBAL_TOOL_CONFIG_ID     : set to self.id if self represents a TOOL's global config
  #  CBRAIN_GLOBAL_BOURREAU_CONFIG_ID : set to self.id if self represents a BOURREAU's global config
  #  CBRAIN_TOOL_CONFIG_ID            : set to self.id
  #  CBRAIN_TC_VERSION_NAME           : set to self.version_name
  def extended_environment
    env = (self.env_array || []).dup
    if self.id.present?
      env << [ "CBRAIN_GLOBAL_TOOL_CONFIG_ID",     self.id.to_s ] if self.bourreau_id.blank?
      env << [ "CBRAIN_GLOBAL_BOURREAU_CONFIG_ID", self.id.to_s ] if self.tool_id.blank?
      env << [ "CBRAIN_TOOL_CONFIG_ID",            self.id.to_s ] if ! self.tool_id.blank? && ! self.bourreau_id.blank?
    end
    env   << [ "CBRAIN_TC_VERSION_NAME",       self.version_name] if self.version_name.present?
    env
  end

  # Generates a partial BASH script that initializes environment
  # variables and is followed a the script prologue stored in the
  # object.
  def to_bash_prologue
    tool     = self.tool
    bourreau = self.bourreau
    group    = self.group

    script = <<-HEADER

#===================================================
# Configuration: # #{self.id} #{self.version_name}
# Tool:          #{tool     ? tool.name     : "ALL"}
# Bourreau:      #{bourreau ? bourreau.name : "ALL"}
# Group:         #{group    ? group.name    : "everyone"}
#===================================================

    HEADER

    if self.tool_id && self.bourreau_id
      desc = self.description || ""
      script += <<-DESC_HEADER
#---------------------------------------------------
# Description:#{desc.blank? ? " (NONE SUPPLIED)" : ""}
#---------------------------------------------------

      DESC_HEADER
      if ! desc.blank?
        desc.gsub!(/\r\n/,"\n")
        desc.gsub!(/\r/,"\n")
        desc_array = desc.split(/\n/).collect { |line| "# #{line}" }
        script += desc_array.join("\n") + "\n\n"
      end
    end

    env = self.env_array || []
    script += <<-ENV_HEADER
#---------------------------------------------------
# Environment variables:#{env.size == 0 ? " (NONE DEFINED)" : ""}
#---------------------------------------------------

    ENV_HEADER
    env.each do |name_val|
      name = name_val[0]
      val  = name_val[1]
      name.strip!
      #val.gsub!(/'/,"'\''")
      script += "export #{name}=\"#{val}\"\n"
    end
    script += "\n" if env.size > 0

    prologue = self.script_prologue || ""
    script += <<-SCRIPT_HEADER
#---------------------------------------------------
# Script Prologue:#{prologue.blank? ? " (NONE SUPPLIED)" : ""}
#---------------------------------------------------

    SCRIPT_HEADER
    prologue.gsub!(/\r\n/,"\n")
    prologue.gsub!(/\r/,"\n")
    prologue += "\n" unless prologue =~ /\n$/

    script += prologue

    script
  end

  # Returns true if the object has no environment variables
  # and its script is blank or only contains blank lines or
  # comments.
  def is_trivial?
    return false if (self.env_array || []).size > 0
    text = self.script_prologue
    return true if text.blank?
    text_array = text.split(/\n/).reject { |line| line =~ /^\s*#|^\s*$/ }
    return true if text_array.size == 0
    false
  end

  # Returns true if it's a tool config for bourreau only
  def applies_to_bourreau_only?
    self.bourreau_id.present? && !self.tool_id.present?
  end

  # Returns true if it's a tool config for tool only
  def applies_to_tool_only?
    !self.bourreau_id.present? && self.tool_id.present?
  end

  # Returns true if it's a tool config for bourreau and tool
  def applies_to_bourreau_and_tool?
    self.bourreau_id.present? && self.tool_id.present?
  end

  # These methods call compare_versions defined
  # in cbrain_task, defaulting to this class' compare_versions
  # if cbrain_task doesn't have one.
  # Return true if version_name of the current tool_config
  # is greater than version or false in other case
  def is_at_least_version(version)
     if self.cbrain_task_class.respond_to? :compare_tool_config_versions
       self.cbrain_task_class.compare_tool_config_versions(self.version_name,version) >= 0
     else
       self.class.compare_versions(self.version_name,version) >= 0
     end
  end

  # This method calls any custom compare_versions() method defined
  # in the CbrainTask subclass for the tool of the current tool_config.
  # Returns true if the version_name of the current tool_config
  # is 'the same as' +version+ (as far as compare_versions() thinks).
  def is_version(version)
     if self.cbrain_task_class.respond_to? :compare_tool_config_versions
       self.cbrain_task_class.compare_tool_config_versions(self.version_name,version) == 0
     else
       self.class.compare_versions(self.version_name,version) == 0
     end
  end

  # Compare two tool versions in X.X.X.X format
  # Return -1 if v1 <  v2, for example if v1 = "1.0.2" and v2 = "1.1"
  # Return  0 if v1 == v2, for example if v1 = "2.0.4" and v2 = "2.0.4.0"
  # Return  1 if v1 >  v2, for example if v1 = "0.3"   and v2 = "0.2.4"
  def self.compare_versions(v1, v2)
     v1 = /\d+(\.\d+)*/.match(v1).to_s.split('.').map(&:to_i)
     v2 = /\d+(\.\d+)*/.match(v2).to_s.split('.').map(&:to_i)
     raise ArgumentError, "Could not extract version" if v1.blank? || v2.blank?

     while (v1.size < v2.size) do v1.push(0) end
     while (v2.size < v1.size) do v2.push(0) end

     0.upto(v1.size - 1) { |i| return v1[i] <=> v2[i] unless v1[i] == v2[i] }
     return 0
  end

  # Return the Ruby class associated with the tool associated with this tool_config.
  def cbrain_task_class
    self.tool.cbrain_task_class.constantize
  end

end<|MERGE_RESOLUTION|>--- conflicted
+++ resolved
@@ -56,11 +56,7 @@
   cb_scope        :global_for_bourreaux , where( { :tool_id => nil } )
   cb_scope        :specific_versions    , where( "bourreau_id is not null and tool_id is not null" )
 
-<<<<<<< HEAD
-  attr_accessible :version_name, :description, :tool_id, :bourreau_id, :env_array, :script_prologue, :group_id, :ncpus, :docker_image, :tc_extra_qsub_args
-=======
   attr_accessible :version_name, :description, :tool_id, :bourreau_id, :env_array, :script_prologue, :group_id, :ncpus, :docker_image, :extra_qsub_args
->>>>>>> cbf3e742
 
   # CBRAIN extension
   force_text_attribute_encoding 'UTF-8', :description, :version_name
