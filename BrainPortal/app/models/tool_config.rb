--- conflicted
+++ resolved
@@ -240,40 +240,23 @@
     self.bourreau_id.present? && self.tool_id.present?
   end
 
-<<<<<<< HEAD
-  # This method calls compare_versions defined
-  # in cbrain_task.
-  # Returns true if version_name of the current tool_config
-  # is greater than version or false in other case
-=======
   # This method calls any custom compare_versions() method defined
   # in the CbrainTask subclass for the tool of the current tool_config.
   # Returns true if the version_name of the current tool_config
   # is 'greater than' +version+ (as far as compare_versions() thinks).
->>>>>>> 82fdc110
   def is_at_least_version(version)
      self.cbrain_task_class.compare_versions(self.version_name,version) >= 0
   end
 
-<<<<<<< HEAD
-  # This method calls compare_versions defined in cbrain_task.
-  # Returns true if version_name of the current tool_config
-  # is equal to +version+.
-=======
   # This method calls any custom compare_versions() method defined
   # in the CbrainTask subclass for the tool of the current tool_config.
   # Returns true if the version_name of the current tool_config
   # is 'the same as' +version+ (as far as compare_versions() thinks).
->>>>>>> 82fdc110
   def is_version(version)
      self.cbrain_task_class.compare_versions(self.version_name,version) == 0
   end
 
-<<<<<<< HEAD
-  # Returns the class of cbrain_task
-=======
   # Return the Ruby class associated with the tool associated with this tool_config.
->>>>>>> 82fdc110
   def cbrain_task_class
     self.tool.cbrain_task_class.constantize
   end
