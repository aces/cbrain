--- conflicted
+++ resolved
@@ -912,54 +912,35 @@
   private
 
   def validate_associations #:nodoc:
-<<<<<<< HEAD
     unless DataProvider.where( :id => self.data_provider_id ).exists?
-      errors.add(:data_provider, "does not exist.")
+      errors.add(:data_provider, "does not exist")
     end
     unless User.where( :id => self.user_id ).exists?
-      errors.add(:user, "does not exist.")
+      errors.add(:user, "does not exist")
     end
     unless Group.where( :id => self.group_id ).exists?
-      errors.add(:group, "does not exist.")
-    end
-  end
-
-  # Before destroy
-=======
-    unless DataProvider.where( :id => self.data_provider_id ).first
-      errors.add(:data_provider, "does not exist")
-    end
-    unless User.where( :id => self.user_id ).first
-      errors.add(:user, "does not exist")
-    end
-    unless Group.where( :id => self.group_id ).first
       errors.add(:group, "does not exist")
     end
   end
 
-  # before_destroy callback
->>>>>>> 43b595f0
+  # Before destroy callback
   def erase_data_provider_content_and_cache #:nodoc:
     self.cache_erase rescue true
     self.provider_erase
     true
   end
 
-<<<<<<< HEAD
-  # Before destroy
-=======
   # before_destroy callback
->>>>>>> 43b595f0
   def nullify_children #:nodoc:
     self.children.each(&:remove_parent)
   end
 
-<<<<<<< HEAD
-  # After destroy
+  # after_destroy callback
   def remove_spurious_sync_status #:nodoc:
     SyncStatus.where(:userfile_id => self.id).delete_all
     true
-=======
+  end
+
   # This method is used as a validator, and as a before_create callback.
   # Files on data providers where all files are in the same directory
   # cannot be registered or created such that the same filename is
@@ -972,7 +953,6 @@
     return true unless check_dup.exists?
     errors.add(:name, "already exists on data provider (and may belong to another user)")
     false
->>>>>>> 43b595f0
   end
 
 end
