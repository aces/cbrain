--- conflicted
+++ resolved
@@ -2395,11 +2395,7 @@
     self.addlog("Building singularity image '#{singularity_image_name}'")
 
     # Find or create the userfile holding the image content.
-<<<<<<< HEAD
-    scratch_name     = "Singularity-pull-" + singularity_image_name.gsub(/[^a-z0-9_\.\-]+/i,"_") # must respect userfile convention.
-=======
     scratch_name     = "Singularity-build-" + singularity_image_name.gsub(/[^a-z0-9_\.\-]+/i,"_") # must respect userfile convention.
->>>>>>> fdbc57fb
     scratch_name.sub!(/(\.img)?$/i, ".img")
     scratch_userfile = SingularityImage.find_or_create_as_scratch(:name => scratch_name) do |cache_path|
       # Optimization: if another find_or_create_as_scratch has already beaten us to the punch
@@ -2407,14 +2403,7 @@
       # of these blocks can be scheduled to run, but only one will execute at at any given time.
       next if File.exists?(cache_path.to_s) && File.size(cache_path.to_s) > 0
       # Run singularity build command
-<<<<<<< HEAD
-      errfile = "/tmp/.container_load_cmd.#{self.run_id}.err"
-      success = tool_config_system("umask 002; #{singularity_executable_name} build #{cache_path.parent.to_s}/#{scratch_name.bash_escape} #{singularity_index_location.bash_escape}#{singularity_image_name.bash_escape} </dev/null >/dev/null 2>#{errfile.bash_escape}")
-      err     = File.read(errfile) rescue "No Error File?"
-      File.unlink(errfile) rescue true
-=======
       out,err = tool_config_system("umask 002; #{singularity_executable_name} build #{cache_path.parent.to_s}/#{scratch_name.bash_escape} #{singularity_index_location.bash_escape}#{singularity_image_name.bash_escape}")
->>>>>>> fdbc57fb
       # Singularity command can generate 'implausibly old time stamp' when pulling a docker image (due to tar), we ignore it.
       # Not sure if it is still true for `build` command, leave it just in case.
       # Remove all lines (use ^ and $) that contains this message.
