--- conflicted
+++ resolved
@@ -111,11 +111,6 @@
 
   force_text_attribute_encoding 'UTF-8', :full_name, :city, :country
 
-<<<<<<< HEAD
-  cb_scope                   :name_like, lambda { |n| where("users.login LIKE ? OR users.full_name LIKE ?", "%#{n.strip}%", "%#{n.strip}%") }
-
-=======
->>>>>>> a7c9771e
   # Returns the admin user
   def self.admin
     @@admin ||= self.find_by_login("admin")
