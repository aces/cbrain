
#
# CBRAIN Project
#
# Copyright (C) 2008-2012
# The Royal Institution for the Advancement of Learning
# McGill University
#
# This program is free software: you can redistribute it and/or modify
# it under the terms of the GNU General Public License as published by
# the Free Software Foundation, either version 3 of the License, or
# (at your option) any later version.
#
# This program is distributed in the hope that it will be useful,
# but WITHOUT ANY WARRANTY; without even the implied warranty of
# MERCHANTABILITY or FITNESS FOR A PARTICULAR PURPOSE.  See the
# GNU General Public License for more details.
#
# You should have received a copy of the GNU General Public License
# along with this program.  If not, see <http://www.gnu.org/licenses/>.
#

require 'socket'

#Model representing a remote resource, which is always a
#Rails applications with a 'controls' controller. Typically,
#the remote Rails application is a Bourreau or a BrainPortal,
#or the current Rails application running locally.
#
#==General Attributes:
#[*name*] A string representing a the name of the remote resource.
#[*online*] A boolean value set to whether or not the resource is online.
#[*read_only*] A boolean value set to whether or not the resource is read only.
#[*description*] Text with a description of the remote resource.
#
#==SSH Connection Attributes:
#[*ssh_control_user*] Username of the UNIX account running the remote resource's Rails application.
#[*ssh_control_host*] Hostname of the machine running the remote resource's Rails application.
#[*ssh_control_port*] SSH port number of the machine running the remote resource's Rails application.
#[*ssh_control_rails_dir*] Rails root directory where the remote resource is installed.
#
#==Optional Tunnelling Port Numbers Attributes:
#[*tunnel_mysql_port*] Used by a BrainPortal to offer its ActiveRecord DB connection to the
#                      remote resource through a tunnel; this works only when the SSH
#                      connection attributes are properly configured.
#[*tunnel_actres_port*] Used by a BrainPortal to tunnel the remote resource's ActiveResource
#                       connection; this works only when the SSH connection attributes
#                       are properly configured. When in use, the ActiveResource attributes
#                       above are ignored.
#
#= Associations:
#*Belongs* *to*:
#* User
#* Group
class RemoteResource < ActiveRecord::Base

  Revision_info=CbrainFileRevision[__FILE__] #:nodoc:

  include ResourceAccess
  include LicenseAgreements

  cbrain_abstract_model! # objects of this class are not to be instanciated

  serialize             :dp_ignore_patterns

  validates             :name,
                        :uniqueness => true,
                        :presence => true,
                        :name_format => true

  validates_presence_of :user_id, :group_id

  validate              :proper_dp_ignore_patterns
  validate              :dp_cache_path_valid

  validates_format_of   :cms_shared_dir, :with => /\A[\w\-\.\=\+\/]*\z/,
                        :message  => 'is invalid as only paths with simple characters are valid: a-z, A-Z, 0-9, _, +, =, . and of course /',
                        :allow_blank => true

  validates_format_of   :dp_cache_dir, :with => /\A[\w\-\.\=\+\/]*\z/,
                        :message  => 'is invalid as only paths with simple characters are valid: a-z, A-Z, 0-9, _, +, =, . and of course /',
                        :allow_blank => true

  validates_format_of   :ssh_control_user, :with => /\A\w[\w\-\.]*\z/,
                        :message  => 'is invalid as only the following characters are valid: alphanumeric characters, _, -, and .',
                        :allow_blank => true

  validates_format_of   :ssh_control_host, :with => /\A\w[\w\-\.]*\z/,
                        :message  => 'is invalid as only the following characters are valid: alphanumeric characters, _, -, and .',
                        :allow_blank => true

  validates_format_of   :ssh_control_rails_dir, :with => /\A[\w\-\.\=\+\/]*\z/,
                        :message  => 'is invalid as only paths with simple characters are valid: a-z, A-Z, 0-9, _, +, =, . and of course /',
                        :allow_blank => true

  belongs_to            :user
  belongs_to            :group
  has_many              :sync_status

  after_destroy         :after_destroy_clean_sync_status

  attr_accessible       :name, :user_id, :group_id, :online, :read_only, :description,
                        :ssh_control_user, :ssh_control_host, :ssh_control_port, :ssh_control_rails_dir,
                        :tunnel_mysql_port, :tunnel_actres_port,
                        :cache_md5, :portal_locked, :cache_trust_expire, :time_of_death,
                        :time_zone, :site_url_prefix, :dp_cache_dir, :dp_ignore_patterns, :cms_class,
                        :cms_default_queue, :cms_extra_qsub_args, :cms_shared_dir, :workers_instances,
                        :workers_chk_time, :workers_log_to, :workers_verbose, :help_url, :rr_timeout, :proxied_host,
                        :spaced_dp_ignore_patterns, :license_agreements, :support_email, :system_from_email, :external_status_page_url,
<<<<<<< HEAD
                        :docker_executable_name, :docker_present, :small_logo, :large_logo
=======
                        :docker_executable_name, :docker_present, :singularity_executable_name, :singularity_present
>>>>>>> 52b4dd33



  ############################################################################
  # Pseudo-attributes Access
  ############################################################################

  # Used by interface so that users can get the list of ignore patterns
  # as a single space-separated string.
  def spaced_dp_ignore_patterns #:nodoc:
    ip = self.dp_ignore_patterns || []
    ip.join("     ")
  end

  # Used by interface so that users can set the list of ignore patterns
  # as a single space-separated string.
  def spaced_dp_ignore_patterns=(spaced_vals = "") #:nodoc:
    ip = spaced_vals.split(/\s+/).reject { |u| u.blank? }
    self.dp_ignore_patterns = ip
  end



  ############################################################################
  # Current Rails Resource information
  ############################################################################

  # Returns the RemoteResource object representing
  # the current Rails application.
  def self.current_resource
    self.find(CBRAIN::SelfRemoteResourceId) # not cached; multiple instances of mongrel!
  end

  # Returns a copy of the Rails DB configuration hash currently
  # being used. This is a hash representing one DB config in
  # database.yml.
  def self.current_resource_db_config(railsenv = nil)
    railsenv ||= (Rails.env || 'production')
    myconfigs  = ActiveRecord::Base.configurations
    myconfig   = myconfigs[railsenv].dup
    myconfig
  end



  ############################################################################
  # Access Control Methods
  ############################################################################

  # Returns the site associated with the owner of this
  # remote resource.
  def site_affiliation
    @site_affiliation ||= self.user.site
  end



  ############################################################################
  # ActiveRecord callbacks
  ############################################################################

  # When a remote resource is destroyed, clean up the SyncStatus table
  def after_destroy_clean_sync_status
    rr_id = self.id
    SyncStatus.where( :remote_resource_id => rr_id ).each do |ss|
      ss.destroy rescue true
    end
    true
  end

  # Verify that the ignore patterns are correct.
  def proper_dp_ignore_patterns

    ig_pat = self.dp_ignore_patterns || [] # nil and [] are ok
    unless ig_pat.is_a?(Array)
      errors.add(:dp_ignore_patterns,"is not an array.")
      return false
    end

    all_ok = true

    ig_pat.each do |pattern|
      if (! pattern.is_a?(String)) ||
        pattern.blank? ||
        pattern == "*" ||
        ! pattern.is_a?(String) ||
        pattern =~ /\*\*/ ||
        pattern =~ /\// ||
        pattern !~ /\A[\w\-\.\+\=\@\%\&\:\,\~\*\?]+\z/ # very strict! other special characters can cause shell side-effects!
        errors.add(:spaced_dp_ignore_patterns, "has unacceptable pattern: '#{pattern}'." )
        all_ok = false
      end
    end

    all_ok
  end

  # Verify that the dp_cache_dir is correct, at least from
  # what we can see. It's possible to edit the path of an
  # external RemoteResource, so we can't check that the dir
  # exist over there.
  def dp_cache_path_valid
    path = self.dp_cache_dir

    return true if path.blank?  # We allow this even if it won't work, until the admin sets it.

    if path !~ /\A\//
      errors.add(:dp_cache_dir, "must be an absolute path.")
      return false
    end

    begin
      is_local = self.id && self.id == CBRAIN::SelfRemoteResourceId
      valid = DataProvider.this_is_a_proper_cache_dir! path,
        :local                  => is_local,
        :key                    => self.cache_md5.presence || "unset",  # having this string forces the check
        :host                   => is_local ? Socket.gethostname : self.ssh_control_host,
        :for_remote_resource_id => self.id
      unless valid
        errors.add(:dp_cache_dir," is invalid (does not exist, is unaccessible, contains data or is a system directory).")
        return false
      end
    rescue => ex
      errors.add(:dp_cache_dir," is invalid: #{ex.message}")
      return false
    end

    true
  end



  ############################################################################
  # Network Connection Methods
  ############################################################################

  # Returns (and creates if necessary) the master SSH connection
  # for this RemoteResource. The method does not start it, if
  # it's created.
  def ssh_master
    # category: we add the UNIX userid so as not to conflict
    # with any other user on the system when creating out socket in /tmp
    category = "#{self.class}_#{Process.uid}"
    uniq     = "#{self.id}"
    master   = SshMaster.find_or_create(self.ssh_control_user,self.ssh_control_host,self.ssh_control_port || 22,
               :category => category, :uniq => uniq)
    master
  end

  # This sets up and starts a SSH master connection to the host
  # on which the RemoteResource is running, and optionally configures
  # any or both of two supplemental tunnels: a forward tunnel to
  # carry the ActiveResource connections, and a reverse
  # tunnel to carry the ActiveRecord DB connection. The
  # tunnels are set up if the following attributes
  # are set:
  #
  # *tunnel_mysql_port*:: Optional; must be an unused port number on the remote
  #                       side where it will expect to connect to the DB server. Setting
  #                       a value to this attribute means that the remote database.yml
  #                       file will get rewritten automatically.
  # *tunnel_actres_port*:: Optional; must be an unused port number on the remote
  #                        side that it will open as its HTTP acceptor (it will become
  #                        the argument to the "-p" option for its "script/server").
  #                        The Rails application over there will tunnel its requests to it
  #                        using a port number of (3090 + the ID of the remote resource).
  def start_tunnels

    return false if self.id == CBRAIN::SelfRemoteResourceId
    return false unless self.online?
    return false unless self.has_ssh_control_info?

    # Setup SSH master connection
    master = self.ssh_master
    return true if master.is_alive?  # we don't reconfigure if already alive

    master.delete_tunnels(:forward)
    master.delete_tunnels(:reverse)

    # Setup DB tunnel
    if self.has_db_tunnelling_info?
      remote_db_port  = self.tunnel_mysql_port
      myconfig        = self.class.current_resource_db_config
      local_db_host   = myconfig["host"]  || "localhost"
      local_db_port   = (myconfig["port"] || "3306").to_i
      master.add_tunnel(:reverse, remote_db_port, local_db_host, local_db_port)
    end

    # Setup ActiveResource tunnel
    if self.has_actres_tunnelling_info?
      local_port  = 3090+self.id # see also in site()
      remote_port = self.tunnel_actres_port
      master.add_tunnel(:forward, local_port, "localhost", remote_port)
    end
    # If the SSH master and tunnels have already been started by
    # another instance, the following will simply do nothing.
    CBRAIN.with_unlocked_agent if ! master.quick_is_alive? # unlock the agent so we can establish the tunnel
    return false unless master.start("#{self.class.to_s}_#{self.name}")
    true
  end

  # This stops the master SSH connection to the remote resource,
  # including any present tunnels. This can seriously affect
  # the remote resource if DB tunnelling is in effect, as it
  # will kill its DB connection! Otherwise, the remote
  # resource may not be affected.
  def stop_tunnels
    return false if self.id == CBRAIN::SelfRemoteResourceId
    return false unless self.has_ssh_control_info?
    master = self.ssh_master
    master.destroy if master
    true
  end

  # Check that the remote resource has enough info configured
  # to establish as SSH master connection to it.
  def has_ssh_control_info?
    return true if
      ( ! self.ssh_control_user.blank? ) &&
      ( ! self.ssh_control_host.blank? )
    false
  end

  # Returns the SSH address of the bourreau in
  # "user@hostname" format. If options[:port] is true
  # it will return it in "user@hostname:port" format.
  # Raises an exception if the information is not available.
  def ssh_address_string(options={})
    cb_error "No SSH control information available." unless self.has_ssh_control_info?
    base  = "#{self.ssh_control_user}@#{self.ssh_control_host}"
    base += ":#{self.ssh_control_port.presence || 22}" if options[:port]
    base
  end

  # Check that the remote resource has enough info configured
  # to establish as SSH master connection to it and
  # control the remote rails application.
  def has_remote_control_info?
     return true if
       (   self.has_ssh_control_info?        ) &&
       ( ! self.ssh_control_rails_dir.blank? )
     false
  end

  # Returns true if this remote resource is configued
  # for DB tunnelling
  def has_db_tunnelling_info?
    return true if self.has_ssh_control_info? && ( ! self.tunnel_mysql_port.blank? )
    false
  end

  # Returns true if this remote resource is configued
  # for ActiveResource tunnelling
  def has_actres_tunnelling_info?
    return true if self.has_ssh_control_info? && ( ! self.tunnel_actres_port.blank? )
    false
  end



  ############################################################################
  # Remote Shell Command methods
  #
  # These two methods prepend the constant shell statements
  #   "source /path/to/cbrain_bashrc;"
  # to the specified shell command and then call the corresponding command
  # execution methods of the ssh_master for the RemoteResource.
  ############################################################################

  # Runs the specified +shell_command+ (a bash command) on
  # the remote end of the SSH connection. When given a block,
  # the block will receive a readable filehandle that can be
  # used to read data from the remote command.
  #
  # The +options+ hash can be used to provide local filenames
  # for :stdin, :stdout and :stderr. Note that :stdout is ignored
  # if a block is provided.
  # Appending to output files can be enabled by giving a true value
  # to the options :stdout_append and :stderr_append.
  def read_from_remote_shell_command(shell_command, options={}, &block)
    cb_error "No proper SSH control info provided for RemoteResource." unless self.has_ssh_control_info?
    master = self.ssh_master
    cb_error "No SSH master connection yet established for RemoteResource." unless master.is_alive?
    shell_commands = prepend_source_cbrain_bashrc(shell_command)
    master.remote_shell_command_reader(shell_commands, options, &block)
  end

  # Runs the specified +shell_command+ (a bash command) on
  # the remote end of the SSH connection. When given a block,
  # the block will receive a writable filehandle that can be
  # used to send data to the remote command.
  #
  # The +options+ hash can be used to provide local filenames
  # for :stdin, :stdout and :stderr. Note that :stdin is ignored
  # if a block is provided.
  # Appending to output files can be enabled by giving a true value
  # to the options :stdout_append and :stderr_append.
  def write_to_remote_shell_command(shell_command, options={}, &block)
    cb_error "No proper SSH control info provided for RemoteResource." unless self.has_ssh_control_info?
    master = self.ssh_master
    cb_error "No SSH master connection yet established for RemoteResource." unless master.is_alive?
    shell_commands = prepend_source_cbrain_bashrc(shell_command)
    master.remote_shell_command_writer(shell_commands, options, &block)
  end



  ############################################################################
  # Authentication Token Methods
  ############################################################################

  # This method makes sure that +token+ represents
  # one of the RemoteResource object (it's compared
  # to the values of the field +cache_md5+ ). It returns
  # the remote resource object found if successful.
  def self.valid_token?(token)
    RemoteResource.where( :cache_md5 => token ).first
  end

  # Returns a constant HEX token representing a unique,
  # non obvious key for the resource. Right now we've chosen
  # the +cache_md5+ attribute of the RemoteResource.
  def auth_token
     cache_md5
  end



  ############################################################################
  # Network Control Protocol Methods
  ############################################################################

  # Checks if this remote resource is available or not.
  # This must be a live check, not cached. A cached
  # way to check the state of the resource is to use the
  # info() method, which caches the information record.
  def is_alive?(what = :ping)
    what = what.presence.try(:to_sym) || :ping
    self.reload
    return false if self.online == false
    info_struct = self.remote_resource_info(what) # what is 'info' or 'ping'
    @info = info_struct if what == :info
    @ping = info_struct if what == :ping
    if info_struct.name != "???"
      self.update_attributes( :time_of_death => nil ) if self.time_of_death
      return true
    end
    self.update_attributes( :time_of_death => Time.now ) unless self.time_of_death
    if self.time_of_death < 2.minutes.ago
      self.update_attributes( :time_of_death => Time.now )
    elsif self.time_of_death >= 2.minutes.ago && self.time_of_death < 10.seconds.ago
      self.update_attributes( :online => false )
    end
    return false
  rescue
    false
  end

  # Returns this RemoteResource's URL. This URL maps to a
  # connection tunnelled through a SSH master connection.
  # The connection is established to host localhost, on a port
  # number equal to (3090 + the ID of the resource).
  def site
    host = ""
    port = nil
    dir  = ""
    if self.has_ssh_control_info? && self.tunnel_actres_port
      host = "localhost"
      port = 3090+self.id  # see also in start_tunnels()
    end
    "http://" + ( host.presence || "localhost" ) + (port && port > 0 ? ":#{port}" : "") + dir
  end

  # Returns a RemoteResourceInfo object describing the
  # basic properties of the current RemoteResource.
  # This is a class method, as it only makes sense
  # in the context of the current Rails application.
  # For remote Rails applications, the instance method
  # with the same name can be called, which will fetch
  # the info via the Controls channel.
  def self.remote_resource_info
    myself            = self.current_resource
    host_uptime       = `uptime 2>/dev/null`.strip   # TODO make more robust
    elapsed           = Time.now.localtime - CBRAIN::Startup_LocalTime
    @host_name      ||= Socket.gethostname
    @host_ip        ||= ""
    @host_uname     ||= `uname -a`.strip
    time_zone_name    = Time.zone ? Time.zone.name : ""

    if @host_ip == ""
      hostinfo = ( Socket.gethostbyname(@host_name) rescue [ nil, nil, nil, "\x00\x00\x00\x00" ] )
      hostinfo[3].each_byte do |b|
        @host_ip += "." unless @host_ip.blank?
        @host_ip += b.to_s
      end
    end

    # Extract GIT information from the file system
    @git_commit ||= "" # fetched only once.
    @git_author ||= "" # fetched only once.
    @git_date   ||= "" # fetched only once.
    if @git_commit.blank?
      head_rev = CbrainFileRevision.cbrain_head_revinfo
      @git_commit = head_rev.commit
      @git_author = head_rev.author
      @git_date   = "#{head_rev.date} #{head_rev.time}"
    end

    # @git_tag will be the most recent tag in GIT, appended with
    # "-num" for the number of commits that follows until HEAD.
    # The value is live, to highlight when the files are not the
    # same as when the Rails app started.

    @git_tag   = CbrainFileRevision.cbrain_head_tag
    @git_tag ||= "C-#{@git_commit}" # default

    info = RemoteResourceInfo.new(

      # Rails application info
      :id                 => myself.id,
      :name               => myself.name,
      :uptime             => elapsed,

      # Host info
      :host_name          => @host_name,
      :host_ip            => @host_ip,
      :host_uname         => @host_uname,
      :host_uptime        => host_uptime,
      :rails_time_zone    => time_zone_name,

      # Svn info
      :revision           => @git_tag,                          # 'live' value
      :lc_author          => @git_author,                       # at process start
      :lc_rev             => @git_commit,                       # at process start
      :lc_date            => @git_date,                         # at process start
      :starttime_revision => CBRAIN::CBRAIN_StartTime_Revision  # at process start

    )

    return info
  end

  # Returns a lighter and faster-to-generate 'ping' information
  # for this server; the object returned is RemoteResourceInfo
  # with only a few fields set, fields that are 'quick' to
  # generate.
  def self.remote_resource_ping
    rr                      = RemoteResource.current_resource
    info                    = RemoteResourceInfo.new
    info.id                 = rr.id
    info.name               = rr.name
    info.starttime_revision = CBRAIN::CBRAIN_StartTime_Revision
    info.uptime             = Time.now.localtime - CBRAIN::Startup_LocalTime
    info
  end

  def get_ssh_public_key #:nodoc:
    cb_error "SSH public key only accessible for the current resource." unless self.id == self.class.current_resource.id
    return @ssh_public_key if @ssh_public_key
    home = CBRAIN::Rails_UserHome
    if File.exists?("#{home}/.ssh/id_cbrain_portal.pub")
      @ssh_public_key = File.read("#{home}/.ssh/id_cbrain_portal.pub") rescue ""
    else
      @ssh_public_key = ""
    end
    @ssh_public_key
  end

  # Connects to the remote resource's information channel
  # (Control) and get a record of run-time information. It is
  # usually better to call the info method instead, which will
  # cache the result if necessary. See also the class method
  # of the same name if you're interested in the information
  # about the current Rails application (which will be
  # called anyway if you call this instance method on the
  # remote resource object which represents the current Rails
  # app).
  def remote_resource_info(what = :info)

    what = what.presence.try(:to_sym) || :info

    # In case we're asking about the CURRENT Rails
    # app, no need to connect to the network, eh?
    if self.id == CBRAIN::SelfRemoteResourceId
      return self.class.remote_resource_info if what == :info
      return self.class.remote_resource_ping if what == :ping
      raise "Unknown info keyword '#{what}'."
    end

    info = nil
    begin
      # We used to support direct ActiveResource connections to a Bourreau, but not anymore.
      # We expect them all to go through SSH tunnels, now.
      #if !self.has_ssh_control_info? || (self.ssh_master && self.ssh_master.is_alive?)
      if self.ssh_master && self.ssh_master.is_alive?
        Control.site    = self.site
        Control.timeout = (self.rr_timeout.blank? || self.rr_timeout < 30) ? 30 : self.rr_timeout
        control_info = Control.find(what) # asks for controls/info.xml or controls/ping.xml
        info = RemoteResourceInfo.new(control_info.attributes)
      end
    rescue
      # Oops, it's dead
      # puts "Control connection to remote_resource '#{self.name}' (#{self.id}) failed:"
      # puts "Exception=#{ex.to_s}\n#{ex.backtrace.join("\n")}"
    end

    # If we can't find the info, we return a
    # plain dummy record containing mostly
    # strings of '???' everywhere.
    info ||= RemoteResourceInfo.dummy_record

    info
  end

  # Returns and cache a record of run-time information about the resource.
  # This is the main entry point for querying a RemoteResource, along
  # with is_alive?
  def info(what = :info)
    if self.id == CBRAIN::SelfRemoteResourceId # no caching for local
      return self.class.remote_resource_info if what == :info
      return self.class.remote_resource_ping if what == :ping
      raise "Unknown info keyword '#{what}'."
    end
    # The ping struct is a subset of info, so return info if cached
    return @info if @info # caching within Rails action
    @info = self.info_cached?(:info) # caching between Rails actions, in meta data store
    return @info if @info
    if what == :ping # see if we cached just the ping info
      return @ping if @ping # caching within Rails action
      @ping = self.info_cached?(:ping) # caching between Rails actions, in meta data store
      return @ping if @ping
    end
    running = self.is_alive?(what) # this updates @info or @ping as a side-effect
    if running
      if what == :info
        self.meta[:info_cache]             = @info
        self.meta[:info_cache_last_update] = Time.now.utc
        return @info
      else
        self.meta[:ping_cache]             = @ping
        self.meta[:ping_cache_last_update] = Time.now.utc
        return @ping
      end
    end
    self.zap_info_cache(what)
    dummy = RemoteResourceInfo.dummy_record
    @info = dummy if what == :info
    @ping = dummy if what == :ping
    return what == :info ? @info : @ping
  end

  # Returns the info record for the resource if it is cached and
  # recent enough (less than a minute old), returns nil otherwise.
  def info_cached?(what = :info)
    date_key = "#{what}_cache_last_update".to_sym
    info_key = "#{what}_cache".to_sym
    last_meta_cached = self.meta[date_key] || 1.year.ago
    if last_meta_cached > 1.minute.ago
      info = self.meta[info_key] # caching between Rails actions
      if info
        rri = RemoteResourceInfo.new(info) # caching within a single Rails action
        @info = rri if what == :info
        @ping = rri if what == :ping
        return what == :info ? @info : @ping
      end
    end
    nil
  end

  # Zaps the cache in DB
  def zap_info_cache(what = :info)
    @info = nil if what == :info
    @ping = nil if what == :ping
    info_key = "#{what}_cache".to_sym
    self.meta[info_key] = nil # zaps cache in DB
  end




  ############################################################################
  # Utility Shortcuts To Send Commands
  ############################################################################

  # Utility method to send a clean_cache command to a
  # RemoteResource, whether local or not.
  def send_command_clean_cache(userlist,typelist,older_than,younger_than)
    if older_than.is_a?(Fixnum)
       time_older = older_than.seconds.ago
    elsif older_than.is_a?(Time)
       time_older = older_than
    else
       cb_error "Invalid older_than time offset for clean_cache command."
    end
    if younger_than.is_a?(Fixnum)
       time_younger = younger_than.seconds.ago
    elsif younger_than.is_a?(Time)
       time_younger = younger_than
    else
       cb_error "Invalid younger_than offset for clean_cache command."
    end
    userlist = [ userlist ] unless userlist.is_a?(Array)
    useridlist = userlist.map { |u| u.is_a?(User) ? u.id.to_s : u.to_s }.join(",")
    command = RemoteCommand.new(
      :command     => 'clean_cache',
      :user_ids    => useridlist,
      :types       => Array(typelist).join(","),
      :before_date => time_older,
      :after_date  => time_younger
    )
    send_command(command)
  end

  # Utility method to send a +check_data_providers+ command to a
  # RemoteResource, whether local or not. dp_ids should be
  # an array of Data Provider IDs. The command
  # does not return any useful information, it simply
  # launches a background job on the RemoteResource
  # which polls the Data Providers and store the
  # results in the meta data store.
  def send_command_check_data_providers(dp_ids=[])
    command = RemoteCommand.new(
      :command           => 'check_data_providers',
      :data_provider_ids => dp_ids
    )
    send_command(command)
  end

  # Utility method to send a +start_workers+ command to a
  # RemoteResource, whether local or not.
  # Maybe this should be more specific to Bourreaux.
  def send_command_start_workers
    command = RemoteCommand.new(
      :command     => 'start_workers'
    )
    send_command(command)
  end

  # Utility method to send a +stop_workers+ command to a
  # RemoteResource, whether local or not.
  # Maybe this should be more specific to Bourreaux.
  def send_command_stop_workers
    command = RemoteCommand.new(
      :command     => 'stop_workers'
    )
    send_command(command)
  end


  # Utility method to send a +wakeup_workers+ command to a
  # RemoteResource, whether local or not.
  # Maybe this should be more specific to Bourreaux.
  def send_command_wakeup_workers
    command = RemoteCommand.new(
      :command     => 'wakeup_workers'
    )
    send_command(command)
  end

  # Send a command object to the remote resource.
  # The command will either be delivered through the
  # network channel as an ActiveResource, or directly
  # sent to the local RemoteResource object if the
  # destination is local.
  def send_command(command)
    cb_error "Not a command object" unless command.is_a?(RemoteCommand)

    # Record sender and receiver tokens
    command.sender_token   = RemoteResource.current_resource.auth_token
    command.receiver_token = self.auth_token

    # Send local
    if self.id == CBRAIN::SelfRemoteResourceId
      self.class.process_command(command)
      return command
    end

    # Send remote
    Control.site    = self.site
    Control.timeout = 10
    control         = Control.new(command)
    control.save

    returned_command = RemoteCommand.new(control.attributes)
    return returned_command
  end

  ############################################################################
  # RemoteCommand Processing on local resource
  ############################################################################

  # Process a RemoteCommand object on the current RemoteResource
  def self.process_command(command)

    cb_error "Command object doesn't have a command." unless command.command

    myself = RemoteResource.current_resource

    # Check that I'm the proper receiver
    receiver_token = command.receiver_token || "-nope-"
    if myself.auth_token != receiver_token
      Message.send_message( User.find_by_login('admin'),
        { :message_type  => :error,
          :header        => "RemoteResource #{myself.name} got message intended for someone else.",
          :variable_text => command.to_xml
        }
      )
      return
    end

    # Check that the sender is legitimate
    sender_token   = command.sender_token || "-nope-"
    sender = RemoteResource.valid_token?(sender_token)
    if !sender
      Message.send_message( User.find_by_login('admin'),
        { :message_type  => :error,
          :header        => "RemoteResource #{myself.name} got message from unknown source.",
          :variable_text => command.to_xml
        }
      )
      return
    end

    #puts "RemoteResource Processing Command: #{command.inspect}"
    self.send("process_command_#{command.command}", command)

  end

  # Treat process_command_xxx calls as bad commands,
  # otherwise as NoMethodErrors
  def self.method_missing(method, *args)
    if method.to_s =~ /\Aprocess_command_(.+)/
      cb_error "Unknown command #{Regexp.last_match[1]}"
    else
      super
    end
  end



  ############################################################################
  # Commands Implemented by all RemoteResources
  ############################################################################

  protected

  # Verifies a list of data providers and returns for
  # each one of three states:
  #
  #  - "notexist"    (when the DP id is invalid)
  #  - "offline"     (when the DP's attribute 'online' is false)
  #  - "alive"       ('online' is true and is_alive? is true)
  #  - "down"        ('online' is true but is_alive? is false)
  #
  # The returned states are stored in the meta data store
  # as a hash.
  def self.process_command_check_data_providers(command)
    dp_ids = command.data_provider_ids || []
    return true if dp_ids.empty?
    rr = RemoteResource.current_resource()
    last_update = rr.meta[:data_provider_statuses_last_update]
    return true if last_update && last_update > 30.seconds.ago
    CBRAIN.spawn_with_active_records(:admin, "DP Check") do
      dp_stats = {}
      dp_ids.each_with_index do |dp_id,idx|
        dp  = DataProvider.find_by_id(dp_id)
        $0 = "DP Check #{idx+1}/#{dp_ids.size}: #{dp.try(:name) || "UnknownDP"}\0\0\0\0"
        if ! dp
          stat = "notexist"
        elsif ! dp.online?
          stat = "offline"
        else
          alive = dp.is_alive? rescue false
          stat = (alive ? "alive" : "down")
        end
        dp_stats[dp_id] = stat
      end
      rr.meta[:data_provider_statuses]             = dp_stats
      rr.meta[:data_provider_statuses_last_update] = Time.now
    end
    true
  end

  # Clean the cached files of a list of users, for files
  # last accessed before the +before_date+ ; the task
  # is started in background, as it can be long.
  def self.process_command_clean_cache(command)
    user_ids    = command.user_ids.presence
    before_date = command.before_date.presence
    after_date  = command.after_date.presence
    types       = command.types.presence

    user_id_list = user_ids ? user_ids.split(",") : nil
    types_list   = types    ? types.split(",")    : nil

    CBRAIN.spawn_with_active_records(:admin, "Cache Cleanup") do
      syncs = SyncStatus.where( :remote_resource_id => RemoteResource.current_resource.id )
      syncs = syncs.where([ "sync_status.accessed_at < ?", before_date])          if before_date
      syncs = syncs.where([ "sync_status.accessed_at > ?", after_date])           if after_date
      syncs = syncs.joins(:userfile)                                              if user_id_list || types_list
      syncs = syncs.where( 'userfiles.user_id' => user_id_list )                  if user_id_list
      syncs = syncs.where( 'userfiles.type'    => types_list )                    if types_list

      syncs = syncs.all
      syncs.each_with_index do |ss,i|
        userfile = ss.userfile
        $0 = "CacheCleanup ID=#{userfile.id} #{i+1}/#{syncs.size}\0"
        userfile.cache_erase rescue nil
        ss.delete rescue nil
      end
    end

    true
  end

  # Helper method to prepend 'source cbrain_bashrc;' to shell command.
  # The 'cbrain_bashrc' script is the one located in
  # the "/script" subdirectory under the remote resource's
  # RAILS root directory. Normally it's empty.
  def prepend_source_cbrain_bashrc(shell_command)
    cbrain_bashrc_path = self.ssh_control_rails_dir + "/script/cbrain_bashrc"
    return "source #{cbrain_bashrc_path.to_s.bash_escape}; #{shell_command}"
  end

end<|MERGE_RESOLUTION|>--- conflicted
+++ resolved
@@ -107,11 +107,8 @@
                         :cms_default_queue, :cms_extra_qsub_args, :cms_shared_dir, :workers_instances,
                         :workers_chk_time, :workers_log_to, :workers_verbose, :help_url, :rr_timeout, :proxied_host,
                         :spaced_dp_ignore_patterns, :license_agreements, :support_email, :system_from_email, :external_status_page_url,
-<<<<<<< HEAD
-                        :docker_executable_name, :docker_present, :small_logo, :large_logo
-=======
-                        :docker_executable_name, :docker_present, :singularity_executable_name, :singularity_present
->>>>>>> 52b4dd33
+                        :docker_executable_name, :docker_present, :singularity_executable_name, :singularity_present,
+                        :small_logo, :large_logo
 
 
 
