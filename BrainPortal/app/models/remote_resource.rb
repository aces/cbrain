--- conflicted
+++ resolved
@@ -121,16 +121,11 @@
                    :time_zone, :site_url_prefix, :dp_cache_dir, :dp_ignore_patterns, :cms_class,
                    :cms_default_queue, :cms_extra_qsub_args, :cms_shared_dir, :workers_instances,
                    :workers_chk_time, :workers_log_to, :workers_verbose, :help_url, :rr_timeout, :proxied_host,
-<<<<<<< HEAD
                    :spaced_dp_ignore_patterns, :license_agreements, :support_email, :system_from_email, :external_status_page_url,
                    :disk_image_file_id, :disk_image_user, :disk_image_password,
                    :open_stack_user_name, :open_stack_auth_url, :open_stack_tenant, :open_stack_password,
                    :cost_factor
   
-=======
-                   :spaced_dp_ignore_patterns, :license_agreements, :support_email, :system_from_email, :external_status_page_url
-
->>>>>>> b78767f2
 
   ############################################################################
   # Pseudo-attributes Access
