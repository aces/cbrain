
#
# CBRAIN Project
#
# Copyright (C) 2008-2012
# The Royal Institution for the Advancement of Learning
# McGill University
#
# This program is free software: you can redistribute it and/or modify
# it under the terms of the GNU General Public License as published by
# the Free Software Foundation, either version 3 of the License, or
# (at your option) any later version.
#
# This program is distributed in the hope that it will be useful,
# but WITHOUT ANY WARRANTY; without even the implied warranty of
# MERCHANTABILITY or FITNESS FOR A PARTICULAR PURPOSE.  See the
# GNU General Public License for more details.
#
# You should have received a copy of the GNU General Public License
# along with this program.  If not, see <http://www.gnu.org/licenses/>.
#

require 'socket'

#Model representing a remote resource, which is always a
#Rails applications with a 'controls' controller. Typically,
#the remote Rails application is a Bourreau or a BrainPortal,
#or the current Rails application running locally.
#
#==General Attributes:
#[*name*] A string representing a the name of the remote resource.
#[*online*] A boolean value set to whether or not the resource is online.
#[*read_only*] A boolean value set to whether or not the resource is read only.
#[*description*] Text with a description of the remote resource.
#
#==ActiveResource Attributes (DEPRECATED):
#[*actres_user*] Username for the remote resource's ActiveResource connection;
#                this is most often not used.
#[*actres_host*] Hostname of the remote resource's ActiveResource connection.
#[*actres_port*] The port number of the remote resource's ActiveResource connection.
#[*actres_dir*] The directory prefix of the remote resource's ActiveResource connection;
#               this is most often empty.
#
#==SSH Connection Attributes:
#[*ssh_control_user*] Username of the UNIX account running the remote resource's Rails application.
#[*ssh_control_host*] Hostname of the machine running the remote resource's Rails application.
#[*ssh_control_port*] SSH port number of the machine running the remote resource's Rails application.
#[*ssh_control_rails_dir*] Rails root directory where the remote resource is installed.
#
#==Optional Tunnelling Port Numbers Attributes:
#[*tunnel_mysql_port*] Used by a BrainPortal to offer its ActiveRecord DB connection to the
#                      remote resource through a tunnel; this works only when the SSH
#                      connection attributes are properly configured.
#[*tunnel_actres_port*] Used by a BrainPortal to tunnel the remote resource's ActiveResource
#                       connection; this works only when the SSH connection attributes
#                       are properly configured. When in use, the ActiveResource attributes
#                       above are ignored.
#
#= Associations:
#*Belongs* *to*:
#* User
#* Group
class RemoteResource < ActiveRecord::Base

  Revision_info=CbrainFileRevision[__FILE__] #:nodoc:

  include ResourceAccess
  include LicenseAgreements

  cbrain_abstract_model! # objects of this class are not to be instanciated

  serialize             :dp_ignore_patterns

  validates             :name,
                        :uniqueness => true,
                        :presence => true,
                        :name_format => true

  validates_presence_of :user_id, :group_id

  validate              :proper_dp_ignore_patterns
  validate              :dp_cache_path_valid

  validates_format_of   :cms_shared_dir, :with => /^[\w\-\.\=\+\/]*$/,
                        :message  => 'is invalid as only paths with simple characters are valid: a-z, A-Z, 0-9, _, +, =, . and of course /',
                        :allow_blank => true

  validates_format_of   :dp_cache_dir, :with => /^[\w\-\.\=\+\/]*$/,
                        :message  => 'is invalid as only paths with simple characters are valid: a-z, A-Z, 0-9, _, +, =, . and of course /',
                        :allow_blank => true

  validates_format_of   :ssh_control_user, :with => /^\w[\w\-\.]*$/,
                        :message  => 'is invalid as only the following characters are valid: alphanumeric characters, _, -, and .',
                        :allow_blank => true

  validates_format_of   :ssh_control_host, :with => /^\w[\w\-\.]*$/,
                        :message  => 'is invalid as only the following characters are valid: alphanumeric characters, _, -, and .',
                        :allow_blank => true

  validates_format_of   :ssh_control_rails_dir, :with => /^[\w\-\.\=\+\/]*$/,
                        :message  => 'is invalid as only paths with simple characters are valid: a-z, A-Z, 0-9, _, +, =, . and of course /',
                        :allow_blank => true

  belongs_to            :user
  belongs_to            :group
  has_many              :sync_status

  after_destroy         :after_destroy_clean_sync_status

  # CBRAIN extension
  force_text_attribute_encoding 'UTF-8', :description

  attr_accessible       :name, :user_id, :group_id, :actres_user, :actres_host, :actres_port,
                        :actres_dir, :online, :read_only, :description, :ssh_control_user, :ssh_control_host,
                        :ssh_control_port, :ssh_control_rails_dir, :tunnel_mysql_port, :tunnel_actres_port,
                        :cache_md5, :portal_locked, :cache_trust_expire, :time_of_death,
                        :time_zone, :site_url_prefix, :dp_cache_dir, :dp_ignore_patterns, :cms_class,
                        :cms_default_queue, :cms_extra_qsub_args, :cms_shared_dir, :workers_instances,
                        :workers_chk_time, :workers_log_to, :workers_verbose, :help_url, :rr_timeout, :proxied_host,
<<<<<<< HEAD
                        :spaced_dp_ignore_patterns, :license_agreements, :support_email, :system_from_email, :external_status_page_url, :docker_executable_name,
                        :amazon_ec2_region, :amazon_ec2_access_key_id, :amazon_ec2_secret_access_key
=======
                        :spaced_dp_ignore_patterns, :license_agreements, :support_email, :system_from_email, :external_status_page_url, 
                        :docker_executable_name, :docker_present


>>>>>>> ffa3e31a

  ############################################################################
  # Pseudo-attributes Access
  ############################################################################

  # Used by interface so that users can get the list of ignore patterns
  # as a single space-separated string.
  def spaced_dp_ignore_patterns #:nodoc:
    ip = self.dp_ignore_patterns || []
    ip.join("     ")
  end

  # Used by interface so that users can set the list of ignore patterns
  # as a single space-separated string.
  def spaced_dp_ignore_patterns=(spaced_vals = "") #:nodoc:
    ip = spaced_vals.split(/\s+/).reject { |u| u.blank? }
    self.dp_ignore_patterns = ip
  end



  ############################################################################
  # Current Rails Resource information
  ############################################################################

  # Returns the RemoteResource object representing
  # the current Rails application.
  def self.current_resource
    self.find(CBRAIN::SelfRemoteResourceId) # not cached; multiple instances of mongrel!
  end

  # Returns a copy of the Rails DB configuration hash currently
  # being used. This is a hash representing one DB config in
  # database.yml.
  def self.current_resource_db_config(railsenv = nil)
    railsenv ||= (Rails.env || 'production')
    myconfigs  = ActiveRecord::Base.configurations
    myconfig   = myconfigs[railsenv].dup
    myconfig
  end



  ############################################################################
  # Access Control Methods
  ############################################################################

  # Returns the site associated with the owner of this
  # remote resource.
  def site_affiliation
    @site_affiliation ||= self.user.site
  end



  ############################################################################
  # ActiveRecord callbacks
  ############################################################################

  # When a remote resource is destroyed, clean up the SyncStatus table
  def after_destroy_clean_sync_status
    rr_id = self.id
    SyncStatus.where( :remote_resource_id => rr_id ).each do |ss|
      ss.destroy rescue true
    end
    true
  end

  # Verify that the ignore patterns are correct.
  def proper_dp_ignore_patterns

    ig_pat = self.dp_ignore_patterns || [] # nil and [] are ok
    unless ig_pat.is_a?(Array)
      errors.add(:dp_ignore_patterns,"is not an array.")
      return false
    end

    all_ok = true

    ig_pat.each do |pattern|
      if (! pattern.is_a?(String)) ||
        pattern.blank? ||
        pattern == "*" ||
        ! pattern.is_a?(String) ||
        pattern =~ /\*\*/ ||
        pattern =~ /\// ||
        pattern !~ /^[\w\-\.\+\=\@\%\&\:\,\~\*\?]+$/ # very strict! other special characters can cause shell side-effects!
        errors.add(:spaced_dp_ignore_patterns, "has unacceptable pattern: '#{pattern}'." )
        all_ok = false
      end
    end

    all_ok
  end

  # Verify that the dp_cache_dir is correct, at least from
  # what we can see. It's possible to edit the path of an
  # external RemoteResource, so we can't check that the dir
  # exist over there.
  def dp_cache_path_valid
    path = self.dp_cache_dir

    return true if path.blank?  # We allow this even if it won't work, until the admin sets it.

    if path !~ /^\//
      errors.add(:dp_cache_dir, "must be an absolute path.")
      return false
    end

    begin
      is_local = self.id && self.id == CBRAIN::SelfRemoteResourceId
      valid = DataProvider.this_is_a_proper_cache_dir! path,
        :local                  => is_local,
        :key                    => self.cache_md5.presence || "unset",  # having this string forces the check
        :host                   => is_local ? Socket.gethostname : self.ssh_control_host,
        :for_remote_resource_id => self.id
      unless valid
        errors.add(:dp_cache_dir," is invalid (does not exist, is unaccessible, contains data or is a system directory).")
        return false
      end
    rescue => ex
      errors.add(:dp_cache_dir," is invalid: #{ex.message}")
      return false
    end

    true
  end



  ############################################################################
  # Network Connection Methods
  ############################################################################

  # Returns (and creates if necessary) the master SSH connection
  # for this RemoteResource. The method does not start it, if
  # it's created.
  def ssh_master
    # category: we add the UNIX userid so as not to conflict
    # with any other user on the system when creating out socket in /tmp
    category = "#{self.class}_#{Process.uid}"
    uniq     = "#{self.id}"
    master   = SshMaster.find_or_create(self.ssh_control_user,self.ssh_control_host,self.ssh_control_port || 22,
               :category => category, :uniq => uniq)
    master
  end

  # This sets up and starts a SSH master connection to the host
  # on which the RemoteResource is running, and optionally configures
  # any or both of two supplemental tunnels: a forward tunnel to
  # carry the ActiveResource connections, and a reverse
  # tunnel to carry the ActiveRecord DB connection. The
  # tunnels are set up if the following attributes
  # are set:
  #
  # *tunnel_mysql_port*:: Optional; must be an unused port number on the remote
  #                       side where it will expect to connect to the DB server. Setting
  #                       a value to this attribute means that the remote database.yml
  #                       file will get rewritten automatically.
  # *tunnel_actres_port*:: Optional; must be an unused port number on the remote
  #                        side that it will open as its HTTP acceptor (it will become
  #                        the argument to the "-p" option for its "script/server").
  #                        The Rails application over there will tunnel its requests to it
  #                        using a port number of (3090 + the ID of the remote resource).
  def start_tunnels

    return false if self.id == CBRAIN::SelfRemoteResourceId
    return false unless self.online?
    return false unless self.has_ssh_control_info?

    # Setup SSH master connection
    master = self.ssh_master
    return true if master.is_alive?  # we don't reconfigure if already alive

    master.delete_tunnels(:forward)
    master.delete_tunnels(:reverse)

    # Setup DB tunnel
    if self.has_db_tunnelling_info?
      remote_db_port  = self.tunnel_mysql_port
      myconfig        = self.class.current_resource_db_config
      local_db_host   = myconfig["host"]  || "localhost"
      local_db_port   = (myconfig["port"] || "3306").to_i
      master.add_tunnel(:reverse, remote_db_port, local_db_host, local_db_port)
    end

    # Setup ActiveResource tunnel
    if self.has_actres_tunnelling_info?
      local_port  = 3090+self.id # see also in site()
      remote_port = self.tunnel_actres_port
      master.add_tunnel(:forward, local_port, "localhost", remote_port)
    end
    # If the SSH master and tunnels have already been started by
    # another instance, the following will simply do nothing.
    CBRAIN.with_unlocked_agent if ! master.quick_is_alive? # unlock the agent so we can establish the tunnel
    return false unless master.start("#{self.class.to_s}_#{self.name}")
    true
  end

  # This stops the master SSH connection to the remote resource,
  # including any present tunnels. This can seriously affect
  # the remote resource if DB tunnelling is in effect, as it
  # will kill its DB connection! Otherwise, the remote
  # resource may not be affected.
  def stop_tunnels
    return false if self.id == CBRAIN::SelfRemoteResourceId
    return false unless self.has_ssh_control_info?
    master = self.ssh_master
    master.destroy if master
    true
  end

  # Check that the remote resource has enough info configured
  # to establish as SSH master connection to it.
  def has_ssh_control_info?
    return true if
      ( ! self.ssh_control_user.blank? ) &&
      ( ! self.ssh_control_host.blank? )
    false
  end

  # Returns the SSH address of the bourreau in
  # "user@hostname" format. If options[:port] is true
  # it will return it in "user@hostname:port" format.
  # Raises an exception if the information is not available.
  def ssh_address_string(options={})
    cb_error "No SSH control information available." unless self.has_ssh_control_info?
    base  = "#{self.ssh_control_user}@#{self.ssh_control_host}"
    base += ":#{self.ssh_control_port.presence || 22}" if options[:port]
    base
  end

  # Check that the remote resource has enough info configured
  # to establish as SSH master connection to it and
  # control the remote rails application.
  def has_remote_control_info?
     return true if
       (   self.has_ssh_control_info?        ) &&
       ( ! self.ssh_control_rails_dir.blank? )
     false
  end

  # Returns true if this remote resource is configued
  # for DB tunnelling
  def has_db_tunnelling_info?
    return true if self.has_ssh_control_info? && ( ! self.tunnel_mysql_port.blank? )
    false
  end

  # Returns true if this remote resource is configued
  # for ActiveResource tunnelling
  def has_actres_tunnelling_info?
    return true if self.has_ssh_control_info? && ( ! self.tunnel_actres_port.blank? )
    false
  end

  ############################################################################
  # Remote Shell Command methods
  #
  # These two methods prepend the constant shell statements
  #   "source /path/to/cbrain_bashrc;"
  # to the specified shell command and then call the corresponding command
  # execution methods of the ssh_master for the RemoteResource.
  ############################################################################

  # Runs the specified +shell_command+ (a bash command) on
  # the remote end of the SSH connection. When given a block,
  # the block will receive a readable filehandle that can be
  # used to read data from the remote command.
  #
  # The +options+ hash can be used to provide local filenames
  # for :stdin, :stdout and :stderr. Note that :stdout is ignored
  # if a block is provided.
  # Appending to output files can be enabled by giving a true value
  # to the options :stdout_append and :stderr_append.
  def read_from_remote_shell_command(shell_command, options={}, &block)
    cb_error "No proper SSH control info provided for RemoteResource." unless self.has_ssh_control_info?
    master = self.ssh_master
    cb_error "No SSH master connection yet established for RemoteResource." unless master.is_alive?
    shell_commands = prepend_source_cbrain_bashrc(shell_command)
    master.remote_shell_command_reader(shell_commands, options, &block)
  end

  # Runs the specified +shell_command+ (a bash command) on
  # the remote end of the SSH connection. When given a block,
  # the block will receive a writable filehandle that can be
  # used to send data to the remote command.
  #
  # The +options+ hash can be used to provide local filenames
  # for :stdin, :stdout and :stderr. Note that :stdin is ignored
  # if a block is provided.
  # Appending to output files can be enabled by giving a true value
  # to the options :stdout_append and :stderr_append.
  def write_to_remote_shell_command(shell_command, options={}, &block)
    cb_error "No proper SSH control info provided for RemoteResource." unless self.has_ssh_control_info?
    master = self.ssh_master
    cb_error "No SSH master connection yet established for RemoteResource." unless master.is_alive?
    shell_commands = prepend_source_cbrain_bashrc(shell_command)
    master.remote_shell_command_writer(shell_commands, options, &block)
  end



  ############################################################################
  # Authentication Token Methods
  ############################################################################

  # This method makes sure that +token+ represents
  # one of the RemoteResource object (it's compared
  # to the values of the field +cache_md5+ ). It returns
  # the remote resource object found if successful.
  def self.valid_token?(token)
    RemoteResource.where( :cache_md5 => token ).first
  end

  # Returns a constant HEX token representing a unique,
  # non obvious key for the resource. Right now we've chosen
  # the +cache_md5+ attribute of the RemoteResource.
  def auth_token
     cache_md5
  end



  ############################################################################
  # Network Control Protocol Methods
  ############################################################################

  # Checks if this remote resource is available or not.
  # This must be a live check, not cached. A cached
  # way to check the state of the resource is to use the
  # info() method, which caches the information record.
  def is_alive?(what = :ping)
    what = what.presence.try(:to_sym) || :ping
    self.reload
    return false if self.online == false
    info_struct = self.remote_resource_info(what) # what is 'info' or 'ping'
    @info = info_struct if what == :info
    @ping = info_struct if what == :ping
    if info_struct.name != "???"
      self.update_attributes( :time_of_death => nil ) if self.time_of_death
      return true
    end
    self.update_attributes( :time_of_death => Time.now ) unless self.time_of_death
    if self.time_of_death < 2.minutes.ago
      self.update_attributes( :time_of_death => Time.now )
    elsif self.time_of_death >= 2.minutes.ago && self.time_of_death < 10.seconds.ago
      self.update_attributes( :online => false )
    end
    return false
  rescue
    false
  end

  # Returns this RemoteResource's URL. This URL is adjusted
  # depending on whether or not the ActiveResource
  # connection is tunnelled through a SSH master connection.
  # In the case of a tunnel, the connection is established
  # to host localhost, on a port number equal to (3090 +
  # the ID of the resource).
  def site
    host = actres_host
    port = actres_port
    dir  = actres_dir || ""
    if self.has_ssh_control_info? && self.tunnel_actres_port
      host = "localhost"
      port = 3090+self.id  # see also in start_tunnels()
    end
    "http://" + ( host.presence || "localhost" ) + (port && port > 0 ? ":#{port}" : "") + dir
  end

  # Returns a RemoteResourceInfo object describing the
  # basic properties of the current RemoteResource.
  # This is a class method, as it only makes sense
  # in the context of the current Rails application.
  # For remote Rails applications, the instance method
  # with the same name can be called, which will fetch
  # the info via the Controls channel.
  def self.remote_resource_info
    myself            = self.current_resource
    host_uptime       = `uptime 2>/dev/null`.strip   # TODO make more robust
    elapsed           = Time.now.localtime - CBRAIN::Startup_LocalTime
    @host_name      ||= Socket.gethostname
    @host_ip        ||= ""
    @host_uname     ||= `uname -a`.strip
    time_zone_name    = Time.zone ? Time.zone.name : ""

    if @host_ip == ""
      hostinfo = ( Socket.gethostbyname(@host_name) rescue [ nil, nil, nil, "\x00\x00\x00\x00" ] )
      hostinfo[3].each_byte do |b|
        @host_ip += "." unless @host_ip.blank?
        @host_ip += b.to_s
      end
    end

    # Extract GIT information from the file system
    @git_commit ||= "" # fetched only once.
    @git_author ||= "" # fetched only once.
    @git_date   ||= "" # fetched only once.
    if @git_commit.blank?
      head_rev = CbrainFileRevision.cbrain_head_revinfo
      @git_commit = head_rev.commit
      @git_author = head_rev.author
      @git_date   = "#{head_rev.date} #{head_rev.time}"
    end

    # @git_tag will be the most recent tag in GIT, appended with
    # "-num" for the number of commits that follows until HEAD.
    # The value is live, to highlight when the files are not the
    # same as when the Rails app started.

    @git_tag   = CbrainFileRevision.cbrain_head_tag
    @git_tag ||= "C-#{@git_commit}" # default

    info = RemoteResourceInfo.new(

      # Rails application info
      :id                 => myself.id,
      :name               => myself.name,
      :uptime             => elapsed,

      # Host info
      :host_name          => @host_name,
      :host_ip            => @host_ip,
      :host_uname         => @host_uname,
      :host_uptime        => host_uptime,
      :rails_time_zone    => time_zone_name,

      # Svn info
      :revision           => @git_tag,                          # 'live' value
      :lc_author          => @git_author,                       # at process start
      :lc_rev             => @git_commit,                       # at process start
      :lc_date            => @git_date,                         # at process start
      :starttime_revision => CBRAIN::CBRAIN_StartTime_Revision  # at process start

    )

    return info
  end

  # Returns a lighter and faster-to-generate 'ping' information
  # for this server; the object returned is RemoteResourceInfo
  # with only a few fields set, fields that are 'quick' to
  # generate.
  def self.remote_resource_ping
    rr                      = RemoteResource.current_resource
    info                    = RemoteResourceInfo.new
    info.id                 = rr.id
    info.name               = rr.name
    info.starttime_revision = CBRAIN::CBRAIN_StartTime_Revision
    info.uptime             = Time.now.localtime - CBRAIN::Startup_LocalTime
    info
  end

  def get_ssh_public_key #:nodoc:
    cb_error "SSH public key only accessible for the current resource." unless self.id == self.class.current_resource.id
    return @ssh_public_key if @ssh_public_key
    home = CBRAIN::Rails_UserHome
    if File.exists?("#{home}/.ssh/id_cbrain_portal.pub")
      @ssh_public_key = File.read("#{home}/.ssh/id_cbrain_portal.pub") rescue ""
    else
      @ssh_public_key = ""
    end
    @ssh_public_key
  end

  # Connects to the remote resource's information channel
  # (Control) and get a record of run-time information. It is
  # usually better to call the info method instead, which will
  # cache the result if necessary. See also the class method
  # of the same name if you're interested in the information
  # about the current Rails application (which will be
  # called anyway if you call this instance method on the
  # remote resource object which represents the current Rails
  # app).
  def remote_resource_info(what = :info)

    what = what.presence.try(:to_sym) || :info

    # In case we're asking about the CURRENT Rails
    # app, no need to connect to the network, eh?
    if self.id == CBRAIN::SelfRemoteResourceId
      return self.class.remote_resource_info if what == :info
      return self.class.remote_resource_ping if what == :ping
      raise "Unknown info keyword '#{what}'."
    end

    info = nil
    begin
      # We used to support direct ActiveResource connections to a Bourreau, but not anymore.
      # We expect them all to go through SSH tunnels, now.
      #if !self.has_ssh_control_info? || (self.ssh_master && self.ssh_master.is_alive?)
      if self.ssh_master && self.ssh_master.is_alive?
        Control.site    = self.site
        Control.timeout = (self.rr_timeout.blank? || self.rr_timeout < 30) ? 30 : self.rr_timeout
        control_info = Control.find(what) # asks for controls/info.xml or controls/ping.xml
        info = RemoteResourceInfo.new(control_info.attributes)
      end
    rescue
      # Oops, it's dead
      # puts "Control connection to remote_resource '#{self.name}' (#{self.id}) failed:"
      # puts "Exception=#{ex.to_s}\n#{ex.backtrace.join("\n")}"
    end

    # If we can't find the info, we return a
    # plain dummy record containing mostly
    # strings of '???' everywhere.
    info ||= RemoteResourceInfo.dummy_record

    info
  end

  # Returns and cache a record of run-time information about the resource.
  # This is the main entry point for querying a RemoteResource, along
  # with is_alive?
  def info(what = :info)
    if self.id == CBRAIN::SelfRemoteResourceId # no caching for local
      return self.class.remote_resource_info if what == :info
      return self.class.remote_resource_ping if what == :ping
      raise "Unknown info keyword '#{what}'."
    end
    # The ping struct is a subset of info, so return info if cached
    return @info if @info # caching within Rails action
    @info = self.info_cached?(:info) # caching between Rails actions, in meta data store
    return @info if @info
    if what == :ping # see if we cached just the ping info
      return @ping if @ping # caching within Rails action
      @ping = self.info_cached?(:ping) # caching between Rails actions, in meta data store
      return @ping if @ping
    end
    running = self.is_alive?(what) # this updates @info or @ping as a side-effect
    if running
      if what == :info
        self.meta[:info_cache]             = @info
        self.meta[:info_cache_last_update] = Time.now.utc
        return @info
      else
        self.meta[:ping_cache]             = @ping
        self.meta[:ping_cache_last_update] = Time.now.utc
        return @ping
      end
    end
    self.zap_info_cache(what)
    dummy = RemoteResourceInfo.dummy_record
    @info = dummy if what == :info
    @ping = dummy if what == :ping
    return what == :info ? @info : @ping
  end

  # Returns the info record for the resource if it is cached and
  # recent enough (less than a minute old), returns nil otherwise.
  def info_cached?(what = :info)
    date_key = "#{what}_cache_last_update".to_sym
    info_key = "#{what}_cache".to_sym
    last_meta_cached = self.meta[date_key] || 1.year.ago
    if last_meta_cached > 1.minute.ago
      info = self.meta[info_key] # caching between Rails actions
      if info
        rri = RemoteResourceInfo.new(info) # caching within a single Rails action
        @info = rri if what == :info
        @ping = rri if what == :ping
        return what == :info ? @info : @ping
      end
    end
    nil
  end

  # Zaps the cache in DB
  def zap_info_cache(what = :info)
    @info = nil if what == :info
    @ping = nil if what == :ping
    info_key = "#{what}_cache".to_sym
    self.meta[info_key] = nil # zaps cache in DB
  end




  ############################################################################
  # Utility Shortcuts To Send Commands
  ############################################################################

  # Utility method to send a clean_cache command to a
  # RemoteResource, whether local or not.
  def send_command_clean_cache(userlist,typelist,older_than,younger_than)
    if older_than.is_a?(Fixnum)
       time_older = older_than.seconds.ago
    elsif older_than.is_a?(Time)
       time_older = older_than
    else
       cb_error "Invalid older_than time offset for clean_cache command."
    end
    if younger_than.is_a?(Fixnum)
       time_younger = younger_than.seconds.ago
    elsif younger_than.is_a?(Time)
       time_younger = younger_than
    else
       cb_error "Invalid younger_than offset for clean_cache command."
    end
    userlist = [ userlist ] unless userlist.is_a?(Array)
    useridlist = userlist.map { |u| u.is_a?(User) ? u.id.to_s : u.to_s }.join(",")
    command = RemoteCommand.new(
      :command     => 'clean_cache',
      :user_ids    => useridlist,
      :types       => Array(typelist).join(","),
      :before_date => time_older,
      :after_date  => time_younger
    )
    send_command(command)
  end

  # Utility method to send a +check_data_providers+ command to a
  # RemoteResource, whether local or not. dp_ids should be
  # an array of Data Provider IDs. The command
  # does not return any useful information, it simply
  # launches a background job on the RemoteResource
  # which polls the Data Providers and store the
  # results in the meta data store.
  def send_command_check_data_providers(dp_ids=[])
    command = RemoteCommand.new(
      :command           => 'check_data_providers',
      :data_provider_ids => dp_ids
    )
    send_command(command)
  end

  # Utility method to send a +start_workers+ command to a
  # RemoteResource, whether local or not.
  # Maybe this should be more specific to Bourreaux.
  def send_command_start_workers
    command = RemoteCommand.new(
      :command     => 'start_workers'
    )
    send_command(command)
  end

  # Utility method to send a +stop_workers+ command to a
  # RemoteResource, whether local or not.
  # Maybe this should be more specific to Bourreaux.
  def send_command_stop_workers
    command = RemoteCommand.new(
      :command     => 'stop_workers'
    )
    send_command(command)
  end


  # Utility method to send a +wakeup_workers+ command to a
  # RemoteResource, whether local or not.
  # Maybe this should be more specific to Bourreaux.
  def send_command_wakeup_workers
    command = RemoteCommand.new(
      :command     => 'wakeup_workers'
    )
    send_command(command)
  end

  # Send a command object to the remote resource.
  # The command will either be delivered through the
  # network channel as an ActiveResource, or directly
  # sent to the local RemoteResource object if the
  # destination is local.
  def send_command(command)
    cb_error "Not a command object" unless command.is_a?(RemoteCommand)

    # Record sender and receiver tokens
    command.sender_token   = RemoteResource.current_resource.auth_token
    command.receiver_token = self.auth_token

    # Send local
    if self.id == CBRAIN::SelfRemoteResourceId
      self.class.process_command(command)
      return command
    end

    # Send remote
    Control.site    = self.site
    Control.timeout = 10
    control         = Control.new(command)
    control.save

    returned_command = RemoteCommand.new(control.attributes)
    return returned_command
  end

  ############################################################################
  # RemoteCommand Processing on local resource
  ############################################################################

  # Process a RemoteCommand object on the current RemoteResource
  def self.process_command(command)

    cb_error "Command object doesn't have a command." unless command.command

    myself = RemoteResource.current_resource

    # Check that I'm the proper receiver
    receiver_token = command.receiver_token || "-nope-"
    if myself.auth_token != receiver_token
      Message.send_message( User.find_by_login('admin'),
        { :message_type  => :error,
          :header        => "RemoteResource #{myself.name} got message intended for someone else.",
          :variable_text => command.to_xml
        }
      )
      return
    end

    # Check that the sender is legitimate
    sender_token   = command.sender_token || "-nope-"
    sender = RemoteResource.valid_token?(sender_token)
    if !sender
      Message.send_message( User.find_by_login('admin'),
        { :message_type  => :error,
          :header        => "RemoteResource #{myself.name} got message from unknown source.",
          :variable_text => command.to_xml
        }
      )
      return
    end

    #puts "RemoteResource Processing Command: #{command.inspect}"
    self.send("process_command_#{command.command}", command)

  end

  # Treat process_command_xxx calls as bad commands,
  # otherwise as NoMethodErrors
  def self.method_missing(method, *args)
    if method.to_s =~ /^process_command_(.+)/
      cb_error "Unknown command #{Regexp.last_match[1]}"
    else
      super
    end
  end



  ############################################################################
  # Commands Implemented by all RemoteResources
  ############################################################################

  protected

  # Verifies a list of data providers and returns for
  # each one of three states:
  #
  #  - "notexist"    (when the DP id is invalid)
  #  - "offline"     (when the DP's attribute 'online' is false)
  #  - "alive"       ('online' is true and is_alive? is true)
  #  - "down"        ('online' is true but is_alive? is false)
  #
  # The returned states are stored in the meta data store
  # as a hash.
  def self.process_command_check_data_providers(command)
    dp_ids = command.data_provider_ids || []
    return true if dp_ids.empty?
    rr = RemoteResource.current_resource()
    last_update = rr.meta[:data_provider_statuses_last_update]
    return true if last_update && last_update > 30.seconds.ago
    CBRAIN.spawn_with_active_records(:admin, "DP Check") do
      dp_stats = {}
      dp_ids.each_with_index do |dp_id,idx|
        dp  = DataProvider.find_by_id(dp_id)
        $0 = "DP Check #{idx+1}/#{dp_ids.size}: #{dp.try(:name) || "UnknownDP"}\0\0\0\0"
        if ! dp
          stat = "notexist"
        elsif ! dp.online?
          stat = "offline"
        else
          alive = dp.is_alive? rescue false
          stat = (alive ? "alive" : "down")
        end
        dp_stats[dp_id] = stat
      end
      rr.meta[:data_provider_statuses]             = dp_stats
      rr.meta[:data_provider_statuses_last_update] = Time.now
    end
    true
  end

  # Clean the cached files of a list of users, for files
  # last accessed before the +before_date+ ; the task
  # is started in background, as it can be long.
  def self.process_command_clean_cache(command)
    user_ids    = command.user_ids.presence
    before_date = command.before_date.presence
    after_date  = command.after_date.presence
    types       = command.types.presence

    user_id_list = user_ids ? user_ids.split(",") : nil
    types_list   = types    ? types.split(",")    : nil

    CBRAIN.spawn_with_active_records(:admin, "Cache Cleanup") do
      syncs = SyncStatus.where( :remote_resource_id => RemoteResource.current_resource.id )
      syncs = syncs.where([ "sync_status.accessed_at < ?", before_date])          if before_date
      syncs = syncs.where([ "sync_status.accessed_at > ?", after_date])           if after_date
      syncs = syncs.joins(:userfile)                                              if user_id_list || types_list
      syncs = syncs.where( 'userfiles.user_id' => user_id_list )                  if user_id_list
      syncs = syncs.where( 'userfiles.type'    => types_list )                    if types_list

      syncs = syncs.all
      syncs.each_with_index do |ss,i|
        userfile = ss.userfile
        $0 = "CacheCleanup ID=#{userfile.id} #{i+1}/#{syncs.size}\0"
        userfile.cache_erase rescue nil
      end
    end

    true
  end

  # Helper method to prepend 'source cbrain_bashrc;' to shell command.
  # The 'cbrain_bashrc' script is the one located in
  # the "/script" subdirectory under the remote resource's
  # RAILS root directory. Normally it's empty.
  def prepend_source_cbrain_bashrc(shell_command)
    cbrain_bashrc_path = self.ssh_control_rails_dir + "/script/cbrain_bashrc"
    return "source #{cbrain_bashrc_path.to_s.bash_escape}; #{shell_command}"
  end

end<|MERGE_RESOLUTION|>--- conflicted
+++ resolved
@@ -117,15 +117,9 @@
                         :time_zone, :site_url_prefix, :dp_cache_dir, :dp_ignore_patterns, :cms_class,
                         :cms_default_queue, :cms_extra_qsub_args, :cms_shared_dir, :workers_instances,
                         :workers_chk_time, :workers_log_to, :workers_verbose, :help_url, :rr_timeout, :proxied_host,
-<<<<<<< HEAD
-                        :spaced_dp_ignore_patterns, :license_agreements, :support_email, :system_from_email, :external_status_page_url, :docker_executable_name,
+                        :spaced_dp_ignore_patterns, :license_agreements, :support_email, :system_from_email, :external_status_page_url, 
+                        :docker_executable_name, :docker_present,
                         :amazon_ec2_region, :amazon_ec2_access_key_id, :amazon_ec2_secret_access_key
-=======
-                        :spaced_dp_ignore_patterns, :license_agreements, :support_email, :system_from_email, :external_status_page_url, 
-                        :docker_executable_name, :docker_present
-
-
->>>>>>> ffa3e31a
 
   ############################################################################
   # Pseudo-attributes Access
