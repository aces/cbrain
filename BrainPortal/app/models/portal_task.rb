
#
# CBRAIN Project
#
# Copyright (C) 2008-2012
# The Royal Institution for the Advancement of Learning
# McGill University
#
# This program is free software: you can redistribute it and/or modify
# it under the terms of the GNU General Public License as published by
# the Free Software Foundation, either version 3 of the License, or
# (at your option) any later version.
#
# This program is distributed in the hope that it will be useful,
# but WITHOUT ANY WARRANTY; without even the implied warranty of
# MERCHANTABILITY or FITNESS FOR A PARTICULAR PURPOSE.  See the
# GNU General Public License for more details.
#
# You should have received a copy of the GNU General Public License
# along with this program.  If not, see <http://www.gnu.org/licenses/>.
#

# This subclass of CbrainTask provides the methods and developer API
# for deploying CbrainTasks on the BrainPortal side.
class PortalTask < CbrainTask

  Revision_info=CbrainFileRevision[__FILE__] #:nodoc:

  validate              :task_is_proper_subclass

  # This associate one of the keywords we use in the interface
  # to a task status that 'implements' the operation (basically,
  # simply setting the task's status to the value modifies the
  # task's state). This is used in the tasks controller
  # for issuing 'alter_tasks' remote commands.
  #
  # Really, this should not be in the model, but in the controller somewhere.
  OperationToNewStatus = {
    # HTML page keyword   =>  New status
    #------------------   -----------------
    "hold"                => "On Hold",
    "release"             => "Queued",
    "suspend"             => "Suspended",
    "resume"              => "On CPU",
    "terminate"           => "Terminated",
    "recover"             => "Recover",
    "restart_setup"       => "Restart Setup",
    "restart_cluster"     => "Restart Cluster",
    "restart_postprocess" => "Restart PostProcess",
    "duplicate"           => "Duplicated",
    "archive"             => "ArchiveWorkdir",
    "archive_file"        => "ArchiveWorkdirAsFile",
    "unarchive"           => "UnarchiveWorkdir",
    "zap_wd"              => "RemoveWorkdir",
  }

  # In order to optimize the set of state transitions
  # allowed in the tasks, this hash list when we can
  # attempt to change the tasks states. This is
  # used by the tasks controller so as not to send
  # messages to Bourreaux to do stuff on tasks that
  # are not ready for it anyway.
  #
  # Really, this should not be in the model, but in the controller somewhere.
  AllowedOperations = { # 'Destroy' is handled differently and separately

    #===============================================================================
    # Active states
    #===============================================================================

    # Current                          => List of states we can change to
    #--------------------------------  ---------------------------------------------
    "New"                              => [               "Terminated"              ],
    "Queued"                           => [ "Duplicated", "Terminated", "On Hold"   ],
    "On Hold"                          => [ "Duplicated", "Terminated", "Queued"    ],
    "On CPU"                           => [ "Duplicated", "Terminated", "Suspended" ],
    "Suspended"                        => [ "Duplicated", "Terminated", "On CPU"    ],

    #===============================================================================
    # Passive states
    #===============================================================================

    # Current                          => List of states we can change to
    #--------------------------------  ---------------------------------------------
    "Failed To Setup"                  => [ "Duplicated", "Recover", "ArchiveWorkdir", "ArchiveWorkdirAsFile", "UnarchiveWorkdir", "RemoveWorkdir" ],
    "Failed On Cluster"                => [ "Duplicated", "Recover", "ArchiveWorkdir", "ArchiveWorkdirAsFile", "UnarchiveWorkdir", "RemoveWorkdir" ],
    "Failed To PostProcess"            => [ "Duplicated", "Recover", "ArchiveWorkdir", "ArchiveWorkdirAsFile", "UnarchiveWorkdir", "RemoveWorkdir" ],
    "Failed Setup Prerequisites"       => [ "Duplicated", "Recover", "ArchiveWorkdir", "ArchiveWorkdirAsFile", "UnarchiveWorkdir", "RemoveWorkdir" ],
    "Failed PostProcess Prerequisites" => [ "Duplicated", "Recover", "ArchiveWorkdir", "ArchiveWorkdirAsFile", "UnarchiveWorkdir", "RemoveWorkdir" ],
    "Terminated"                       => [ "Duplicated", "Restart Setup", "ArchiveWorkdir", "ArchiveWorkdirAsFile", "UnarchiveWorkdir", "RemoveWorkdir" ],
    "Completed"                        => [ "Duplicated", "Restart Setup", "Restart Cluster", "Restart PostProcess", "ArchiveWorkdir", "ArchiveWorkdirAsFile", "UnarchiveWorkdir", "RemoveWorkdir" ],
    "Duplicated"                       => [ "Restart Setup" ],

    #===============================================================================
    # Killed ruby code... (bourreau will check it's more than 8 hours ago)
    #===============================================================================

    # Current                          => List of states we can change to
    #--------------------------------  ---------------------------------------------
    "Setting Up"                       => [ "Duplicated", "Terminated" ],
    "Post Processing"                  => [ "Duplicated", "Terminated" ],
    "Restarting Setup"                 => [ "Duplicated", "Terminated" ],
    "Restarting Cluster"               => [ "Duplicated", "Terminated" ],
    "Restarting PostProcess"           => [ "Duplicated", "Terminated" ],
    "Recovering Setup"                 => [ "Duplicated", "Terminated" ],
    "Recovering Cluster"               => [ "Duplicated", "Terminated" ],
    "Recovering PostProcess"           => [ "Duplicated", "Terminated" ],

    #===============================================================================
    # Special states used by serializers and parallelizers
    #===============================================================================

    "Standby"                          => [],
    "Configured"                       => [ "Terminated" ],
    "Preset"                           => []   # kind of dummy last entry

    # Other transitions are not used by the interface,
    # as they cannot be triggered by the user. For
    # instance, "On CPU" to "Data Ready", which is
    # handled by the Bourreau Workers.
  }



  ##################################################################
  # Core Object Methods
  ##################################################################

  # Automatically register the task's version when new() is invoked.
  def initialize(arguments = {}) #:nodoc:
    super(arguments)
    baserev = Revision_info
    subrev  = self.revision_info
    self.addlog("#{baserev.basename} rev. #{baserev.short_commit}", :caller_level => 2)
    self.addlog("#{subrev.basename} rev. #{subrev.short_commit}",   :caller_level => 2)
  end

  # Backwards compatibility auto adaptation:
  # if a task's code is extended to include new parameters,
  # then this will re-insert their default values
  # into the params[] hash.
  #
  # This used to be an 'after_find' callback, but it was
  # much too expensive when a large number of tasks were
  # reloaded.
  def add_new_params_defaults #:nodoc:
    params = self.params ||  {}
    mydef  = self.class.default_launch_args || {}
    mydef.each do |k,v|
      next if params.has_key?(k)
      if v.is_a?(String) || v.is_a?(Array) || v.is_a?(Hash)
         params[k] = v.clone
      else
         params[k] = v
      end
    end
    self.params = params
  end



  #######################################################
  # Task Launch API
  #######################################################

  # This method should return a simple hash table
  # with the default launch arguments for your task;
  # the content of your CbrainTask's :params
  # attribute will be initialized to be a perfect
  # copy of this hash table.
  def self.default_launch_args
    {}
  end

  # This method should return a hash mapping the raw
  # IDs of your task's parameters (as used with the
  # CbrainTaskFormBuilder helper methods) to prettier
  # names that will be used for error messages. For
  # instance, if your form defines a field like this:
  #
  #   <%= params_text_field :rand_seed %>
  #
  # and you validate it in your model with
  #
  #   params_errors.add(:rand_seed, "must be odd")
  #
  # then you can make sure the error message is
  # prettier by making this method return
  #
  #    :rand_seed => 'The random seed number'
  #
  # as one of the elements of the hash.
  # Keys of the hash can be arbitrary paramspaths:
  #
  #    'employee[name]' => 'The name of the employee'
  #
  # This hash is used by the PortalTask's own class
  # method human_attribute_name().
  def self.pretty_params_names
    {}
  end

  # This method will be called before the view for the
  # task object is rendered. It doesn't have to do
  # anything but it can initalize some parameters based
  # on the list of interface_userfile_ids for instance.
  #
  # If the method returns a non-empty string, this
  # will be shown as a message.
  def before_form
    ""
  end

  # This method will be called if the user clicks
  # on a button matching refresh_form_regex (/refresh/ by default)
  # when creating a new task or editing an existing one. It
  # doesn't have to do anything, but usually it's
  # convenient when we want to dynamicallty adjust
  # some of the form elements.
  def refresh_form
    ""
  end

  # This method is called to check if a task form submission
  # corresponds to a refresh action. If the button the user clicked
  # matches this, refresh_form is called.
  # Defaults to /refresh/
  def refresh_form_regex
    /refresh/i
  end

  # This method is called after the user has clicked
  # to submit the form for the task, but before it
  # is launched. Just like before_form(), it doesn't have
  # to do anything but it can initalize some parameters based
  # on the list of interface_userfile_ids for instance.
  #
  # If the method returns a non-empty string, this
  # will be shown as a message.
  def after_form
    ""
  end

  # This method returns the final list of fully completed
  # CbrainTask objects that will be launched; the returned
  # value must be an array of CbrainTask that may or may not
  # include the current object. The default value is simply
  # an array containing +self+.
  def final_task_list
    [ self ]
  end

  # This method can be called to do any processing you
  # feel like doing after the final_task_list has been
  # saved; the task list with the saved objects will be
  # provided in argument.
  #
  # If the method returns a non-empty string, this
  # will be shown as a message.
  def after_final_task_list_saved(task_list)
    ""
  end

  # This method should identify which attributes
  # in params are not to be modified during
  # a task edit session. The returned value of the method
  # should simply be a hash table where the keys are
  # the untouchable attributes and the values are true.
  # By default the content of the hash is
  #
  #    { :interface_userfile_ids => true }
  #
  # The values in this default hash WILL be
  # added to whatever other values are returned
  # by overriden versions of this method (in other
  # words, even if you don't explicitely include
  # :interface_userfile_ids in the hash, it will
  # be in there).
  def untouchable_params_attributes
    { :interface_userfile_ids => true }
  end

  # Similarly to untouchable_params_attributes, this method
  # should return a hash where the keys identify
  # params attributes that should NOT be reloaded when
  # the user loads a preset. The default is an empty hash.
  def unpresetable_params_attributes
    {}
  end

  #######################################################
  # Task View API
  #######################################################

  # This method is used to display a progress bar in the task view
  # interface. It returns a hash with the following content:
  #   * :color: a string containing the color to use in the progress bar.
  #   * :progress: an int between 0 and 100 that represents the progression percentage.
  #   * :message: a string that contains an information message.
  #   * :show_percentage: a boolean that indicates if the percentage has to be shown.
  # Examples of returned hashes:
  #     {
  #      :color=>"blue",
  #      :progress => 27,
  #      :message => "Everything looks good",
  #      :show_percentage => true
  #     }
  #     {
  #      :color => "rgb(12,44,255)",
  #      :progress => 42,
  #      :message => "Oh no your data is corrupted",
  #      :show_percentage => false
  #     }
  #
  # This is a default implementation where the bar progresses based on
  # the task status. Tasks may override it to show some task-specific
  # progression. It is recommended to keep the following color
  # convention: red is for failed tasks, blue for active ones, green
  # for completed ones.
  def progress_info
    progress=15
    color="blue"
    if CbrainTask::RUNNING_STATUS.include?(self.status)
      progress=15*(1+CbrainTask::RUNNING_STATUS.index(self.status))
    end
    if CbrainTask::COMPLETED_STATUS.include?(self.status)
      color="green"
      progress=100
    end
    if CbrainTask::FAILED_STATUS.include?(self.status)
      color="red"
      progress=100
    end
    return {:color => color, :progress => progress, :message => nil, :show_percentage => false }
  end

  # Returns true if progress bar has to be shown. Task must override this method
  # when the progress bar has to be shown.
  def show_progress_bar?
    false
  end

  ######################################################
  # Task properties directives
  ######################################################

  # Create a property directive named +name+ for property method +method+
  # (property methods are methods expected to return property hashes, such
  # as +untouchable_params_attributes+ and +unpresetable_params_attributes+).
  # If +instance_method+ is given, an instance method is created for the
  # property instead of a class method.
  #
  #   class SomeTask < PortalTask
  #     property_directive.(:task_properties, :properties)
  #     # ...
  #     task_properties :a, :b, :c
  #   end
  # is equivalent to
  #   class SomeTask < PortalTask
  #     def self.properties
  #       { :a => true, :b => true, :c => true }
  #     end
  #   end
  property_directive = lambda do |name, method, instance_method: false|
    define_singleton_method(name) do |*args|
      props = args.last.is_a?(Hash) ? args.pop : {}
      props = props.reverse_merge(args.map { |p| [p, true] }.to_h)

      if instance_method
        define_method(method) { props }
      else
        define_singleton_method(method) { props }
      end
    end
  end

  # Directive versions of +self.properties+, +untouchable_params_attributes+ and
  # +unpresetable_params_attributes+. See +property_directive+ for more
  # information on how they are used.
  property_directive.(:task_properties,     :properties)
  property_directive.(:untouchable_params,  :untouchable_params_attributes,  instance_method: true)
  property_directive.(:unpresetable_params, :unpresetable_params_attributes, instance_method: true)

  ######################################################
  # Wrappers around official API
  # These are not to be called by subtasks nor
  # overridden; they're meant to intercept errors and
  # and make sure that task programmers properly
  # return meaningful values for their implementation
  # of API methods.
  ######################################################

  def self.wrapper_default_launch_args #:nodoc:
    begin
      ret = self.default_launch_args
      raise ScriptError.new("Coding error: method default_launch_args() for #{self.class} did not return a hash?!?") unless
        ret.is_a?(Hash)
      return ret
    rescue CbrainError, CbrainNotice => cber
      raise cber
    rescue => other
      cber = ScriptError.new("Coding error: method default_launch_args() for #{self.class} raised an exception: #{other.class}: #{other.message}")
      cber.set_backtrace(other.backtrace.dup)
      raise cber
    end
  end

  def wrapper_before_form #:nodoc:
    begin
      was_new = self.new_record?
      ret = self.before_form
      raise ScriptError.new("Coding error: method before_form() for #{self.class} did not return a string?!?") unless
        ret.is_a?(String)
      raise ScriptError.new("Coding error: method before_form() for #{self.class} SAVED its object!") if was_new && ! self.new_record?
      return ret
    rescue CbrainError, CbrainNotice => cber
      raise cber
    rescue => other
      cber = ScriptError.new("Coding error: method before_form() for #{self.class} raised an exception: #{other.class}: #{other.message}")
      cber.set_backtrace(other.backtrace.dup)
      raise cber
    end
  end

  def wrapper_refresh_form #:nodoc:
    begin
      was_new = self.new_record?
      ret = self.refresh_form
      raise ScriptError.new("Coding error: method refresh_form() for #{self.class} did not return a string?!?") unless
        ret.is_a?(String)
      raise ScriptError.new("Coding error: method refresh_form() for #{self.class} SAVED its object!") if was_new && ! self.new_record?
      return ret
    rescue CbrainError, CbrainNotice => cber
      self.errors.add(:base, "#{cber.class.to_s.sub(/Cbrain/,"")} in form: #{cber.message}\n")
      return ret || ""
    rescue => other
      cber = ScriptError.new("Coding error: method refresh_form() for #{self.class} raised an exception: #{other.class}: #{other.message}")
      cber.set_backtrace(other.backtrace.dup)
      raise cber
    end
  end

  def wrapper_after_form #:nodoc:
    begin
      was_new = self.new_record?
      ret = self.after_form
      raise ScriptError.new("Coding error: method after_form() for #{self.class} did not return a string?!?") unless
        ret.is_a?(String)
      raise ScriptError.new("Coding error: method after_form() for #{self.class} SAVED its object!") if
        (was_new && ! self.new_record?) && ! self.class.properties[:i_save_my_task_in_after_form]
      return ret
    rescue CbrainError, CbrainNotice => cber
      raise cber
    rescue => other
      cber = ScriptError.new("Coding error: method after_form() for #{self.class} raised an exception: #{other.class}: #{other.message}")
      cber.set_backtrace(other.backtrace.dup)
      raise cber
    end
  end

  def wrapper_final_task_list #:nodoc:
    begin
      list_plus_message = self.final_task_list  # [t,t,t]     OR     [ [t,t,t], message ]
      if list_plus_message.size == 2 && list_plus_message[0].is_a?(Array) # when an optional message is returned
        ret,message = list_plus_message
      else # standard case
        ret = list_plus_message
        message = nil
      end
      raise ScriptError.new("Coding error: method final_task_list() for #{self.class} did not return an array?!?") unless
        ret.is_a?(Array)
      raise ScriptError.new("Coding error: method final_task_list() for #{self.class} returned an array but it doesn't contain CbrainTasks?!?") if
        ret.detect { |t| ! t.is_a?(CbrainTask) }
      if ! self.class.properties[:i_save_my_tasks_in_final_task_list]
         raise ScriptError.new("Coding error: method final_task_list() for #{self.class} SAVED one or more of its tasks?!?") if
          ret.detect { |t| ! t.new_record? }
      end
      return ret,message
    rescue CbrainError, CbrainNotice => cber
      raise cber
    rescue => other
      cber = ScriptError.new("Coding error: method final_task_list() for #{self.class} raised an exception: #{other.class}: #{other.message}")
      cber.set_backtrace(other.backtrace.dup)
      raise cber
    end
  end

  def wrapper_after_final_task_list_saved(tasklist) #:nodoc:
    begin
      ret = self.after_final_task_list_saved(tasklist)
      raise ScriptError.new("Coding error: method after_final_task_list_saved() for #{self.class} did not return a string?!?") unless
        ret.is_a?(String)
      return ret
    rescue CbrainError, CbrainNotice => cber
      raise cber
    rescue => other
      cber = ScriptError.new("Coding error: method after_final_task_list_saved() for #{self.class} raised an exception: #{other.class}: #{other.message}")
      cber.set_backtrace(other.backtrace.dup)
      raise cber
    end
  end

  # Used internally to add ALWAYS PRESENT attributes.
  def wrapper_untouchable_params_attributes #:nodoc:
    att = self.untouchable_params_attributes || {}
    ext = att.merge(
      :interface_userfile_ids => true
    )
    return ext
  end

  # Used internally to specify params attributes
  # that should not be modified when reloading a preset.
  def wrapper_unpresetable_params_attributes #:nodoc:
    att = self.unpresetable_params_attributes || {}
    return att
  end



  #######################################################
  # Methods For CbrainTask Form Builder
  #######################################################

  def params_path_value(paramspath) #:nodoc:
    params     = self.params || {}
    stringpath = paramspath.to_s
    foundvalue = params
    key        = ""
    while stringpath != ""
      break unless stringpath =~ /\A(\[?([\w\.\-]+)\]?)/
      brackets = Regexp.last_match[1]   # "[abcdef]"
      key      = Regexp.last_match[2]   # "abcdef"
      stringpath = stringpath[brackets.size .. -1]
      if foundvalue.is_a?(Hash)
        foundvalue = foundvalue[key.to_sym] || foundvalue[key]
      elsif foundvalue.is_a?(Array) && key =~ /\A\d+\z/
        foundvalue = foundvalue[key.to_i]
      else
        cb_error "Can't access params structure for '#{paramspath}' (stopped at '#{key}' with current structure a '#{foundvalue.class}'."
      end
      break if foundvalue.nil?
    end
    cb_error "Can't find intermediate params structure for '#{paramspath}' (stopped at '#{key}' for '#{foundvalue.inspect}')" if stringpath != "" && stringpath != "[]"
    foundvalue
  end

  # Wrapper around the ActiveModel::Errors class.
  # This class answers to the same methods as the errors
  # object but its 'attributes' are actually paramspaths.
  #
  # See the Rails classes ActiveModel::Validations and
  # ActiveModel::Errors for more information.
  #
  # One major difference between the standard Errors model
  # and this implementation is that the params attribute
  # names are stored as keys 'encoded' with a prefix.
  # E.g. the parameter :xyz is stored with key
  # :cbrain_task_BRA_params_KET__BRA_xyz_KET_ and "hello[goodbye]" with
  # key :cbrain_task_BRA_params_KET__BRA_hello_KET__BRA_goodbye_KET_. This
  # however is transparent to the user of the class.
  class ParamsErrors

    include Enumerable

    attr_writer :real_errors, :base

    def [](paramspath) #:nodoc:
      @real_errors[path2key(paramspath)]
    end

    def []=(paramspath,*args) #:nodoc:
      @real_errors.add(path2key(paramspath),*args)
    end

    def add(paramspath,*args) #:nodoc:
      @real_errors.add(path2key(paramspath),*args)
    end

    def add_on_blank(paramspaths,*args) #:nodoc:
      Array(paramspaths).map do |paramspath|
        value = @base.params_path_value(paramspath.to_s)
        add(paramspath, "is blank") if value.blank?
      end.compact
    end

    def add_on_empty(paramspaths,*args) #:nodoc:
      Array(paramspaths).map do |paramspath|
        value = @base.params_path_value(paramspath.to_s)
        is_empty = value.respond_to?(:empty?) ? value.empty? : false
        add(paramspath, "is empty") if value.nil? || is_empty
      end.compact
    end

    def as_json(*args) #:nodoc:
      to_hash.as_json(*args)
    end

    def blank? #:nodoc:
      count.zero?
    end

    def clear #:nodoc:
      keys.each { |k| delete(k) }
    end

    def count #:nodoc:
      inject(0) { |c| c += 1 }
    end

    def delete(paramspath) #:nodoc:
      @real_errors.delete(path2key(paramspath))
    end

    def each(&block) #:nodoc:
      @real_errors.each do |attr, msg|
        next unless attr.to_s =~ /^cbrain_task_BRA_params_KET_/ # see path2key below
        yield key2path(attr), msg
      end
    end

    def empty? #:nodoc:
      count == 0
    end

    def full_message(paramspath, message) #:nodoc:
      human = PortalTask.human_attribute_name(paramspath)
      "#{human} #{message}"
    end

    def full_messages #:nodoc:
      map { |paramspath, msg| full_message(paramspath, msg) }
    end

    def full_messages_for(paramspath) #:nodoc:
      self[paramspath].map { |msg| full_message(paramspath, msg) }
    end

    def get(paramspath) #:nodoc:
      # for some reason the get() and set() method REALLY want a symbol
      @real_errors.get(path2key(paramspath))
    end

    def include?(paramspath) #:nodoc:
      @real_errors.include?(path2key(paramspath))
    end

    def keys #:nodoc:
      map { |key, _| key }.uniq
    end

    def set(paramspath, value) #:nodoc:
      # for some reason the get() and set() method REALLY want a symbol
      @real_errors.set(path2key(paramspath), Array(value))
    end

    def to_hash(full_messages = false) #:nodoc:
      inject({}) do |hash, pair|
        paramspath, msg = *pair
        hash[paramspath] ||= []
        hash[paramspath] << (full_messages ? full_message(paramspath, msg) : msg)
        hash
      end
    end

    def to_xml(options={}) #:nodoc:
      to_a.to_xml options.reverse_merge(:root => "errors", :skip_types => true)
    end

    def values #:nodoc:
      keys.map { |paramspath| self[paramspath] }
    end

    alias :key?      :include?
    alias :has_key?  :include?
    alias :added?    :include?
    alias :to_a      :full_messages
    alias :size      :count

    private

    # Will transform an arbitrary paramspath, such as "abc[def]"
    # into a sort of key which likely will not interfere with
    # the real attributes of the model, e.g.
    #
    #   :cbrain_task_BRA_params_KET__BRA_abc_KET__BRA_def_KET_
    #
    # Right now this method just calls the String method to_la_id().
    # The key returned is a symbol.
    def path2key(paramspath) #:nodoc:
      paramspath.to_la_id.to_sym
    end

    # Does the reverse of path2key(); the result is a string.
    #
    # From :cbrain_task_BRA_params_KET__BRA_abc_KET__BRA_def_KET_
    # will return "abc[def]".
    def key2path(key) #:nodoc:
      key.to_s.from_la_id
    end

  end

  # Returns the equivalent of the 'errors' object for the
  # task, but where the attributes are in fact paramspath
  # values for the task's params[] hash. This works much like
  # the standard ActiveModel::Errors class. This is used for
  # validating the task's params. For instance:
  #
  #   params = task.params || {}
  #   name   = params[:name]
  #   age    = params[:info][age]
  #   task.params_errors.add(:name, "is blank!") if name.blank?
  #   task.params_errors.add('info[age]', "is not set!") if age.blank?
  #
  # This would result in the two error messages
  #
  #   name is blank!
  #   info age is not set!
  #
  # In conjunction with pretty_params_names(), the error messages
  # can be made more elegant by giving better names to the
  # parameters.
  def params_errors
    return @params_errors_cache if @params_errors_cache
    @params_errors_cache = ParamsErrors.new
    @params_errors_cache.real_errors = self.errors
    @params_errors_cache.base        = self
    @params_errors_cache
  end

  # This method returns a 'pretty' name for a params attributes.
  # This implementation will try to look up a hash table returned
  # by the class method pretty_params_names() first, so an
  # easy way to provide beautiful names for your parameters
  # is to make pretty_params_names() return such a hash.
  def self.human_attribute_name(attname,options={})
    sattname   = attname.to_s.from_la_id # string version of attname, which is usually a symbol now
    prettyhash = self.pretty_params_names || {}
<<<<<<< HEAD
=======
    shortname  = (sattname =~ /\Acbrain_task_params_/i) ? sattname.sub(/\Acbrain_task_params_/i,"") : nil
>>>>>>> d0bd0888
    # We try to guess many ways that the task programmer could have
    # stored for the keys of his 'pretty' names in the hash.
    if prettyhash.size > 0
       extended = prettyhash.dup.with_indifferent_access
       prettyhash.each do |att,name| # extend it with to_la_id automatically...
         next unless att.is_a?(String) && att.include?('[')
         id_att = att.to_la_id
         next if extended.has_key?(id_att)
         extended[id_att] = name
       end
       return extended[sattname]        if extended.has_key?(sattname)
    end
    super(sattname,options)
  end

  # Restores from old_params any attributes listed in the
  # untouchable_params_attributes hash, potentially including those
  # defined in unpresetable_params
  def restore_untouchable_attributes(old_params, options = {}) #:nodoc:
    cur_params    = self.params || {}
    untouchables  = self.wrapper_untouchable_params_attributes
    unpresetables = options[:include_unpresetable] ? self.wrapper_unpresetable_params_attributes : {}
    att_list = untouchables.keys + unpresetables.keys
    att_list.each do |untouch|
      cur_params[untouch] = old_params[untouch] if old_params.has_key?(untouch)
    end
    self.params = cur_params
    true
  end



  ##################################################################
  # Bourreau-side Connection Methods
  ##################################################################

  # Contacts the Bourreau side and request a copy of the tasks's
  # STDOUT, STDERR and job script.
  def capture_job_out_err(run_number=nil,stdout_lim=2000,stderr_lim=2000)
    cb_error "Cannot get task's stdout and stderr: this task is archived." if self.workdir_archived?
    bourreau             = self.bourreau
    control              = bourreau.send_command_get_task_outputs(self.id,run_number,stdout_lim,stderr_lim)
    self.cluster_stdout = control.cluster_stdout
    self.cluster_stderr = control.cluster_stderr
    self.script_text    = control.script_text
    true
  end



  ##################################################################
  # Methods To Fetch View Files
  ##################################################################

  # Returns the directory where some public assets (files) for the current task
  # can be found, as served from the webserver. For a task such as UnixWc,
  # it would map to this relative path:
  #
  #   "/cbrain_plugins/cbrain_tasks/unix_wc"
  #
  # This relative path, as seen from the "public" directory of the Rails app,
  # is a symbolic link to the "views/public" subdirectory where the task plugin
  # was installed.
  #
  # When given an argument 'public_file', the path returned will be extended
  # to point to a sub file of that directory. E.g. with "abc/def.csv" :
  #
  #   "/cbrain_plugins/cbrain_tasks/unix_wc/abc/def.csv"
  #
  # Returns nil if no file exists that match the argument 'public_file'.
  # Otherwise, returns a Pathname object.
  def self.public_path(public_file=nil)
    base = Pathname.new("/cbrain_plugins/cbrain_tasks") + self.to_s.demodulize.underscore
    return base if public_file.blank?
    public_file = Pathname.new(public_file.to_s).cleanpath
    raise "Public file path outside of task plugin." if public_file.absolute? || public_file.to_s =~ /\A\.\./
    base = base + public_file
    return nil unless File.exists?((Rails.root + "public").to_s + base.to_s)
    base
  end

  # See the class method of the same name.
  def public_path(public_file=nil)
    self.class.public_path(public_file)
  end


  ##################################################################
  # Lifecycle hooks
  ##################################################################

  private

  # Returns true only if
  def task_is_proper_subclass #:nodoc:
    return true if PortalTask.descendants.include? self.class
    self.errors.add(:base, "is not a proper subclass of PortalTask.")
    false
  end

end

# Patch: pre-load all model files for the subclasses
[ CBRAIN::TasksPlugins_Dir, CBRAIN::TaskDescriptorsPlugins_Dir ].each do |dir|
  Dir.chdir(dir) do
    Dir.glob("*.rb").each do |model|
      next if [
        'cbrain_task_class_loader.rb',
        'cbrain_task_descriptor_loader.rb'
      ].include?(model)

      model.sub!(/.rb\z/, '')
      require_dependency "#{dir}/#{model}.rb" unless
        [ model.classify, model.camelize ].any? { |m| CbrainTask.const_defined?(m) rescue nil }
    end
  end
end<|MERGE_RESOLUTION|>--- conflicted
+++ resolved
@@ -737,10 +737,6 @@
   def self.human_attribute_name(attname,options={})
     sattname   = attname.to_s.from_la_id # string version of attname, which is usually a symbol now
     prettyhash = self.pretty_params_names || {}
-<<<<<<< HEAD
-=======
-    shortname  = (sattname =~ /\Acbrain_task_params_/i) ? sattname.sub(/\Acbrain_task_params_/i,"") : nil
->>>>>>> d0bd0888
     # We try to guess many ways that the task programmer could have
     # stored for the keys of his 'pretty' names in the hash.
     if prettyhash.size > 0
