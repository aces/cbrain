--- conflicted
+++ resolved
@@ -62,11 +62,6 @@
 
   attr_accessible         :name, :description, :site_id, :creator_id, :user_ids
 
-<<<<<<< HEAD
-  cb_scope                :name_like, lambda { |n| {:conditions => ["groups.name LIKE ?", "%#{n.strip}%"]} }
-
-=======
->>>>>>> a7c9771e
   # Returns the unique and special group 'everyone'
   def self.everyone
     @everyone ||= EveryoneGroup.find_by_name('everyone')
