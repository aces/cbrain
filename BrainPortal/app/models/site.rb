--- conflicted
+++ resolved
@@ -39,97 +39,57 @@
   
   #Find all userfiles that belong to users associated with this site, subject to +options+ (ActiveRecord where options).
   def userfiles_find_all(options = {})
-<<<<<<< HEAD
     scope = Userfile.where(options)
-    scope = scope.joins(:user).where( ["users.site_id = ?", self.id] )
-=======
-    scope = Userfile.scoped(options)
-    scope = scope.scoped(:joins => :user, :conditions => ["users.site_id = ?", self.id], :readonly => false)
->>>>>>> e33cef7c
+    scope = scope.joins(:user).where( ["users.site_id = ?", self.id] ).readonly(false)
     scope
   end
   
   #Find all remote resources that belong to users associated with this site, subject to +options+ (ActiveRecord where options).
   def remote_resources_find_all(options = {})
-<<<<<<< HEAD
     scope = RemoteResource.where(options)
-    scope = scope.joins(:user).where( ["users.site_id = ?", self.id] )
-=======
-    scope = RemoteResource.scoped(options)
-    scope = scope.scoped(:joins => :user, :conditions => ["users.site_id = ?", self.id], :readonly => false)
->>>>>>> e33cef7c
+    scope = scope.joins(:user).where( ["users.site_id = ?", self.id] ).readonly(false)
     scope
   end
   
   #Find all data providers that belong to users associated with this site, subject to +options+ (ActiveRecord where options).
   def data_providers_find_all(options = {})
-<<<<<<< HEAD
     scope = DataProvider.where(options)
-    scope = scope.joins(:user).where( ["users.site_id = ?", self.id] )
-=======
-    scope = DataProvider.scoped(options)
-    scope = scope.scoped(:joins => :user, :conditions => ["users.site_id = ?", self.id], :readonly => false)
->>>>>>> e33cef7c
+    scope = scope.joins(:user).where( ["users.site_id = ?", self.id] ).readonly(false)
     scope
   end
   
   #Find all tools that belong to users associated with this site, subject to +options+ (ActiveRecord where options).
   def tools_find_all(options = {})
-<<<<<<< HEAD
     scope = Tool.where(options)
-    scope = scope.joins(:user).where( ["users.site_id = ?", self.id] )
-=======
-    scope = Tool.scoped(options)
-    scope = scope.scoped(:joins => :user, :conditions => ["users.site_id = ?", self.id], :readonly => false)
->>>>>>> e33cef7c
+    scope = scope.joins(:user).where( ["users.site_id = ?", self.id] ).readonly(false)
     scope
   end
   
   #Find the userfile with the given +id+ that belong to a user associated with this site, subject to +options+ (ActiveRecord where options).
   def userfiles_find_id(id, options = {})
-<<<<<<< HEAD
     scope = Userfile.where(options)
-    scope = scope.joins(:user).where( ["users.site_id = ?", self.id] )
-=======
-    scope = Userfile.scoped(options)
-    scope = scope.scoped(:joins => :user, :conditions => ["users.site_id = ?", self.id], :readonly => false)
->>>>>>> e33cef7c
+    scope = scope.joins(:user).where( ["users.site_id = ?", self.id] ).readonly(false)
     scope.find(id)
   end
   
   #Find the remote resource with the given +id+ that belong to a user associated with this site, subject to +options+ (ActiveRecord where options).
   def remote_resources_find_id(id, options = {})
-<<<<<<< HEAD
     scope = RemoteResource.where(options)
-    scope = scope.joins(:user).where( ["users.site_id = ?", self.id] )
-=======
-    scope = RemoteResource.scoped(options)
-    scope = scope.scoped(:joins => :user, :conditions => ["users.site_id = ?", self.id], :readonly => false)
->>>>>>> e33cef7c
+    scope = scope.joins(:user).where( ["users.site_id = ?", self.id] ).readonly(false)
     scope.find(id)
   end
   
   #Find the data provider with the given +id+ that belong to a user associated with this site, subject to +options+ (ActiveRecord where options).
   def data_providers_find_id(id, options = {})
-<<<<<<< HEAD
     scope = DataProvider.where(options)
-    scope = scope.joins(:user).where( ["users.site_id = ?", self.id] )
-=======
-    scope = DataProvider.scoped(options)
-    scope = scope.scoped(:joins => :user, :conditions => ["users.site_id = ?", self.id], :readonly => false)
->>>>>>> e33cef7c
+    scope = scope.joins(:user).where( ["users.site_id = ?", self.id] ).readonly(false)
     scope.find(id)
   end
   
   #Find the tool with the given +id+ that belong to a user associated with this site, subject to +options+ (ActiveRecord where options).
   def tools_find_id(id, options = {})
-<<<<<<< HEAD
     scope = Tool.where(options)
-    scope = scope.joins(:user).where( ["users.site_id = ?", self.id] )
-=======
-    scope = Tool.scoped(options)
-    scope = scope.scoped(:joins => :user, :conditions => ["users.site_id = ?", self.id], :readonly => false)
->>>>>>> e33cef7c
+    scope = scope.joins(:user).where( ["users.site_id = ?", self.id] ).readonly(false)
     scope.find(id)
   end
   
