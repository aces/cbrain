--- conflicted
+++ resolved
@@ -246,11 +246,7 @@
       self.before_first_item     if idx == 0
       self.save
     rescue => ex
-<<<<<<< HEAD
-      self.internal_error!
-=======
       self.internal_error!("prepare_dynamic_items: #{ex.class} #{ex.message}")
->>>>>>> e945a1aa
       return false
     end
 
@@ -296,11 +292,7 @@
       self.after_last_item if self.current_item >= items.size
       self.save
     rescue => ex
-<<<<<<< HEAD
-      self.internal_error!
-=======
       self.internal_error!("after_last_item: #{ex.class} #{ex.message}")
->>>>>>> e945a1aa
       return false
     end
 
@@ -351,11 +343,6 @@
     self.status.match(/InProgress|Scheduled/)
   end
 
-<<<<<<< HEAD
-  def internal_error!
-    self.update_column(:status, "InternalError")
-    self.update_column(:handler_lock, nil)
-=======
   def internal_error!(message=nil)
     self.update_column(:status, "InternalError")
     self.update_column(:handler_lock, nil)
@@ -363,7 +350,6 @@
       self.options ||= {}
       self.options[:internal_error_message] = message
     end
->>>>>>> e945a1aa
     self.save
   end
 
@@ -465,11 +451,7 @@
     ).where(
       "updated_at < ?", older_than.ago
     ).each do |bac|
-<<<<<<< HEAD
-      bac.internal_error!
-=======
       bac.internal_error!('Cancelled crashed')
->>>>>>> e945a1aa
     end
   end
 
@@ -537,11 +519,7 @@
     end
 
     # The repeat attribute has a value we don't understand
-<<<<<<< HEAD
-    self.internal_error!
-=======
     self.internal_error!('Bad repeat attribute')
->>>>>>> e945a1aa
 
   end
 
