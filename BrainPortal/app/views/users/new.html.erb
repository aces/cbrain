
<%-
#
# CBRAIN Project
#
# Copyright (C) 2008-2012
# The Royal Institution for the Advancement of Learning
# McGill University
#
# This program is free software: you can redistribute it and/or modify
# it under the terms of the GNU General Public License as published by
# the Free Software Foundation, either version 3 of the License, or
# (at your option) any later version.
#
# This program is distributed in the hope that it will be useful,
# but WITHOUT ANY WARRANTY; without even the implied warranty of
# MERCHANTABILITY or FITNESS FOR A PARTICULAR PURPOSE.  See the
# GNU General Public License for more details.
#
# You should have received a copy of the GNU General Public License
# along with this program.  If not, see <http://www.gnu.org/licenses/>.
#
-%>

<% title 'Add New User' %>

<div class="container-fluid">

<<<<<<< HEAD
  <div class="row">
    <div class="col-xs-12">
      <%= error_messages_for @user %>
    </div>
  </div>

=======
<%= error_messages_for @user %>

<%= form_for @user, :as => :user, :url => { :action => "create" }, :datatype => "script" do |f| -%>

  <div class="generalbox">

    <h5>Basic Information</h5>

    <p><%= f.label :full_name, "Full Name" %><br/>
    <%= f.text_field :full_name %>

    <p><%= f.label :login, "Login" %><br/>
    <%= f.text_field :login %><br>
    <span class="field_explanation">For <strong>Tom Jones</strong>, use <strong>tjones</strong>, not 'tom' or 'jones'.</span>

    <p><%= f.label :email, "Email" %><br/>
    <%= f.text_field :email %>

    <p>
      <%= f.label :city, "City" %><br/>
      <%= f.text_field :city %>

    <p>
      <%= f.label :country, "Country" %><br/>
      <%= f.text_field :country %>

    <p><%= f.label :time_zone, "Time Zone" %><br/>
    <%= f.time_zone_select :time_zone,
        ActiveSupport::TimeZone.all.select { |t| t.name =~ /canada/i },
        { :default => ActiveSupport::TimeZone['Eastern Time (US & Canada)'],
          :include_blank => true }
    %>

    <p><%= f.label :type, "Type" %><br/>
    <%= f.select :type, roles_for_user(current_user) %>

    <% if current_user.has_role? :admin_user %>
      <p><%= f.label :site_id, "Site" %><br/>
      <%= site_select "user[site_id]",{}, :prompt => "(Select a site)" %>
    <% end %>

    <p><%= f.label :password, "Password" %><br/>
    <%= f.password_field :password, :value => @random_pass %>

    <p><%= f.label :password_confirmation, "Confirm Password" %><br/>
    <%= f.password_field :password_confirmation, :value => @random_pass %>
>>>>>>> 8582ee55

  <%= form_for @user, :as => :user, :url => { :action => "create" }, :datatype => "script", :class => "form-horizontal" do |f| -%>

  <div class="row">
    <div class="col-xs-12">
      <h3 class="text-center">Add New User</h3>
    </div>
  </div>

  <div class="row">
    <div class="col-xs-4">
      <div class="panel panel-primary">
        <div class="panel-heading">Basic Information <span class="pull-right glyphicon glyphicon-chevron-up clickable" data-toggle="collapse" data-target="#basic-panel"></span></div>
        <div class="panel-body collapse in" id="basic-panel">
          <div class="row">
            <div class="col-xs-4"><%= f.label :full_name, "Full Name" %></div>
            <div class="col-xs-8"><%= f.text_field :full_name, :class => "form-control", :placeholder => "Required" %></div>
          </div>
          <div class="row">
            <div class="col-xs-4"><%= f.label :login, "Login" %></div>
            <div class="col-xs-8">
              <%= f.text_field :login, :class => "form-control", :placeholder => "Required" %>
              For <strong>Tom Jones</strong>, use <strong>tjones</strong>, not 'tom' or 'jones'.
            </div>

          </div>
          <div class="row">
            <div class="col-xs-4"><%= f.label :email, "Email" %></div>
            <div class="col-xs-8"><%= f.text_field :email, :class => "form-control" %></div>
          </div>
          <div class="row">
            <div class="col-xs-4"><%= f.label :city, "City" %></div>
            <div class="col-xs-8"><%= f.text_field :city, :class => "form-control" %></div>
          </div>
          <div class="row">
            <div class="col-xs-4"><%= f.label :country, "Country" %></div>
            <div class="col-xs-8"><%= f.text_field :country, :class => "form-control" %></div>
          </div>
          <div class="row">
            <div class="col-xs-4"><%= f.label :time_zone, "Time Zone" %></div>
            <div class="col-xs-8">
              <%= f.time_zone_select :time_zone,
                  ActiveSupport::TimeZone.all.select { |t| t.name =~ /canada/i },
                  { :default => ActiveSupport::TimeZone['Eastern Time (US & Canada)'],
                    :include_blank => true }, { :class => "form-control" }
              %>
            </div>
          </div>
          <div class="row">
            <div class="col-xs-4"><%= f.label :type, "Type" %></div>
            <div class="col-xs-8"><%= f.select :type, roles_for_user(current_user), {}, { :class => "form-control" } %></div>
          </div>
          <% if current_user.has_role? :admin_user %>
            <div class="row">
              <div class="col-xs-4"><%= f.label :site_id, "Site" %></div>
              <div class="col-xs-8"><%= site_select "user[site_id]",{}, :prompt => "(Select a site)", :class => "form-control" %></div>
            </div>
          <% end %>
          <div class="row">
            <div class="col-xs-4"><%= f.label :password, "Password" %></div>
            <div class="col-xs-8"><%= f.password_field :password, :class => "form-control" %></div>
          </div>
          <div class="row">
            <div class="col-xs-4"><%= f.label :password_confirmation, "Confirm Password" %></div>
            <div class="col-xs-8"><%= f.password_field :password_confirmation, :class => "form-control" %></div>
          </div>
          <div class="row">
            <div class="col-xs-4"><label for="no_password_reset_needed">No need to reset initial password:</label></div>
            <div class="col-xs-8"><%= check_box_tag :no_password_reset_needed, "1", params[:no_password_reset_needed] == "1", { :class => "form-control" } %></div>
          </div>
        </div>
      </div>
    </div>

    <div class="col-xs-4">
      <%= render :partial => 'shared/group_tables', :locals => {:model => @user} %>
    </div>

    <div class="col-xs-4">
      <div class="panel panel-primary">
          <div class="panel-heading">Access Profiles <span class="pull-right glyphicon glyphicon-chevron-up clickable" data-toggle="collapse" data-target="#profiles-panel"></span></div>
          <div class="panel-body collapse in" id="profiles-panel">
            <% AccessProfile.order(:name).all.each do |access_profile| %>
              <div class="row">
                <div class="col-xs-2"><%= check_box_tag "user[access_profile_ids][]", access_profile.id, false, :id => "ap_#{access_profile.id}", :class => "form-control" %></div>
                <div class="col-xs-10"><label for="<%= "ap_#{access_profile.id}" %>"><%= access_profile_label(access_profile) %></label></div>
              </div>


            <% end %>
          </div>
        </div>
    </div>
  </div>

  <div class="row">
    <div class="col-xs-12">
      <%= f.submit "Create User", :class => "btn btn-primary btn-block" %>
    </div>
  </div>

</div>

<% end %><|MERGE_RESOLUTION|>--- conflicted
+++ resolved
@@ -26,61 +26,11 @@
 
 <div class="container-fluid">
 
-<<<<<<< HEAD
   <div class="row">
     <div class="col-xs-12">
       <%= error_messages_for @user %>
     </div>
   </div>
-
-=======
-<%= error_messages_for @user %>
-
-<%= form_for @user, :as => :user, :url => { :action => "create" }, :datatype => "script" do |f| -%>
-
-  <div class="generalbox">
-
-    <h5>Basic Information</h5>
-
-    <p><%= f.label :full_name, "Full Name" %><br/>
-    <%= f.text_field :full_name %>
-
-    <p><%= f.label :login, "Login" %><br/>
-    <%= f.text_field :login %><br>
-    <span class="field_explanation">For <strong>Tom Jones</strong>, use <strong>tjones</strong>, not 'tom' or 'jones'.</span>
-
-    <p><%= f.label :email, "Email" %><br/>
-    <%= f.text_field :email %>
-
-    <p>
-      <%= f.label :city, "City" %><br/>
-      <%= f.text_field :city %>
-
-    <p>
-      <%= f.label :country, "Country" %><br/>
-      <%= f.text_field :country %>
-
-    <p><%= f.label :time_zone, "Time Zone" %><br/>
-    <%= f.time_zone_select :time_zone,
-        ActiveSupport::TimeZone.all.select { |t| t.name =~ /canada/i },
-        { :default => ActiveSupport::TimeZone['Eastern Time (US & Canada)'],
-          :include_blank => true }
-    %>
-
-    <p><%= f.label :type, "Type" %><br/>
-    <%= f.select :type, roles_for_user(current_user) %>
-
-    <% if current_user.has_role? :admin_user %>
-      <p><%= f.label :site_id, "Site" %><br/>
-      <%= site_select "user[site_id]",{}, :prompt => "(Select a site)" %>
-    <% end %>
-
-    <p><%= f.label :password, "Password" %><br/>
-    <%= f.password_field :password, :value => @random_pass %>
-
-    <p><%= f.label :password_confirmation, "Confirm Password" %><br/>
-    <%= f.password_field :password_confirmation, :value => @random_pass %>
->>>>>>> 8582ee55
 
   <%= form_for @user, :as => :user, :url => { :action => "create" }, :datatype => "script", :class => "form-horizontal" do |f| -%>
 
@@ -141,11 +91,11 @@
           <% end %>
           <div class="row">
             <div class="col-xs-4"><%= f.label :password, "Password" %></div>
-            <div class="col-xs-8"><%= f.password_field :password, :class => "form-control" %></div>
+            <div class="col-xs-8"><%= f.password_field :password, :class => "form-control", :value => @random_pass  %></div>
           </div>
           <div class="row">
             <div class="col-xs-4"><%= f.label :password_confirmation, "Confirm Password" %></div>
-            <div class="col-xs-8"><%= f.password_field :password_confirmation, :class => "form-control" %></div>
+            <div class="col-xs-8"><%= f.password_field :password_confirmation, :class => "form-control" , :value => @random_pass %></div>
           </div>
           <div class="row">
             <div class="col-xs-4"><label for="no_password_reset_needed">No need to reset initial password:</label></div>
