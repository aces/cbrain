
<%-
#
# CBRAIN Project
#
# Copyright (C) 2008-2012
# The Royal Institution for the Advancement of Learning
# McGill University
#
# This program is free software: you can redistribute it and/or modify
# it under the terms of the GNU General Public License as published by
# the Free Software Foundation, either version 3 of the License, or
# (at your option) any later version.
#
# This program is distributed in the hope that it will be useful,
# but WITHOUT ANY WARRANTY; without even the implied warranty of
# MERCHANTABILITY or FITNESS FOR A PARTICULAR PURPOSE.  See the
# GNU General Public License for more details.
#
# You should have received a copy of the GNU General Public License
# along with this program.  If not, see <http://www.gnu.org/licenses/>.  
#
-%>

<span class="menu_bar">
    <%= overlay_ajax_link 'Upload File', {:action => :new}, :class => "button menu_button" %>
    <%= button_with_dropdown_menu("Launch Task")  do %>
      <%= render :partial => 'userfiles/tool_selection' %>
    <% end %>
    <%= button_with_dropdown_menu("Viewers") do %>
      <%= submit_button("Jiv Viewer", :id => "jiv_submit") %>
    <% end %>
    <%= button_with_dropdown_menu("File Management") do %>
      <h4>Download</h4>
      Specify Download File Name (optional):
      <%= text_field_tag :specified_filename %>
      <%= hijacker_submit_button("Download Files", :url  => url_for(:controller => 'userfiles', :action => 'download'), :ajax_submit  => false, :class => "button", :method  => :get) %>
      <hr>
      <h4>Move/Copy</h4>
      To Data Provider:
      <%= data_provider_select("data_provider_id") %>
      <!-- jQuery has a bug for the following checkbox, which explains the style attribute. -->
      Overwrite destination, if it exists:
      <input type="checkbox" name="crush_destination" value="crush" style="position: relative; left: 0;">
      <%= hijacker_submit_button("Move Files", :name => :move, :url  => url_for(:action  => :change_provider), :class => "button", :method  => :post) %>
      <%= hijacker_submit_button("Copy Files", :name => :copy, :url  => url_for(:action  => :change_provider), :class => "button", :method  => :post) %>
      <hr>
      <h4>Other</h4>
      <%= hijacker_submit_button("(Un)compress",  :url  => url_for(:action  => :compress ),
                                                  :confirm => "Are you sure you want to compress or uncompress the selected files?",
                                                  :class => "button", 
                                                  :method  => :post) 
      %>
      
      <%= hijacker_submit_button("Create Collection", :url  => url_for(:action  => :create_collection),
                                                      :class => "button", 
                                                      :method  => :post)
      %>
      
      <%= hijacker_submit_button("Delete", :url  => url_for(:action  => :delete_files),
                                           :confirm => "Are you sure you want to delete the selected files?",
                                           :class => "button", 
                                           :method  => :delete) 
      %>
      
    <% end %>
    
    <%= button_with_dropdown_menu("Update Attributes") do %>
        <h4>Tags</h4>
        <%= render :partial => 'userfiles/tag_table' %>
        <hr>
        <h4>Projects</h4>
        Change Project: 
        <%= group_select('userfile[group_id]', {}, { :include_blank => "(select another project)" } ) %>
        <%= hijacker_submit_button("Update", :name => :update_projects, :url  => url_for(:action  => :update_multiple), :method  => :put, :class => "button") %>
        <P>
        Project Permission Update: 
        <%= select(:userfile, :group_writable, [['Read Only', false],['Read/Write', true]]) %>
        <%= hijacker_submit_button("Update", :name => :update_permissions, :url  => url_for(:action  => :update_multiple), :method  => :put, :class => "button") %> 
        <% if !current_user.has_role?(:normal_user) %>
          <hr>
          Change Owner:
          <%= user_select('userfile[user_id]', {}, { :include_blank => "(select another owner)" } ) %>
          <%= hijacker_submit_button("Update", :name => :update_owner, :url  => url_for(:action  => :update_multiple), :method  => :put, :class => "button") %>   
        <% end %>
        <hr>
        Update Parent-Child Relationships:
        <%= hijacker_submit_button("Update",  :url  => url_for(:action  => :new_parent_child ),
                                                     :datatype => 'html',
                                                     :overlay => true,
                                                     :class => "button", 
                                                     :method  => :get) 
        %>
        <hr>
        Update File Type:
<<<<<<< HEAD
        <%= userfile_type_select(:file_type, {}, { :include_blank => "(select another file type)" } ) %>
        <%= hijacker_submit_button("Update", :url  => url_for(:action  => :update_multiple), :method  => :put, :class => "button") %> 
=======
        <%= userfile_type_select %>
        <%= hijacker_submit_button("Update", :name => :update_file_type, :url  => url_for(:action  => :update_multiple), :method  => :put, :class => "button") %> 
>>>>>>> b8b8b18e
        <hr>
        Start QC: <%= 
                      hijacker_submit_button("Start", :url  => url_for(:controller => 'userfiles', :action => 'quality_control'), 
                                                      :confirm  => "Please note that files must be synchronized locally for QC. \n\nContinue?",
                                                      :ajax_submit  => false,
                                                      :class => "button",  
                                                      :method  => :post) 
                  %>
        <hr>
        Cache Operations:<br/>
        <%= hijacker_submit_button("Synchronize Files Locally", :url  => url_for(:controller => 'userfiles', :action => 'sync_multiple', :operation => 'sync_local'), :ajax_submit  => false, :method  => :post, :class => "button") %>
        &nbsp;or&nbsp;
        <%= hijacker_submit_button("Mark Content As Newer", :url  => url_for(:controller => 'userfiles', :action => 'sync_multiple', :operation => 'all_newer'), :ajax_submit  => false, :method  => :post, :class => "button") %>
    <% end %>

    <% select_label = "Selected Files" + (current_session.persistent_userfile_ids.size != 0 ? " (now: #{current_session.persistent_userfile_ids.size})" : "") %>
    <%= button_with_dropdown_menu(select_label) do %>
      <p class="left_align">
      This panel manages your list of <em>persistently</em> selected files.<br/>
      This list is maintained even when you switch from page to page.<br/>
      These files plus those selected on the current page will all be used<br/>
      for all operation buttons (move/copy, submit tasks, etc).
      </p>
      <p>
      <% if current_session.persistent_userfile_ids.size == 0 %>
        Currently, no files are selected persistently.
      <% else %>
        <%= html_colorize("#{pluralize(current_session.persistent_userfile_ids.size,"file")} currently selected persistently.") %>
      <% end %>
      </p>
      <p>
      <% [ 'Add To List', 'Remove From List', 'Clear The List' ].each do |label| %>
        <%= hijacker_submit_button(label,
              :url => url_for(:action  => :manage_persistent, :operation => label),
              :method => :post,
              :class => "button", 
              :ajax_submit => false
            ) 
        %>
      <% end %>
      </p>
    <% end %>
    <%= button_with_dropdown_menu("Filters") do %>
      <%= render :partial => 'userfiles/filters' %>
      <div id="tag_table_sidebar">
        <%= render :partial => 'userfiles/tag_table_sidebar' %>
      </div>

      <h4>Other Filters</h4>
      <ul class="filter_menu">
        <li><%= filter_add_link "Has No Parent", :filters => {:has_no_parent  => true} %></li>
        <li><%= filter_add_link "Has No Children", :filters => {:has_no_child  => true} %></li>
      </ul>
    <% end %>
    <span id="view_option_button"> 
      <%= render :partial => "userfiles/view_option_button" %>
    </span>
</span>
<|MERGE_RESOLUTION|>--- conflicted
+++ resolved
@@ -93,13 +93,8 @@
         %>
         <hr>
         Update File Type:
-<<<<<<< HEAD
         <%= userfile_type_select(:file_type, {}, { :include_blank => "(select another file type)" } ) %>
-        <%= hijacker_submit_button("Update", :url  => url_for(:action  => :update_multiple), :method  => :put, :class => "button") %> 
-=======
-        <%= userfile_type_select %>
         <%= hijacker_submit_button("Update", :name => :update_file_type, :url  => url_for(:action  => :update_multiple), :method  => :put, :class => "button") %> 
->>>>>>> b8b8b18e
         <hr>
         Start QC: <%= 
                       hijacker_submit_button("Start", :url  => url_for(:controller => 'userfiles', :action => 'quality_control'), 
