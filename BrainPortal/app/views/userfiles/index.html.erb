--- conflicted
+++ resolved
@@ -32,12 +32,8 @@
 <% end %>
 
 <% content_for :scripts do %>
-<<<<<<< HEAD
-  <%= javascript_tag (render :partial => 'launch_task.js.erb', :formats => [:js]).to_s %>
-=======
-  <%= javascript_tag (render :partial => "launch_task.js.erb",    :formats => [:js]).to_s %>
-  <%= javascript_tag (render :partial => "tools_interface.js.erb", :formats => [:js]).to_s %>
->>>>>>> 82f84ea8
+  <%= javascript_tag (render :partial => 'launch_task.js.erb',     :formats => [:js]).to_s %>
+  <%= javascript_tag (render :partial => 'tools_interface.js.erb', :formats => [:js]).to_s %>
 <% end %>
 
 
@@ -48,12 +44,11 @@
         <%= render(:partial => 'file_menu') %>
       </div>
 
-<<<<<<< HEAD
       <div id="userfiles_display">
         <%= render(:partial => 'userfiles_display') %>
       </div>
 
-      <% sync_statuses = ["InSync", "ProvNewer", "CacheNewer", "Corrupted", "ToCache", "ToProvider"] %>
+      <% sync_statuses = ['InSync', 'ProvNewer', 'CacheNewer', 'Corrupted', 'ToCache', 'ToProvider'] %>
       <%= center_legend("Synchronization symbols:", sync_statuses.map { |s| [status_html_symbol(s), s] }) %>
     </div>
   <% end %>
@@ -63,24 +58,8 @@
   </div>
 
   <div id="userfiles_context_menu">
-    <%= render(:partial => 'context_menu')%>
+    <%= render(:partial => 'context_menu') %>
   </div>
 </div>
-=======
-  <%= multi_form_tag(:method => :post, "data-type"  => "script", :id => "userfile_table_form") do %>
 
-      <div class="index_block">
-        <%= render :partial => "userfiles/file_menu" %>
-
-        <div id="userfiles_display">
-          <%= render :partial => 'userfiles_display' %>
-        </div>
-
-        <%  sync_statuses = [ "InSync", "ProvNewer", "CacheNewer", "Corrupted", "ToCache", "ToProvider" ] %>
-        <%= center_legend("Synchronization symbols:", sync_statuses.map { |s| [ status_html_symbol(s), s ] } ) %>
-      </div>
-  <% end %> <!-- form -->
-</div> <!-- cell #1 -->
-
-<%= render "tools_interface" %>
->>>>>>> 82f84ea8
+<%= render(:partial => 'tools_interface') %>