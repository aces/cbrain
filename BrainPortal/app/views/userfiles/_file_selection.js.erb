
<%-
#
# CBRAIN Project
#
# Copyright (C) 2008-2012
# The Royal Institution for the Advancement of Learning
# McGill University
#
# This program is free software: you can redistribute it and/or modify
# it under the terms of the GNU General Public License as published by
# the Free Software Foundation, either version 3 of the License, or
# (at your option) any later version.
#
# This program is distributed in the hope that it will be useful,
# but WITHOUT ANY WARRANTY; without even the implied warranty of
# MERCHANTABILITY or FITNESS FOR A PARTICULAR PURPOSE.  See the
# GNU General Public License for more details.
#
# You should have received a copy of the GNU General Public License
# along with this program.  If not, see <http://www.gnu.org/licenses/>.
#
-%>

/* FIXME not optimal, perfomance-wise */
(function () {
  "use strict";

  /* Make sure we have local storage available */
  if (typeof localStorage === 'undefined') return;

  $(document)
    .ready(restore)
    .delegate('#userfiles_display',       'new_content.file_select', restore)
    .delegate("input[name='file_ids[]']", 'change.file_select',      save);

  $(window)
    .unload(save);

  /* Restore the previous userfile selection, if available */
  function restore() {
    var selection = (localStorage.getItem('userfiles_selection') || "").split(',');

    $("input[name='file_ids[]']").each(function () {
<<<<<<< HEAD
      this.checked = selection.indexOf(this.value) != -1;
=======
      this.checked = this.checked || selection.indexOf(this.value) != -1;
>>>>>>> 8017f462
    });

    save();
  };

  /* Save current userfile selection */
  function save() {
    var selection = [];
    $("input[name='file_ids[]']").each(function () {
      if (this.checked) selection.push(this.value);
    });

    localStorage.setItem('userfiles_selection', selection.join(','));
  };
})();<|MERGE_RESOLUTION|>--- conflicted
+++ resolved
@@ -42,11 +42,7 @@
     var selection = (localStorage.getItem('userfiles_selection') || "").split(',');
 
     $("input[name='file_ids[]']").each(function () {
-<<<<<<< HEAD
-      this.checked = selection.indexOf(this.value) != -1;
-=======
       this.checked = this.checked || selection.indexOf(this.value) != -1;
->>>>>>> 8017f462
     });
 
     save();
