--- conflicted
+++ resolved
@@ -2,13 +2,8 @@
 
 <% unless tool_list.blank? %>
   
-<<<<<<< HEAD
   <% grouped_tools = tool_list.group_by(&:category) %>
-  <% grouped_tools = grouped_tools.map{ |cat, tools| [cat.pluralize.titleize, tools.map { |t| [t.name, t.id] }] }.sort_by(&:first) %>
-=======
-  <% grouped_tools = current_user.available_tools(:conditions => "tools.category <> 'background'").group_by(&:category) %>
   <% grouped_tools = grouped_tools.map{ |cat, tools| [cat.pluralize.titleize, tools.sort { |t1,t2| t1.name <=> t2.name }.map { |t| [t.select_menu_text, t.id] }] }.sort_by(&:first) %>
->>>>>>> 221078c4
   
    <div class="userfiles_tool_selector">
     <%= ajax_onchange_select(
