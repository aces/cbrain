
<%-
#
# CBRAIN Project
#
# Copyright (C) 2008-2012
# The Royal Institution for the Advancement of Learning
# McGill University
#
# This program is free software: you can redistribute it and/or modify
# it under the terms of the GNU General Public License as published by
# the Free Software Foundation, either version 3 of the License, or
# (at your option) any later version.
#
# This program is distributed in the hope that it will be useful,
# but WITHOUT ANY WARRANTY; without even the implied warranty of
# MERCHANTABILITY or FITNESS FOR A PARTICULAR PURPOSE.  See the
# GNU General Public License for more details.
#
# You should have received a copy of the GNU General Public License
# along with this program.  If not, see <http://www.gnu.org/licenses/>.  
#
-%>

<% tool_list = current_user.available_tools.where("tools.category <> 'background'") %>

<% if tool_list.present? %>
  
  <% grouped_tools = tool_list.group_by(&:category) %>
  <% grouped_tools = grouped_tools.map{ |cat, tools| [cat.pluralize.titleize, tools.sort { |t1,t2| t1.name <=> t2.name }.map { |t| [t.select_menu_text, t.id] }] }.sort_by(&:first) %>
  
   <div class="userfiles_tool_selector">
    <%= ajax_onchange_select(
          "tool_id", 
          url_for(:controller  => :tools, :action => :bourreau_select), 
          "<option value=\"\">Select an Operation</option>".html_safe + grouped_options_for_select(grouped_tools),
          :target  => "#bourreau_select_convert", 
          :loading_message  => "<span class='warning'>Checking availability...</span>"
      ) 
    %>
   </div> 

   <br>

   <div class="userfiles_bourreau_selector" id="bourreau_select_convert">
   </div>

   <br>
    
<% else %>
<<<<<<< HEAD
    <br>
   <% if current_user.has_role? :admin_user %>
       <h1 class="warning">No conversion tools available. New tools may be registered from the Tools index.</h1>
=======

   <br>
   <% if current_user.has_role? :admin %>
       <h1 class="warning">No tools available. New tools may be registered from the Tools index.</h1>
>>>>>>> 493292ed
   <% else %>
       <h1 class="warning">No tools available. Contact your admin to have them registered.</h1>
   <% end %>
   <br>

<% end %><|MERGE_RESOLUTION|>--- conflicted
+++ resolved
@@ -48,16 +48,10 @@
    <br>
     
 <% else %>
-<<<<<<< HEAD
-    <br>
-   <% if current_user.has_role? :admin_user %>
-       <h1 class="warning">No conversion tools available. New tools may be registered from the Tools index.</h1>
-=======
 
    <br>
-   <% if current_user.has_role? :admin %>
+   <% if current_user.has_role? :admin_user %>
        <h1 class="warning">No tools available. New tools may be registered from the Tools index.</h1>
->>>>>>> 493292ed
    <% else %>
        <h1 class="warning">No tools available. Contact your admin to have them registered.</h1>
    <% end %>
