
<%-
#
# CBRAIN Project
#
# Copyright (C) 2008-2012
# The Royal Institution for the Advancement of Learning
# McGill University
#
# This program is free software: you can redistribute it and/or modify
# it under the terms of the GNU General Public License as published by
# the Free Software Foundation, either version 3 of the License, or
# (at your option) any later version.
#
# This program is distributed in the hope that it will be useful,
# but WITHOUT ANY WARRANTY; without even the implied warranty of
# MERCHANTABILITY or FITNESS FOR A PARTICULAR PURPOSE.  See the
# GNU General Public License for more details.
#
# You should have received a copy of the GNU General Public License
# along with this program.  If not, see <http://www.gnu.org/licenses/>.  
#
-%>

<% title 'Data Provider Info' %>

<div class="menu_bar">
  <% if check_role(:admin_user) || @provider.user_id == current_user.id %>
  
    <% if @provider.is_browsable? && @provider.online? %>
      <%= link_to 'Browse', browse_data_provider_path(@provider), :class => "button" %>
    <% end %>
    
    <%= link_to 'File Registration Statistics', {:controller => :portal, :action => :report, :table_name => :userfiles, :data_provider_id => @provider.id, :row_type => :user_id , :col_type => :type, :commit => "Generate" }, :class => "button" %>
    
    <%= link_to 'Delete', data_provider_path(@provider), { :confirm => "Are you sure you want to delete '#{@provider.name}' ?", :method => :delete, :class => "button" } %>
    
  <% end %>
</div>

<P>

<%= error_messages_for :provider, :header_message => "Provider could not be updated." %>

<div class="display_inline_block" style="min-width: 50%"> 
<<<<<<< HEAD
  <%= show_table(@provider, :edit_path => data_provider_path(@provider), :edit_condition => (check_role(:admin_user) || @provider.user_id == current_user.id)) do |t| %>
=======
  <%= show_table(@provider, :edit_condition => (check_role(:admin) || @provider.user_id == current_user.id)) do |t| %>
>>>>>>> 493292ed

    <% t.edit_cell(:name) do %>
      <%= text_field_tag "data_provider[name]", @provider.name %>
    <% end %>

    <% t.edit_cell(:description, :content => overlay_description(@provider.description)) do %>
      <%= text_area_tag "data_provider[description]", @provider.description, :rows => 10, :cols => 40 %><br>
    <% end %>

    <% if check_role(:admin_user) || @provider.user_id == current_user.id %>
      <% t.attribute_cell(:type) %>
    <% else %>
      <% t.empty_cell %>
    <% end %>

    <% t.edit_cell(:online, :content => (@provider.online ? "Online" : "Offline")) do %>
      <%= select_tag "data_provider[online]", options_for_select([["Online", true], ["Offline", false]], :selected => @provider.online) %>
    <% end %>

<<<<<<< HEAD
    <% t.edit_cell(:user_id, :header => "Owner", :content => link_to_user_with_tooltip(@provider.user), :disabled => ! current_user.has_role?(:admin_user) ) do %>
      <%= user_select("data_provider[user_id]", { :selector => @provider }, :class => "submit_onchange" ) %>
=======
    <% t.edit_cell(:user_id, :header => "Owner", :content => link_to_user_with_tooltip(@provider.user), :disabled => ! current_user.has_role?(:admin) ) do %>
      <%= user_select("data_provider[user_id]", { :selector => @provider } ) %>
>>>>>>> 493292ed
    <% end %>

    <% t.edit_cell(:online, :content => (@provider.read_only ? "Read Only" : "Read/Write"), :header => "Mode") do %>
      <%= select_tag "data_provider[read_only]", options_for_select([["Read/Write", false], ["Read Only", true]], :selected => @provider.read_only) %>
    <% end %>

    <% t.edit_cell(:group_id, :header => "Project", :content => link_to_group_if_accessible(@provider.group) ) do %>
      <%= group_select("data_provider[group_id]", { :selector => @provider }) %>
    <% end %>

    <% t.edit_cell(:online, :content => (@provider.not_syncable ? "NOT syncable" : "Fully syncable"), :header => "Syncability") do %>
      <%= select_tag "data_provider[not_syncable]", options_for_select([["Fully syncable", false], ["NOT syncable", true]], :selected => @provider.not_syncable) %>
    <% end %>

    <% t.cell("Site") { link_to_site_if_accessible(@provider.site) } %>

    <% if check_role(:admin_user) || @provider.user_id == current_user.id %>
      <% t.cell("Revision Info (DataProvider)") { DataProvider.revision_info.svn_id_pretty_rev_author_date } %>
    <% else %>
      <% t.empty_cell %>
    <% end %>

    <% t.edit_cell(:time_zone, :content => (@provider.time_zone || "(Unset)") ) do %>
      <%= select_tag "data_provider[time_zone]", time_zone_options_for_select(@provider.time_zone, /canada/i), :include_blank => true %>
    <% end %>

    <% if check_role(:admin_user) || @provider.user_id == current_user.id %>
      <% t.cell("Revision Info (#{@provider.type})") { @provider.revision_info.svn_id_pretty_rev_author_date } %>
    <% else %>
      <% t.empty_cell %>
    <% end %>

    <% if check_role(:admin_user) || @provider.user_id == current_user.id %>
      <% t.edit_cell(:remote_dir, :header => "Physical Data Location", :show_width => 2) do %>
        <%= text_field_tag "data_provider[remote_dir]", @provider.remote_dir, :size => 60 %>
      <% end %>
    <% end %>

  <% end %>

<<<<<<< HEAD
  <% if check_role(:admin_user) || @provider.user_id == current_user.id %>
    <%= show_table(@provider, :header => "SSH parameters for remote Data Providers", :edit_path => data_provider_path(@provider)) do |t| %>
=======
  <% if check_role(:admin) || @provider.user_id == current_user.id %>
    <%= show_table(@provider, :header => "SSH parameters for remote Data Providers") do |t| %>
>>>>>>> 493292ed
      <% t.edit_cell(:remote_host)  do %>
        <%= text_field_tag "data_provider[remote_host]", @provider.remote_host %>
      <% end %>
      <% t.edit_cell(:remote_port) do %>
        <%= text_field_tag "data_provider[remote_port]", @provider.remote_port, :size => 6 %>
      <% end %>
      <% t.edit_cell(:remote_user) do %>
        <%= text_field_tag "data_provider[remote_user]", @provider.remote_user %>
      <% end %>
    <% end %>

    <%= show_table(@provider, :header => "Cloud Storage Configuration") do |t| %>
      <% t.edit_cell(:cloud_storage_client_identifier, :header => 'Client Identifier', :show_width => 2)  do %>
        <%= text_field_tag "data_provider[cloud_storage_client_identifier]", @provider.cloud_storage_client_identifier %>
      <% end %>
      <% t.edit_cell(:cloud_storage_client_token, :content => '****************', :header => 'Client Token', :show_width => 2) do %>
        <%= password_field_tag "data_provider[cloud_storage_client_token]", @provider.cloud_storage_client_token, :size => 80 %>
      <% end %>
    <% end %>

  <% end %>

<<<<<<< HEAD
  <%= show_table(@provider, :header => "Other Properties", :edit_path => data_provider_path(@provider), :edit_condition => (check_role(:admin_user) || @provider.user_id == current_user.id)) do |t| %>
=======
  <%= show_table(@provider, :header => "Other Properties", :edit_condition => (check_role(:admin) || @provider.user_id == current_user.id)) do |t| %>
>>>>>>> 493292ed
    <% if @provider.is_browsable? %>

      <% t.boolean_edit_cell("meta[must_move]", @provider.meta["must_move"], "on", "", :header => "Files must be copied/moved upon registration") %>

      <% t.boolean_edit_cell("meta[must_erase]", @provider.meta["must_erase"], "on", "", :header => "Files will always be erased upon de-registration") %>

    <% end %>

    <% t.boolean_edit_cell("meta[no_uploads]", @provider.meta["no_uploads"],  "on", "", :header => "Cannot be used for uploading files in the file manager") %>

    <% t.boolean_edit_cell("meta[no_viewers]", @provider.meta["no_viewers"],  "on", "", :header => "Files cannot be viewed in the file manager") %>

  <% end %>



  <% other_dps       = DataProvider.find_all_accessible_by_user(current_user).reject { |dp| dp.id == @provider.id } %>
  <% dps_by_category = other_dps.hashed_partitions { |dp| dp.is_browsable? ? :user : :official } %>

  <% if other_dps.size > 0 %>
<<<<<<< HEAD
    <%= show_table(@provider, :width => 5, :header => 'Files can be copied or moved to these other Data Providers...', :edit_path => data_provider_path(@provider), :edit_condition => (check_role(:admin_user) || @provider.user_id == current_user.id)) do |t| %>
=======
    <%= show_table(@provider, :width => 5, :header => 'Files can be copied or moved to these other Data Providers', :edit_condition => (check_role(:admin) || @provider.user_id == current_user.id)) do |t| %>
>>>>>>> 493292ed
      <% if dps_by_category[:official] %>
        <% t.row(:class => 'subheader') { "<strong>Official Storage</strong>".html_safe } %>
        <% dps_by_category[:official].sort_by(&:name).each do |dp| %>
          <% meta_key = "dp_no_copy_#{dp.id}" %>
          <% t.boolean_edit_cell("meta[#{meta_key}]", @provider.meta[meta_key].to_s, "", "disabled", :header => "#{dp.name}", :class => 'checkbox_label') %>
        <% end%>
      <% end%>

      <% t.blank_row %>

      <% if dps_by_category[:user] %>
        <% t.row(:class => 'subheader') { "<strong>User or Site Storage</strong>".html_safe } %>
        <% dps_by_category[:user].sort_by(&:name).each do |dp| %>
          <% meta_key = "dp_no_copy_#{dp.id}" %>
          <% t.boolean_edit_cell("meta[#{meta_key}]", @provider.meta[meta_key].to_s, "", "disabled", :header => "#{dp.name}", :class => 'checkbox_label') %>
        <% end%>
      <% end%>
    <% end%>
  <% end%>

  <% other_rrs       = RemoteResource.find_all_accessible_by_user(current_user) %>
  <% rrs_by_category = other_rrs.hashed_partitions { |rr| rr.is_a?(Bourreau) ? :bourreau : :portal } %>

  <% if other_rrs.size > 0 %>
<<<<<<< HEAD
    <%= show_table(@provider, :width => 5, :header => 'File contents can be accessed by these Servers...', :edit_path => data_provider_path(@provider), :edit_condition => (check_role(:admin_user) || @provider.user_id == current_user.id)) do |t| %>
=======
    <%= show_table(@provider, :width => 5, :header => 'File contents can be accessed by these Servers', :edit_condition => (check_role(:admin) || @provider.user_id == current_user.id)) do |t| %>
>>>>>>> 493292ed
      <% if rrs_by_category[:portal] %>
        <% t.row(:class => 'subheader') { "<strong>Portals<strong>".html_safe } %>
        <% rrs_by_category[:portal].sort_by(&:name).each do |rr| %>
          <% meta_key = "rr_no_sync_#{rr.id}" %>
          <% t.boolean_edit_cell("meta[#{meta_key}]", @provider.meta[meta_key].to_s, "", "disabled", :header => "#{rr.name}", :class => 'checkbox_label') %>
        <% end%>
      <% end%>

      <% t.blank_row %>

      <% if rrs_by_category[:bourreau] %>
        <% t.row(:class => 'subheader') { "<strong>Execution Servers<strong>".html_safe } %>
        <% rrs_by_category[:bourreau].sort_by(&:name).each do |rr| %>
          <% meta_key = "rr_no_sync_#{rr.id}" %>
          <% t.boolean_edit_cell("meta[#{meta_key}]", @provider.meta[meta_key].to_s, "", "disabled", :header => "#{rr.name}", :class => 'checkbox_label') %>
        <% end%>
      <% end%>
    <% end%>
  <% end%>

</div>

<p>

<% if check_role(:admin_user) || @provider.user_id == current_user.id %>

<P>

<div>
  <table>
    <tr><th colspan="2" class="supertitle">Public SSH Keys for this CBRAIN Portal and all accessible Execution Servers.</th></tr>
    <% @ssh_keys.each do |pair| %>
      <tr><th><%= pair[0] %></th></tr>
      <tr><td><SMALL><SMALL><PRE class="ssh_key"><%= pretty_ssh_key(pair[1]) %></PRE></SMALL></SMALL></td></tr>
    <% end %>
  </table>
</div>

<% end %>

<% if @provider.has_owner_access?(current_user) %>
  <P>
  <%= render :partial => "layouts/log_report", :locals  => { :log  => @provider.getlog, :title => "Data Provider Log" } %>
<% end %>
<|MERGE_RESOLUTION|>--- conflicted
+++ resolved
@@ -43,11 +43,8 @@
 <%= error_messages_for :provider, :header_message => "Provider could not be updated." %>
 
 <div class="display_inline_block" style="min-width: 50%"> 
-<<<<<<< HEAD
-  <%= show_table(@provider, :edit_path => data_provider_path(@provider), :edit_condition => (check_role(:admin_user) || @provider.user_id == current_user.id)) do |t| %>
-=======
-  <%= show_table(@provider, :edit_condition => (check_role(:admin) || @provider.user_id == current_user.id)) do |t| %>
->>>>>>> 493292ed
+
+  <%= show_table(@provider, :edit_condition => (check_role(:admin_user) || @provider.user_id == current_user.id)) do |t| %>
 
     <% t.edit_cell(:name) do %>
       <%= text_field_tag "data_provider[name]", @provider.name %>
@@ -67,13 +64,8 @@
       <%= select_tag "data_provider[online]", options_for_select([["Online", true], ["Offline", false]], :selected => @provider.online) %>
     <% end %>
 
-<<<<<<< HEAD
     <% t.edit_cell(:user_id, :header => "Owner", :content => link_to_user_with_tooltip(@provider.user), :disabled => ! current_user.has_role?(:admin_user) ) do %>
-      <%= user_select("data_provider[user_id]", { :selector => @provider }, :class => "submit_onchange" ) %>
-=======
-    <% t.edit_cell(:user_id, :header => "Owner", :content => link_to_user_with_tooltip(@provider.user), :disabled => ! current_user.has_role?(:admin) ) do %>
       <%= user_select("data_provider[user_id]", { :selector => @provider } ) %>
->>>>>>> 493292ed
     <% end %>
 
     <% t.edit_cell(:online, :content => (@provider.read_only ? "Read Only" : "Read/Write"), :header => "Mode") do %>
@@ -114,13 +106,8 @@
 
   <% end %>
 
-<<<<<<< HEAD
   <% if check_role(:admin_user) || @provider.user_id == current_user.id %>
-    <%= show_table(@provider, :header => "SSH parameters for remote Data Providers", :edit_path => data_provider_path(@provider)) do |t| %>
-=======
-  <% if check_role(:admin) || @provider.user_id == current_user.id %>
     <%= show_table(@provider, :header => "SSH parameters for remote Data Providers") do |t| %>
->>>>>>> 493292ed
       <% t.edit_cell(:remote_host)  do %>
         <%= text_field_tag "data_provider[remote_host]", @provider.remote_host %>
       <% end %>
@@ -143,11 +130,9 @@
 
   <% end %>
 
-<<<<<<< HEAD
-  <%= show_table(@provider, :header => "Other Properties", :edit_path => data_provider_path(@provider), :edit_condition => (check_role(:admin_user) || @provider.user_id == current_user.id)) do |t| %>
-=======
-  <%= show_table(@provider, :header => "Other Properties", :edit_condition => (check_role(:admin) || @provider.user_id == current_user.id)) do |t| %>
->>>>>>> 493292ed
+
+  <%= show_table(@provider, :header => "Other Properties", :edit_condition => (check_role(:admin_user) || @provider.user_id == current_user.id)) do |t| %>
+
     <% if @provider.is_browsable? %>
 
       <% t.boolean_edit_cell("meta[must_move]", @provider.meta["must_move"], "on", "", :header => "Files must be copied/moved upon registration") %>
@@ -168,11 +153,8 @@
   <% dps_by_category = other_dps.hashed_partitions { |dp| dp.is_browsable? ? :user : :official } %>
 
   <% if other_dps.size > 0 %>
-<<<<<<< HEAD
-    <%= show_table(@provider, :width => 5, :header => 'Files can be copied or moved to these other Data Providers...', :edit_path => data_provider_path(@provider), :edit_condition => (check_role(:admin_user) || @provider.user_id == current_user.id)) do |t| %>
-=======
-    <%= show_table(@provider, :width => 5, :header => 'Files can be copied or moved to these other Data Providers', :edit_condition => (check_role(:admin) || @provider.user_id == current_user.id)) do |t| %>
->>>>>>> 493292ed
+
+    <%= show_table(@provider, :width => 5, :header => 'Files can be copied or moved to these other Data Providers', :edit_condition => (check_role(:admin_user) || @provider.user_id == current_user.id)) do |t| %>
       <% if dps_by_category[:official] %>
         <% t.row(:class => 'subheader') { "<strong>Official Storage</strong>".html_safe } %>
         <% dps_by_category[:official].sort_by(&:name).each do |dp| %>
@@ -197,11 +179,8 @@
   <% rrs_by_category = other_rrs.hashed_partitions { |rr| rr.is_a?(Bourreau) ? :bourreau : :portal } %>
 
   <% if other_rrs.size > 0 %>
-<<<<<<< HEAD
-    <%= show_table(@provider, :width => 5, :header => 'File contents can be accessed by these Servers...', :edit_path => data_provider_path(@provider), :edit_condition => (check_role(:admin_user) || @provider.user_id == current_user.id)) do |t| %>
-=======
-    <%= show_table(@provider, :width => 5, :header => 'File contents can be accessed by these Servers', :edit_condition => (check_role(:admin) || @provider.user_id == current_user.id)) do |t| %>
->>>>>>> 493292ed
+
+    <%= show_table(@provider, :width => 5, :header => 'File contents can be accessed by these Servers', :edit_condition => (check_role(:admin_user) || @provider.user_id == current_user.id)) do |t| %>
       <% if rrs_by_category[:portal] %>
         <% t.row(:class => 'subheader') { "<strong>Portals<strong>".html_safe } %>
         <% rrs_by_category[:portal].sort_by(&:name).each do |rr| %>
