--- conflicted
+++ resolved
@@ -57,11 +57,7 @@
             
             <td>
               <span class="display_cell dp_disk_usage_color_span">
-<<<<<<< HEAD
-              <div class="dp_disk_usage_color_block" style="background: <%= cellcolor %>"></div>
-=======
                 <div class="dp_disk_usage_color_block" style="background: <%= cellcolor %>"></div>
->>>>>>> 7033a8ff
               </span>
               <span class="display_cell">
                 <%= pretty_size(cell[:size]).gsub(/ /,"&nbsp;").html_safe %>
