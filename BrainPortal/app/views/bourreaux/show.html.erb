--- conflicted
+++ resolved
@@ -75,13 +75,8 @@
       <%= select_tag "bourreau[online]", options_for_select([["Online", true], ["Offline", false]], :selected => @bourreau.online) %>
     <% end %>
 
-<<<<<<< HEAD
     <% t.edit_cell(:user_id, :header => "Owner", :content => link_to_user_with_tooltip(@bourreau.user), :disabled => ! current_user.has_role?(:admin_user)) do %>
-      <%= user_select("bourreau[user_id]", { :selector => @bourreau }, :class => "submit_onchange" ) %>
-=======
-    <% t.edit_cell(:user_id, :header => "Owner", :content => link_to_user_with_tooltip(@bourreau.user), :disabled => ! current_user.has_role?(:admin)) do %>
       <%= user_select("bourreau[user_id]", { :selector => @bourreau } ) %>
->>>>>>> 493292ed
     <% end %>
 
     <% t.edit_cell(:time_zone, :content => (@bourreau.time_zone || "(Unset)") ) do %>
