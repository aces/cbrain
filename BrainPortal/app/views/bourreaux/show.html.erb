--- conflicted
+++ resolved
@@ -240,13 +240,8 @@
                   [ "MOAB",            "ScirMoab" ],
                   [ "Sharcnet custom", "ScirSharcnet" ],
                   [ "LSF",             "ScirLsf" ],
-<<<<<<< HEAD
                   [ "Amazon EC2",  "ScirAmazon" ],
                   [ "UNIX processes",  "ScirUnix" ]
-=======
-                  [ "UNIX processes",  "ScirUnix" ],
-                  [ "Amazon EC2 (StartVM tasks only)",  "ScirAmazon" ]
->>>>>>> 7a77d2cd
               ], :selected => @bourreau.cms_class)
           %>
         <% end %>
