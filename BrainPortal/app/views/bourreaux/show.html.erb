
<%-
#
# CBRAIN Project
#
# Copyright (C) 2008-2012
# The Royal Institution for the Advancement of Learning
# McGill University
#
# This program is free software: you can redistribute it and/or modify
# it under the terms of the GNU General Public License as published by
# the Free Software Foundation, either version 3 of the License, or
# (at your option) any later version.
#
# This program is distributed in the hope that it will be useful,
# but WITHOUT ANY WARRANTY; without even the implied warranty of
# MERCHANTABILITY or FITNESS FOR A PARTICULAR PURPOSE.  See the
# GNU General Public License for more details.
#
# You should have received a copy of the GNU General Public License
# along with this program.  If not, see <http://www.gnu.org/licenses/>.  
#
-%>

<% title 'Execution Server Info' %>

<% 
  is_bourreau = @bourreau.is_a?(Bourreau)
  is_portal   = @bourreau.is_a?(BrainPortal) 
  info = @bourreau.info
  log  = @bourreau.getlog
 %>
   
<% if check_role(:admin) || @bourreau.user_id == current_user.id %>
  <div class="menu_bar">
    <% if is_bourreau %>    

      <%= link_to 'Task Statistics By Status', {:controller => :portal, :action => :report, :table_name => :cbrain_tasks, :bourreau_id => @bourreau.id, :row_type => :user_id , :col_type => :status, :commit => "Generate" }, :class => "button" %>

      <%= link_to 'Task Statistics By Type', {:controller => :portal, :action => :report, :table_name => :cbrain_tasks, :bourreau_id => @bourreau.id, :row_type => :user_id , :col_type => :type, :commit => "Generate" }, :class => "button" %>
    
    <%end%>
    
    <%= link_to 'Delete', bourreau_path(@bourreau), { :confirm => "Are you sure you want to delete '#{@bourreau.name}' ?", :method => :delete, :class => "button" } %>
  </div>
<% end %>

<P>

<%= error_messages_for :bourreau, :header_message => "Server could not be updated." %>

<div class="display_inline_block" style="min-width: 50%">



  <%= show_table(@bourreau, :edit_condition => @bourreau.has_owner_access?(current_user)) do |t| %>

    <% t.edit_cell(:name) do %>
      <%= text_field_tag "bourreau[name]", @bourreau.name %><br>
      <small>
        Important note: this name must also be changed accordingly in the config file<br/>
        <em><%= is_bourreau ? "Bourreau/config/initializers/config_bourreau.rb" : "BrainPortal/config/initializers/config_portal.rb" %></em><br/>
        for this server to restart properly later on.
      </small>
    <% end %>

    <% t.edit_cell(:description, :content =>  overlay_description(@bourreau.description)) do %>
      <small>The first line should be a short summary, and the rest are for any special notes for the users.</small><br>
      <%= text_area_tag "bourreau[description]", @bourreau.description, :rows => 10, :cols => 40 %><br>
      <%= submit_tag "Update" %>
    <% end %>

    <% t.attribute_cell(:class) %>

    <% t.edit_cell(:online, :header => "Status", :content => (@bourreau.online ? "Online" : "Offline")) do %>
      <%= select_tag "bourreau[online]", options_for_select([["Online", true], ["Offline", false]], :selected => @bourreau.online) %>
    <% end %>

    <% t.edit_cell(:user_id, :header => "Owner", :content => link_to_user_with_tooltip(@bourreau.user), :disabled => ! current_user.has_role?(:admin)) do %>
      <%= user_select("bourreau[user_id]", { :selector => @bourreau } ) %>
    <% end %>

    <% t.edit_cell(:time_zone, :content => (@bourreau.time_zone || "(Unset)") ) do %>
      <%= select_tag "bourreau[time_zone]", time_zone_options_for_select(@bourreau.time_zone, /canada/i), :include_blank => true %>
    <% end %>

    <% t.edit_cell(:group_id, :header => "Project", :content => link_to_group_if_accessible(@bourreau.group)) do %>
      <%= group_select("bourreau[group_id]", {:selector => @bourreau} ) %>
    <% end %>

    <% t.cell("Revision Info (Client Side)") { Bourreau.revision_info.svn_id_pretty_rev_author_date } %>

    <% t.cell("Site") { link_to_site_if_accessible(@bourreau.site_affiliation) } %>

    <% if is_portal %>
      <% t.edit_cell(:license_agreements, :content => @bourreau.license_agreements.join(", ")) do %>
        <small>
          Enter one agreement name per line. Note that only alphanumeric characters, underscores (_) and dashes (-) are accepted.
        </small>
        <br>
        <%= text_area_tag "bourreau[license_agreements]", @bourreau.license_agreements.join("\n"), :rows => 5, :cols => 40 %><br>
      <% end %>
      
      <% t.edit_cell(:help_url, :header => "User Manual URL") do %>
        <%= text_field_tag "bourreau[help_url]", @bourreau.help_url %><br/>
        <small>If set, the portal will show a link called 'User Manual' in the account bar at the top.</small>
      <% end %>
    <% end %>
  <% end %>



  <% if (check_role(:admin) || @bourreau.user_id == current_user.id) %>

    <% if is_bourreau %>

      <%= show_table(@bourreau, :header => "Connection Configuration", :edit_condition => @bourreau.has_owner_access?(current_user)) do |t| %>

        <% t.edit_cell(:ssh_control_host, :header => "SSH Hostname") do %>
          <%= text_field_tag "bourreau[ssh_control_host]", @bourreau.ssh_control_host %>
        <% end %>

        <% t.edit_cell(:ssh_control_rails_dir, :header => "Rails Server Directory") do %>
          <%= text_field_tag "bourreau[ssh_control_rails_dir]", @bourreau.ssh_control_rails_dir, :size => 60 %>
        <% end %>

        <% t.edit_cell(:ssh_control_user, :header => "SSH User") do %>
          <%= text_field_tag "bourreau[ssh_control_user]", @bourreau.ssh_control_user %>
        <% end %>

        <% t.edit_cell(:tunnel_mysql_port, :header => "Database Server Remote Tunnel Port") do %>
          <%= text_field_tag "bourreau[tunnel_mysql_port]", @bourreau.tunnel_mysql_port, :size => 6 %>
        <% end %>

        <% t.edit_cell(:ssh_control_port, :header => "SSH Port") do %>
          <%= text_field_tag "bourreau[ssh_control_port]", @bourreau.ssh_control_port, :size => 6 %>
        <% end %>

        <% t.edit_cell(:tunnel_actres_port, :header => "ActiveResource Remote Tunnel Port") do %>
          <%= text_field_tag "bourreau[tunnel_actres_port]", @bourreau.tunnel_actres_port, :size => 6 %>
        <% end %>

        <% t.edit_cell(:proxied_host, :header => "Second-level Hostname") do %>
          <%= text_field_tag "bourreau[proxied_host]", @bourreau.proxied_host %>
        <% end %>

      <% end %>

    <% end %>



    <%= show_table(@bourreau, :header => "Cache Management Configuration", :edit_condition => @bourreau.has_owner_access?(current_user)) do |t| %>
      <% t.edit_cell(:dp_cache_dir, :header => "Path to Data Provider caches") do %>
        <%= text_field_tag "bourreau[dp_cache_dir]", @bourreau.dp_cache_dir, :size => 60 %><br/>
        <small>Warning! Changing this field will result in resetting the synchronization<br>
        status of all files from all Data Providers! Also, the Rails app will have to<br>
        be restarted, and all files in that directory will be erased!</small>
      <% end %>
      <% t.edit_cell(:spaced_dp_ignore_patterns, :header => "Patterns for filenames to ignore", :content => @bourreau.spaced_dp_ignore_patterns) do %>
        <%= text_field_tag "bourreau[spaced_dp_ignore_patterns]", @bourreau.spaced_dp_ignore_patterns, :size => 60 %><br/>
        <small>Separate several patterns with spaces; each pattern can contain<br> single '*'s, but no '/'s or special characters.</small>
      <% end %>
      <% t.edit_cell(:cache_trust_expire, :header => "Cache Expiration Timeout (in seconds)", :content => (@bourreau.cache_trust_expire == 0 ? "Never" : @bourreau.cache_trust_expire)) do %>
        <%= select_tag("bourreau[cache_trust_expire]", options_for_select([
                [ "Never",        "0"                  ],
                [ "Six hours",     6.hours.to_i.to_s   ],
                [ "Twelve hours", 12.hours.to_i.to_s   ],
                [ "One day",       1.day.to_i.to_s     ],
                [ "Three days",    3.days.to_i.to_s    ],
                [ "One week",      1.week.to_i.to_s    ],
                [ "Two weeks",     2.weeks.to_i.to_s   ],
                [ "One month",     1.month.to_i.to_s   ],
                [ "Two months",    2.months.to_i.to_s  ],
                [ "Three months",  3.months.to_i.to_s  ],
                [ "Six months",    6.months.to_i.to_s  ]
            ], :selected => @bourreau.cache_trust_expire ))
        %></br>
        <small>This means that in the execution server's cache, files that have been recorded<br/>
        as 'InSync' but were last accessed more than this amount of time will be considered untrustworthy</br/>
        and will be re-synchronized the next time they are accessed. Set this to a value less than <em>N</em></br/>
        if the cluster's file policy, for instance, deletes all scratch files older than <em>N</em> days.</small>
      <% end %>
    <% end %>



    <% if is_bourreau %>
      <%= show_table(@bourreau, :header => "Cluster Configuration", :edit_condition => @bourreau.has_owner_access?(current_user)) do |t| %>

        <% t.edit_cell(:cms_class, :header => "Type of cluster") do %>
          <%= select_tag "bourreau[cms_class]", options_for_select([
                  [ "(Unconfigured)",  "" ],
                  [ "Sun GridEngine",  "ScirSge" ],
                  [ "PBS",             "ScirPbs" ],
                  [ "MOAB",            "ScirMoab" ],
                  [ "Sharcnet custom", "ScirSharcnet" ],
                  [ "UNIX processes",  "ScirUnix" ]
              ], :selected => @bourreau.cms_class)
          %>
        <% end %>

        <% t.edit_cell(:cms_default_queue, :header => "Default queue name") do %>
          <%= text_field_tag "bourreau[cms_default_queue]", @bourreau.cms_default_queue %><br/>
          <small>Optional.</small>
        <% end %>

        <% t.edit_cell 'meta[task_limit_total]', :header => "Maximum total number of active tasks", :content => (@bourreau.meta["task_limit_total"].blank? ? "Unlimited" : @bourreau.meta["task_limit_total"]) do %>
          <%= select_tag 'meta[task_limit_total]',
              options_for_select( [ [ "Unlimited", "" ] ] + %w( 1 2 3 4 5 8 10 15 20 25 30 35 40 45 50 60 75 100 200 500 1000 ) ,
                                  @bourreau.meta[:task_limit_total] )
          %>
        <% end %>

        <% t.edit_cell(:cms_extra_qsub_args, :header => "Extra 'qsub' options") do %>
          <%= text_field_tag :cms_extra_qsub_args, @bourreau.cms_extra_qsub_args, :size => 60 %><br/>
          <small>Optional. Careful, this is inserted as-is in the command-line for submitting jobs.</small>
        <% end %>

        <% t.edit_cell 'meta[task_limit_user_default]', 
                       :header => "Default maximum number of active tasks for each user", 
                       :content => (@bourreau.meta["task_limit_user_default"].blank? ? "Server's max" : @bourreau.meta["task_limit_user_default"]) do %>
          <%= select_tag 'meta[task_limit_user_default]',
              options_for_select( [ [ "Server's max", "" ] ] + %w( 1 2 3 4 5 8 10 15 20 25 30 35 40 45 50 60 75 100 200 500 1000 ) ,
                                  @bourreau.meta[:task_limit_user_default] )
          %>
          <small>(Unless specified below)</small>
        <% end %>

        <% t.cell("Common configuration for all tasks") do %>
          <% tool_config = ToolConfig.where(:bourreau_id => @bourreau.id, :tool_id => nil).first %>
          <%= tool_config ? (link_to "Show", tool_config_path( :id => tool_config)) : "No tool config" %>
        <% end %>

        <% t.edit_cell(:cms_shared_dir, :header => "Path to shared work directory", :show_width => 2) do %>
          <%= text_field_tag "bourreau[cms_shared_dir]", @bourreau.cms_shared_dir, :size => 60 %><br/>
          <small>Mandatory. This directory must be visible and writable from all nodes.<br>
                 This is were the work subdirectories for all tasks will be created.</small>
        <% end %>

        <% content = capture do %>
          <%= array_to_table(@users.sort { |a,b| a.login <=> b.login }, :table_class => 'simple', :td_class => 'right', :cols => 4, :fill_by_columns => true) do |user,r,c| %>
            <% metkey = "task_limit_user_#{user.id}".to_sym %>
            <%= link_to_user_with_tooltip(user) %>:
            </td><td class="no_left_right_padding">
            <%= @bourreau.meta[metkey].blank? ? "Default" : @bourreau.meta[metkey] %>
          <% end %>
        <% end %>

        <% t.edit_cell 'meta[task_limit_user_default]', 
                       :header => "Maximum number of active tasks per user", 
                       :content => content, :show_width => 2 do %>
          <%= array_to_table(@users.sort { |a,b| a.login <=> b.login }, :table_class => 'simple', :td_class => 'right', :cols => 4, :fill_by_columns => true) do |user,r,c| %>
            <% metkey = "task_limit_user_#{user.id}".to_sym %>
            <%= link_to_user_with_tooltip(user) %>:
            </td><td class="no_left_right_padding">
            <%= select_tag "meta[#{metkey}]",
                options_for_select( [ [ "Default", "" ] ] + %w( 1 2 3 4 5 8 10 15 20 25 30 35 40 45 50 60 75 100 150 200 250 300 400 500 750 1000 ) ,
                                    @bourreau.meta[metkey] )
            %>
          <% end %>
          <%= submit_tag "Update" %>
        <% end %>
      <% end %>
      <%= show_table(@bourreau, :header => "Worker Configuration", :edit_condition => @bourreau.has_owner_access?(current_user)) do |t| %>
        <% t.edit_cell :workers_instances, :header => "Number of workers" do %>
          <%= select_tag "bourreau[workers_instances]", options_for_select([
                  [ "None (for debug)",  0 ],
                  [ "1",                 1 ],
                  [ "2",                 2 ],
                  [ "3",                 3 ],
                  [ "4",                 4 ],
                  [ "5",                 5 ],
                  [ "10",                10 ],
                  [ "20",                20 ]
              ], :selected => @bourreau.workers_instances)
          %>
        <% end %>
        <% t.edit_cell :workers_chk_time, :header => "Check interval" do %>
          <%= select_tag "bourreau[workers_chk_time]", options_for_select([
                  [ "5 seconds",               5 ],
                  [ "10 seconds",              10 ],
                  [ "30 seconds",              30 ],
                  [ "1 minute (recommended)",  60 ],
                  [ "2 minutes",               120 ],
                  [ "5 minutes",               300 ],
                  [ "15 minutes",              900 ],
                  [ "1 hour",                  3600 ]
              ], :selected => @bourreau.workers_chk_time)
          %>
        <% end %>
        <% t.edit_cell :workers_log_to, :header => "Log destination" do %>
          <%= select_tag "bourreau[workers_log_to]", options_for_select([
                  [ "Combined file (recommended)", "combined" ],
                  [ "Separate files",              "separate" ],
                  [ "RAILS log",                   "bourreau" ],
                  [ "RAILS stdout",                "stdout" ],
                  [ "RAILS stderr",                "stderr" ],
                  [ "RAILS stdout and stderr",     "stdout|stderr" ],
                  [ "No logging",                  "none" ]
              ], :selected => @bourreau.workers_log_to)
          %>
        <% end %>
        <% t.edit_cell :workers_verbose, :header => "Log verbosity", :content => ['(Not configured)', 'Normal', 'Debug info' ][@bourreau.workers_verbose || 0]  do %>
          <%= select_tag "bourreau[workers_verbose]", options_for_select([
                  [ "Normal",      1 ],
                  [ "Debug info",  2 ]
              ], :selected => @bourreau.workers_verbose)
          %>
        <% end %>
      <% end %>
    <% end %>



    <%= show_table(info, :header => "Runtime Information") do |t| %>
      <% if info.name == "???" %>
        <% t.row do %>
          This server is currently <%= html_colorize("DOWN", "red") %>.
        <% end %>
      <% else %>

        <% t.cell("Process Start Revision", :show_width => 2) { info.starttime_revision } %>
        <% t.cell("Process Start Last Change Author", :show_width => 2) { info.lc_author } %>
        <% t.cell("Process Start Last Change Revision", :show_width => 2) { info.lc_rev } %>
        <% t.cell("Process Start Last Change Date", :show_width => 2) { info.lc_date } %>
        <% t.cell("Disk Code Revision", :show_width => 2) { red_if(info.revision != info.starttime_revision, info.revision) } %>

        <% t.blank_row %>

        <% t.cell("Remote Host Name", :show_width => 2) { info.host_name == (@bourreau.proxied_host.presence || @bourreau.ssh_control_host) ? info.host_name : html_colorize(info.host_name, "red") } %>
        <% t.cell("Remote Host IP Address", :show_width => 2) { info.host_ip } %>
        <% t.cell("Remote Host OS Type", :show_width => 2) { info.host_uname } %>
        <% t.cell("Remote Host Uptime", :show_width => 2) { info.host_uptime } %>
        <% t.cell("Rails Server uptime", :show_width => 2) do %>
          Up since: <%= to_localtime(info.uptime.to_i.ago,:datetime) %>
          (for: <%= pretty_elapsed(info.uptime.to_i) %>)
        <% end %>

        <% t.blank_row %>

        <% if is_bourreau %>
          <% t.cell("Worker PIDs") { info.worker_pids } %>
          <% t.cell("Number of Tasks Running") { info.tasks_tot + " / " + info.tasks_max } %>

          <% t.cell("Workers Last Change Author") { info.worker_lc_author } %>
          <% t.cell("Cluster Management System Type") { red_if(@bourreau.cms_class != info.bourreau_cms, info.bourreau_cms) } %>

          <% t.cell("Workers Last Change Revision") { info.worker_lc_rev } %>
          <% t.cell("Cluster Management System Revision") { info.bourreau_cms_rev.svn_id_pretty_rev_author_date } %>

          <% t.cell("Workers Last Change Date") { info.worker_lc_date } %>
          <% t.empty_cell %>
        <% end %>

        <% t.blank_row %>

        <% t.cell("SSH Public Key", :show_width => 2) do %>
          <SMALL><SMALL><PRE class="ssh_key"><%= info.ssh_public_key.strip %></PRE></SMALL></SMALL>
        <% end %>

      <% end %>
    <% end %>
  <% end %>

</div>

<<<<<<< HEAD
<% if @bourreau.has_owner_access?(current_user) %>
  <P>
  <%= render :partial => "layouts/log_report", :locals  => { :log  => @log, :title => "Server Log" } %>
<% end %>
=======
  <%= render :partial => "layouts/log_report", :locals  => { :log  => log, :title => "Server Log" } %>
</div>
>>>>>>> 80b79301
<|MERGE_RESOLUTION|>--- conflicted
+++ resolved
@@ -365,12 +365,7 @@
 
 </div>
 
-<<<<<<< HEAD
 <% if @bourreau.has_owner_access?(current_user) %>
   <P>
   <%= render :partial => "layouts/log_report", :locals  => { :log  => @log, :title => "Server Log" } %>
 <% end %>
-=======
-  <%= render :partial => "layouts/log_report", :locals  => { :log  => log, :title => "Server Log" } %>
-</div>
->>>>>>> 80b79301
