--- conflicted
+++ resolved
@@ -46,54 +46,11 @@
   </div>
 <% end %>
 
-<<<<<<< HEAD
 <div class="row">
   <div class="col-xs-12">
     <%= error_messages_for @bourreau, :header_message => "Server could not be updated." %>
   </div>
 </div>
-=======
-<P>
-
-<%= error_messages_for @bourreau, :header_message => "Server could not be updated." %>
-
-<div class="display_inline_block" style="min-width: 50%">
-  <%= show_table(@bourreau, :edit_condition => @bourreau.has_owner_access?(current_user)) do |t| %>
-
-    <% t.edit_cell(:name) do %>
-      <%= text_field_tag "bourreau[name]", @bourreau.name %><br>
-      <div class="field_explanation">
-        Important note: this name must also be changed accordingly in the config file
-        <em><%= is_bourreau ? "Bourreau/config/initializers/config_bourreau.rb" : "BrainPortal/config/initializers/config_portal.rb" %></em>
-        for this server to restart properly later on.
-      </div>
-    <% end %>
-
-    <% t.edit_cell(:description, :content =>  full_description(@bourreau.description)) do %>
-      <%= text_area_tag "bourreau[description]", @bourreau.description, :rows => 10, :cols => 40 %><br>
-      <div class="field_explanation">The first line should be a short summary, and the rest are for any special notes for the users.</div><br>
-    <% end %>
-
-    <% t.attribute_cell(:class) %>
-
-    <% t.edit_cell(:online, :header => "Status", :content => (@bourreau.online ? "Online" : "Offline")) do %>
-      <%= select_tag "bourreau[online]", options_for_select([["Online", true], ["Offline", false]], :selected => @bourreau.online) %>
-    <% end %>
-
-    <% t.edit_cell(:user_id, :header => "Owner", :content => link_to_user_with_tooltip(@bourreau.user), :disabled => ! current_user.has_role?(:admin_user)) do %>
-      <%= user_select("bourreau[user_id]", { :selector => @bourreau } ) %>
-    <% end %>
-
-    <% t.edit_cell(:time_zone, :content => (@bourreau.time_zone || "(Unset)") ) do %>
-      <%= select_tag "bourreau[time_zone]", time_zone_options_for_select(@bourreau.time_zone, /canada/i), :include_blank => true %>
-    <% end %>
-
-    <% t.edit_cell(:group_id, :header => "Project", :content => link_to_group_if_accessible(@bourreau.group)) do %>
-      <%= group_select("bourreau[group_id]", {:selector => @bourreau} ) %>
-    <% end %>
-
-    <% t.cell("Revision Info (Client Side)") { Bourreau.revision_info.format() } %>
->>>>>>> d0d882a3
 
 <div class="row">
   <div class="col-xs-12 col-md-6">
@@ -106,7 +63,7 @@
           for this server to restart properly later on.
       <% end %>
 
-      <% t.edit_cell(:description, :content =>  overlay_description(@bourreau.description)) do %>
+      <% t.edit_cell(:description, :content =>  full_description(@bourreau.description)) do %>
         <%= text_area_tag "bourreau[description]", @bourreau.description, :rows => 4, :class => "form-control" %>
         The first line should be a short summary, and the rest are for any special notes for the users.
       <% end %>
