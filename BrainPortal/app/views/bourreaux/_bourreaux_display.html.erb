--- conflicted
+++ resolved
@@ -36,33 +36,6 @@
 </div>
 
 <P>
-<<<<<<< HEAD
-  
-<table id="bourreau_table" class="resource_list">
-  <tr>
-      <th>Server Class</th>
-      <th>Server Name</th>
-      <% if @filter_params["details"] == 'on'  %>
-        <th>Revision Numbers</th>
-        <th>Owner</th>
-      <% end %>
-      <th>Project</th>
-      <% if @filter_params["details"] == 'on'  %>
-        <th>Site</th>
-        <th>Time Zone</th>
-      <% end %>
-      <th>Online?</th>
-      <th>Uptime</th>
-      <th>Workers?</th>
-      <th>Load</th>
-      <th>Tasks</th>
-      <% if @filter_params["details"] == 'on'  %>
-        <th>Description</th>
-      <% end %>
-      <th colspan="5">Operations</th>
-  </tr>
-=======
->>>>>>> 1d3ab36d
 
 <%= 
   index_table(@bourreaux, :id => "bourreau_table", :class => "resource_list") do |t|
@@ -78,7 +51,7 @@
       t.sort_column("Time Zone", RemoteResource, :time_zone, :filters => basic_filters_for(@header_scope, RemoteResource, :time_zone))
     end
     t.sort_column("Online?", RemoteResource, :online)
-    t.column("Alive?")
+    t.column("Uptime")
     t.describe_column("Workers") do |col|
       col.cell(:if => Proc.new{ |rr| rr.is_a?(Bourreau) })
     end
