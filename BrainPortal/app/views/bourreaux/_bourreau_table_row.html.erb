--- conflicted
+++ resolved
@@ -23,19 +23,6 @@
 -%>
 
 <%
-<<<<<<< HEAD
-   isbourreau  = bourreau.is_a?(Bourreau).presence # make sure it's 'nil' if false so substition -> empty string
-   isdisk_image = bourreau.is_a?(DiskImage)
-   info        = isdisk_image ? nil : bourreau.info(:ping) 
-
-   #TODO: b_alive should return false for disk images. But overriding is_alive is a bit tricky since it also defines @info...
-   b_alive     = isdisk_image ? true : info.name != "???"
-   runrev      = isdisk_image ? '???' : info.starttime_revision
-   worker_pids = isdisk_image ? '???' : info.worker_pids
-   worker_pids = nil if worker_pids == "???"
-   num_workers = worker_pids ? worker_pids.count(',')+1 : 0
-   num_running = isbourreau ? CbrainTask.status(:active).where( :bourreau_id => bourreau.id ).count : 0
-=======
    # render_mode controls what kind of HTML row we will generate.
    # if set to :placeholder :
    #    * no TR element is generated
@@ -78,20 +65,10 @@
 
    isbourreau       = bourreau.is_a?(Bourreau).presence # make sure it's 'nil ' if false so substition -> empty string
    num_running      = isbourreau ? CbrainTask.status(:active).where( :bourreau_id => bourreau.id ).count : 0
->>>>>>> bdacfced
    task_space_known = isbourreau ? CbrainTask.real_tasks.where( :bourreau_id => bourreau.id ).sum(:cluster_workdir_size)                                               : ""
    task_space_unkn  = isbourreau ? CbrainTask.real_tasks.where( :bourreau_id => bourreau.id, :cluster_workdir_size => nil ).where("cluster_workdir IS NOT NULL").count : ""
 %>
 
-<<<<<<< HEAD
-<tr class="row_highlight <%= row_number % 2 == 0 ? "list-even" : "list-odd" %>" id="bourreau_<%= bourreau.id %>">
-  <td class="left_align">  <%= bourreau.type_string %> </td>
-  <td class="left_align"><%= link_to_bourreau_if_accessible(bourreau, current_user, :html_options => { :class => b_alive ? nil : 'error_link' } ) %></td>
-  <% if @filter_params["details"] == 'on' %>
-    <td>
-        <%= red_if(runrev  != '???' && runrev  != $CBRAIN_StartTime_Revision, runrev, nil, :color2 => 'red') %>
-    </td>
-=======
 <% if !is_a_placeholder %>
   <tr class="row_highlight <%= row_number % 2 == 0 ? "list-even" : "list-odd" %>" id="bourreau_<%= bourreau.id %>">
 <% end %>
@@ -101,7 +78,6 @@
 
   <% if show_details %>
     <td><%= rev_info %></td>
->>>>>>> bdacfced
     <td><%= link_to_user_with_tooltip(bourreau.user) %></td>
   <% end %>
 
@@ -114,26 +90,12 @@
 
   <td><%= red_if( ! bourreau.online, "Yes", "Offline" ) %></td>
   <td>
-<<<<<<< HEAD
-      <% if ! b_alive %>
-        <%= red_if( bourreau.online? , "-", "Down!" ) %>
-      <% else %>
-        <% if !isdisk_image %>
-          <%= html_tool_tip("#{pretty_elapsed(info.uptime.to_i, :num_components => 2, :short => true)}", :offset_x => 50) do %>
-            Since: <%= to_localtime(info.uptime.to_i.ago,:datetime) %>
-            (for <%= pretty_elapsed(info.uptime.to_i) %>)
-          <% end %>
-	  <% else %>
-	    -
-        <% end %>
-=======
     <% if ! b_alive %>
       <%= uptime_info %>
     <% else %>
       <%= html_tool_tip("#{uptime_info}", :offset_x => 50) do %>
         Since: <%= to_localtime(info.uptime.to_i.ago,:datetime) %>
         (for <%= pretty_elapsed(info.uptime.to_i) %>)
->>>>>>> bdacfced
       <% end %>
     <% end %>
   </td>
@@ -208,11 +170,6 @@
     <td colspan="3"></td>
   <% end %>
 
-<<<<<<< HEAD
-
-</tr>
-=======
 <% if !is_a_placeholder %>
   </tr>
-<% end %>
->>>>>>> bdacfced
+<% end %>