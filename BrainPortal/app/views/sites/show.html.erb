
<%-
#
# CBRAIN Project
#
# Copyright (C) 2008-2012
# The Royal Institution for the Advancement of Learning
# McGill University
#
# This program is free software: you can redistribute it and/or modify
# it under the terms of the GNU General Public License as published by
# the Free Software Foundation, either version 3 of the License, or
# (at your option) any later version.
#
# This program is distributed in the hope that it will be useful,
# but WITHOUT ANY WARRANTY; without even the implied warranty of
# MERCHANTABILITY or FITNESS FOR A PARTICULAR PURPOSE.  See the
# GNU General Public License for more details.
#
# You should have received a copy of the GNU General Public License
# along with this program.  If not, see <http://www.gnu.org/licenses/>.
#
-%>

<% title "Site" %>

<<<<<<< HEAD
<div class="row menu_bar">
  <div class="col-xs-12">
    <div class="well well-sm">
      <a href="#" class="btn btn-primary help-btn" data-toggle="modal" data-target="#help-modal" data-url="/doc/sites/site_info.html"><span class="glyphicon glyphicon-question-sign"></span> Help</a>
      <a href="<%= site_path(@site) %>" data-type="script" method="delete" class="btn btn-primary" data-confirm="Are you sure you want to delete '<%= @site.name %>' ?"><span class="glyphicon glyphicon-trash"></span> Delete</a>
    </div>
  </div>
=======
<div class="menu_bar">
  <%= overlay_ajax_link "Help", "/doc/sites/site_info.html", :class  => "button" %>
  <%= link_to 'Delete', site_path(@site),  { :confirm => "Are you sure you want to delete '#{@site.name}' ?", :method => :delete, :class => "button"} %>
>>>>>>> d0d882a3
</div>

<div class="row">
  <div class="col-xs-12">
    <%= error_messages_for @site, :header_message => "site could not be updated." %>
  </div>
</div>

<<<<<<< HEAD
<div class="row">
  <div class="col-xs-12 col-md-6">
    <%= show_table(@site, :edit_condition => check_role(:admin_user)) do |t| %>
      <% t.edit_cell(:name) { text_field_tag "site[name]", @site.name } %>
      <% t.edit_cell(:description, :content => full_description(@site.description) ) do %>
        <%= text_area_tag "site[description]", @site.description, :rows => 10, :class => "form-control" %>
        The first line should be a short summary, and the rest are for any special notes for the users.
      <% end %>
=======
  <%= show_table(@site, :edit_condition => check_role(:admin_user)) do |t| %>
    <% t.edit_cell(:name) { text_field_tag "site[name]", @site.name } %>
    <% t.edit_cell(:description, :content => full_description(@site.description)) do %>
      <%= text_area_tag "site[description]", @site.description, :rows => 10, :cols => 40 %><br/>
      <div class="field_explanation">The first line should be a short summary, and the rest are for any special notes for the users.</div><br>
>>>>>>> d0d882a3
    <% end %>
  </div>

  <div class="col-xs-12 col-md-6">
    <%= show_table(@site, :header => 'Resources') do |t| %>
      <% t.cell("Managers", :show_width => 2) do %>
        <%= array_to_table(@site.managers.sort{|a, b| a.login.casecmp(b.login)}, :min_data => 6, :table_class => 'table table-bordered') {|u,r,c| link_to_user_with_tooltip(u)} %>
      <% end %>
      <%
        t.blank_row
        t.cell("Users")            { index_count_filter @site.users.count,  :users,  {:site_id => @site.id} }
        t.cell("Projects")         { index_count_filter @site.groups.count, :groups, {:site_id => @site.id} }
        t.cell("Files")            { @site.userfiles_find_all.count }
        t.cell("Data Providers")   { @site.data_providers_find_all.count }
        t.cell("Remote Resources") { @site.remote_resources_find_all.count }
      %>
    <% end %>
<<<<<<< HEAD
  </div>
=======
    <%
      t.blank_row
      t.cell("Users")            { index_count_filter @site.users.count,  :users,  {:site_id => @site.id} }
      t.cell("Projects")         { index_count_filter @site.groups.count, :groups, {:site_id => @site.id} }
      t.cell("Files")            { @site.userfiles_find_all.count }
      t.cell("Data Providers")   { @site.data_providers_find_all.count }
      t.cell("Remote Resources") { @site.remote_resources_find_all.count }
    %>
  <% end %>

  <br>
>>>>>>> d0d882a3

  <div class="col-xs-12">
    <div class="panel panel-primary">
      <div class="panel-heading">Membership</div>
        <table class="table table-condensed">
          <tr>
            <th>
              Users
            </th>
            <th>
              Projects
            </th>
            <th>Data Providers</th>
            <th>Remote Resources</th>
          </tr>
          <tr>
            <td><%= array_to_table(@site.users.all.sort{|a, b| a.login.casecmp(b.login)}, :min_data => 2, :table_class => 'table table-bordered table-condensed table-striped') {|u,r,c| link_to_user_with_tooltip(u)} %></td>
            <td><%= array_to_table(@site.groups.all.sort{|a, b| a.name.casecmp(b.name)}, :min_data => 2, :table_class => 'table table-bordered table-condensed table-striped') {|g,r,c| link_to_group_if_accessible(g)} %></td>
            <td><%= array_to_table(@site.data_providers_find_all.sort{|a, b| a.name.casecmp(b.name)}, :min_data => 2, :table_class => 'table table-bordered table-condensed table-striped') {|d,r,c| link_to_data_provider_if_accessible(d)} %></td>
            <td><%= array_to_table(@site.remote_resources_find_all.sort{|a, b| a.name.casecmp(b.name)}, :min_data => 2, :table_class => 'table table-bordered table-condensed table-striped') {|b,r,c| link_to_bourreau_if_accessible(b)} %></td>
          </tr>
          <tr>
            <td>
              <% if check_role(:admin_user) %>
                <%= form_for(@site) do |f| %>
                    <table class="table table-condensed table-striped">
                      <tr>
                        <td>Login</td>
                        <td>Regular User</td>
                        <td>Site Manager</td>
                      </tr>
                      <% for user in User.all.sort { |a,b| a.full_name.casecmp(b.full_name) } %>
                        <tr>
                          <td><%= link_to_user_with_tooltip(user) -%></td>
                          <td><%= check_box_tag("site[user_ids][]", user.id, @site.users.include?(user)) %></td>
                          <td><%= check_box_tag("site[manager_ids][]", user.id, @site.managers.include?(user)) %></td>
                        </tr>
                      <% end %>
                    </table>

                    <%= f.submit "Update Users", :name => :update_users, :class => "btn btn-primary btn-block" %>

                <% end %>
              <% end %>
            </td>
            <td>
              <% if check_role(:admin_user) %>
                <%= form_for(@site) do |f| %>
                  <%= render :partial => 'shared/group_tables', :locals => {:model => @site} %><br>
                  <%= f.submit 'Update Projects', :name => :update_groups, :class => "btn btn-primary btn-block" %>
                <% end %>
              <% end %>
            </td>
            <td>

            </td>
            <td>

            </td>
          </tr>
        </table>
    </div>

  </div>
</div>

<div class="row">
  <div class="col-xs-12">
    <%= render :partial => "layouts/log_report", :locals  => { :log  => @site.getlog, :title => 'Site Log' } %>
  </div>
</div><|MERGE_RESOLUTION|>--- conflicted
+++ resolved
@@ -24,7 +24,6 @@
 
 <% title "Site" %>
 
-<<<<<<< HEAD
 <div class="row menu_bar">
   <div class="col-xs-12">
     <div class="well well-sm">
@@ -32,11 +31,6 @@
       <a href="<%= site_path(@site) %>" data-type="script" method="delete" class="btn btn-primary" data-confirm="Are you sure you want to delete '<%= @site.name %>' ?"><span class="glyphicon glyphicon-trash"></span> Delete</a>
     </div>
   </div>
-=======
-<div class="menu_bar">
-  <%= overlay_ajax_link "Help", "/doc/sites/site_info.html", :class  => "button" %>
-  <%= link_to 'Delete', site_path(@site),  { :confirm => "Are you sure you want to delete '#{@site.name}' ?", :method => :delete, :class => "button"} %>
->>>>>>> d0d882a3
 </div>
 
 <div class="row">
@@ -45,7 +39,6 @@
   </div>
 </div>
 
-<<<<<<< HEAD
 <div class="row">
   <div class="col-xs-12 col-md-6">
     <%= show_table(@site, :edit_condition => check_role(:admin_user)) do |t| %>
@@ -54,13 +47,6 @@
         <%= text_area_tag "site[description]", @site.description, :rows => 10, :class => "form-control" %>
         The first line should be a short summary, and the rest are for any special notes for the users.
       <% end %>
-=======
-  <%= show_table(@site, :edit_condition => check_role(:admin_user)) do |t| %>
-    <% t.edit_cell(:name) { text_field_tag "site[name]", @site.name } %>
-    <% t.edit_cell(:description, :content => full_description(@site.description)) do %>
-      <%= text_area_tag "site[description]", @site.description, :rows => 10, :cols => 40 %><br/>
-      <div class="field_explanation">The first line should be a short summary, and the rest are for any special notes for the users.</div><br>
->>>>>>> d0d882a3
     <% end %>
   </div>
 
@@ -78,21 +64,8 @@
         t.cell("Remote Resources") { @site.remote_resources_find_all.count }
       %>
     <% end %>
-<<<<<<< HEAD
   </div>
-=======
-    <%
-      t.blank_row
-      t.cell("Users")            { index_count_filter @site.users.count,  :users,  {:site_id => @site.id} }
-      t.cell("Projects")         { index_count_filter @site.groups.count, :groups, {:site_id => @site.id} }
-      t.cell("Files")            { @site.userfiles_find_all.count }
-      t.cell("Data Providers")   { @site.data_providers_find_all.count }
-      t.cell("Remote Resources") { @site.remote_resources_find_all.count }
-    %>
-  <% end %>
 
-  <br>
->>>>>>> d0d882a3
 
   <div class="col-xs-12">
     <div class="panel panel-primary">
