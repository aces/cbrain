--- conflicted
+++ resolved
@@ -33,11 +33,8 @@
 
 <%= error_messages_for :site, :header_message => "site could not be updated." %>
 <div class="display_inline_block" style="min-width: 50%">
-<<<<<<< HEAD
-  <%= show_table(@site, :edit_path => site_path(@site), :edit_condition => check_role(:admin_user)) do |t| %>
-=======
-  <%= show_table(@site, :edit_condition => check_role(:admin)) do |t| %>
->>>>>>> 493292ed
+
+  <%= show_table(@site, :edit_condition => check_role(:admin_user)) do |t| %>
     <% t.edit_cell(:name) { text_field_tag "site[name]", @site.name } %>
     <% t.edit_cell(:description, :content => overlay_description(@site.description) ) do %>
       <%= text_area_tag "site[description]", @site.description, :rows => 10, :cols => 40 %><br/>
@@ -64,21 +61,9 @@
     <tr>
       <th>
         Users
-        <% if check_role(:admin) %>
+        <% if check_role(:admin_user) %>
           <%= overlay_content_link "(Update)", :style => "text-decoration: underline; font-size: 0.9em", :enclosing_element => "span", :height => 400 do %>
             <%= form_for(@site) do |f| %>
-
-<<<<<<< HEAD
-<table class="resource_list">
-  <tr>
-    <th>
-      Users
-      <% if check_role(:admin_user) %>
-        <%= overlay_content_link "(Update)", :style => "text-decoration: underline; font-size: 0.9em", :enclosing_element => "span", :height => 400 do %>
-          <%= form_for(@site) do |f| %>
-=======
->>>>>>> 493292ed
-
               <div class="display_cell">
                 <label>Users</label>
                 <table class="button_table">
@@ -105,27 +90,15 @@
             <% end %>
           <% end %>
         <% end %>
-<<<<<<< HEAD
-      <% end %>
-    </th>
-    <th>
-      Projects
-      <% if check_role(:admin_user) %>
-        <%= overlay_content_link "(Update)", :style => "text-decoration: underline; font-size: 0.9em", :enclosing_element => "span", :height => 400 do %>
-          <%= form_for(@site) do |f| %>
-            <%= render :partial => 'shared/group_tables', :locals => {:model => @site} %><br>
-            <%= submit_tag 'Update Projects' %>
-=======
       </th>
       <th>
         Projects
-        <% if check_role(:admin) %>
+        <% if check_role(:admin_user) %>
           <%= overlay_content_link "(Update)", :style => "text-decoration: underline; font-size: 0.9em", :enclosing_element => "span", :height => 400 do %>
             <%= form_for(@site) do |f| %>
               <%= render :partial => 'shared/group_tables', :locals => {:model => @site} %><br>
               <%= submit_tag 'Update Projects' %>
             <% end %>
->>>>>>> 493292ed
           <% end %>
         <% end %>
       </th>
