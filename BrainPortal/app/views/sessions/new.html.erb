--- conflicted
+++ resolved
@@ -36,7 +36,6 @@
             <%= link_to "Firefox", "http://www.mozilla.org/en-US/firefox/fx/"%>,
             <%= link_to "Opera", "http://www.opera.com/browser/download/" %>, or
             <%= link_to "Safari", "http://www.apple.com/safari/download/" %>.
-<<<<<<< HEAD
           <% end %>
 
         <div class="row">
@@ -58,49 +57,14 @@
         </div>
 
       <% end -%>
+
+      <div class="centered">
+        Not a user?
+        <%= link_to 'Request an account.',
+              url_for(:controller => :signups, :action => :new),
+              { tabindex: 4, :class => "action_link" }
+         %>
+      </div>
     </div>
   </div>
-</div>
-=======
-          </div>
-          <p>
-        </td>
-      </tr>
-    <% end %>
-
-    <tr>
-      <td><label for="login">Login</label></td>
-      <td class="field"><%= text_field_tag 'login', nil, tabindex: 1 %></td>
-    </tr>
-
-    <tr>
-      <td><label for="password">Password</label></td>
-      <td class="field"><%= password_field_tag 'password', nil, tabindex: 2 %></td>
-    </tr>
-
-    <tr>
-      <td></td>
-      <td class="field">
-      <%= submit_tag 'Sign in', tabindex: 3 %>
-      </td>
-    </tr>
-
-
-
-    <tr>
-      <td></td>
-      <td class="field"><%= link_to "Forgot your password?", request_password_users_path, :class  => "action_link" %></td>
-    </tr>
-
-  </table>
-
-<% end -%>
-
-<div class="centered">
-  Not a user?
-  <%= link_to 'Request an account.',
-        url_for(:controller => :signups, :action => :new),
-        { tabindex: 4, :class => "action_link" }
-   %>
-</div>
->>>>>>> 8582ee55
+</div>