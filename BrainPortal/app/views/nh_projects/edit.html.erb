
<%-
#
# NeuroHub Project
#
# Copyright (C) 2020
# The Royal Institution for the Advancement of Learning
# McGill University
#
# This program is free software: you can redistribute it and/or modify
# it under the terms of the GNU General Public License as published by
# the Free Software Foundation, either version 3 of the License, or
# (at your option) any later version.
#
# This program is distributed in the hope that it will be useful,
# but WITHOUT ANY WARRANTY; without even the implied warranty of
# MERCHANTABILITY or FITNESS FOR A PARTICULAR PURPOSE.  See the
# GNU General Public License for more details.
#
# You should have received a copy of the GNU General Public License
# along with this program.  If not, see <http://www.gnu.org/licenses/>.
#
-%>

<% title 'Edit Project' %>

<%= error_messages_for @nh_project, :header_message => "Project could not be updated." %>

<<<<<<< HEAD
<%= link_to "Invite Other Users", new_nh_invitation_path(nh_project_id: @nh_project.id) %>


<div class="nh_form" data-secondary="true">
    <p class="nh_form_title">Edit Project</p>
    <%= render :partial => 'form_for', :locals => {:action => :update} %>
=======
<div class="nh_content"> 
    <div class="nh_form"> 
        <p class="nh_form_title">Edit Project</p>
        <%= render :partial => 'form_for', :locals => {:action => :update} %>
    </div>
>>>>>>> 73ddd9bc
</div><|MERGE_RESOLUTION|>--- conflicted
+++ resolved
@@ -26,18 +26,11 @@
 
 <%= error_messages_for @nh_project, :header_message => "Project could not be updated." %>
 
-<<<<<<< HEAD
 <%= link_to "Invite Other Users", new_nh_invitation_path(nh_project_id: @nh_project.id) %>
 
-
-<div class="nh_form" data-secondary="true">
-    <p class="nh_form_title">Edit Project</p>
-    <%= render :partial => 'form_for', :locals => {:action => :update} %>
-=======
 <div class="nh_content"> 
     <div class="nh_form"> 
         <p class="nh_form_title">Edit Project</p>
         <%= render :partial => 'form_for', :locals => {:action => :update} %>
     </div>
->>>>>>> 73ddd9bc
 </div>