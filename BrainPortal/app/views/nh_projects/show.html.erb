<%-
#
# NeuroHub Project
#
# Copyright (C) 2020
# The Royal Institution for the Advancement of Learning
# McGill University
#
# This program is free software: you can redistribute it and/or modify
# it under the terms of the GNU General Public License as published by
# the Free Software Foundation, either version 3 of the License, or
# (at your option) any later version.
#
# This program is distributed in the hope that it will be useful,
# but WITHOUT ANY WARRANTY; without even the implied warranty of
# MERCHANTABILITY or FITNESS FOR A PARTICULAR PURPOSE.  See the
# GNU General Public License for more details.
#
# You should have received a copy of the GNU General Public License
# along with this program.  If not, see <http://www.gnu.org/licenses/>.
#
-%>


<% title("Summary", '') %>

<div id="nh_projects_show" class="nh_content">
  <% if @nh_project.can_be_edited_by?(current_user) %>
    <div class="nh_actions">
      <%= link_to "Invite Other Users", new_nh_invitation_path(nh_project_id: @nh_project.id), :class => "btn-solid-secondary nh_action"  %>
      <%= button_to "Upload Files", switch_groups_path(id: @nh_project.id), :class => "btn-solid-secondary nh_action", :method => :post %>
      <%= link_to "Edit", {:action => :edit, :id => @nh_project.id}, :method  => :get, :class => "btn-text-secondary nh_action"  %>
      <% if @can_add_license %>
         <%= link_to "Add License", new_license_nh_project_path(nh_project_id: @nh_project.id) %>
      <% end %>
      <% if @current_licenses.present? %>
         <%= link_to "View Licenses", show_license_nh_project_path(@nh_project, :license_id => @current_licenses.first) %>
      <% end %>
    </div>
  <% end %>

  <div class="card">
    <%
      group_members  = @nh_project.users   || []
      group_editors  = @nh_project.editors || []
      open_invites   = Invitation.where(sender_id: current_user.id, group_id: @nh_project.id, active: true)
    %>
<<<<<<< HEAD
    <div class="card-row header">

      <%= link_to(files_nh_project_path(@nh_project.id), :class=>"btn-text-secondary card-item") do %>
          <img class="card-icon" src="/images/neurohub/NH_icon_files.svg"/>
          <div class="card-stat">
            <p><%= @nh_project.userfiles.count %></p>
            <p class="card-label"><%= "File#{@nh_project.userfiles.count != 1 ? "s": ""}" %></p>
          </div>
      <% end %>

      <div class="card-item">
        <img class="card-icon" src="/images/neurohub/NH_icon_tasks.svg"/>
        <div class="card-stat">
          <p><%= @nh_project.cbrain_tasks.count %></p>
          <p class="card-label"><%= "Task#{@nh_project.cbrain_tasks.count != 1 ? "s": ""}" %></p>
=======

      <div class="card-row header">
        <div class="card-item">
          <%= link_to(files_nh_project_path(@nh_project.id), :class=>"btn-text-secondary") do%>
            <div class="card-stat">
              <img class="card-icon" src="/images/neurohub/NH_icon_files.svg"/>
              <div class="card-details">
                <p><%= @nh_project.userfiles.count %></p>
                <p class="label"><%= "File#{@nh_project.userfiles.count != 1 ? "s": ""}" %></p>
              </div>
            </div>
          <% end %>
>>>>>>> 1e4126b1
        </div>

        <div class="card-item">
          <% task_stat = ("<div class='card-stat'><img class='card-icon' src='/images/neurohub/NH_icon_tasks.svg'/><div class='card-details'><p>#{@nh_project.cbrain_tasks.count}</p><p class='label'>Task#{@nh_project.cbrain_tasks.count != 1 ? 's': ''}</p></div></div>").html_safe %>
          <div class="btn-text-secondary card-link"><%=
            scope_link(task_stat,
              'tasks#index', { :filters => [{ :a => 'group_id', :v => @nh_project.id }], },
              url: { :controller => :tasks, :action => :index }
            )
          %>
          </div>
        </div>

<<<<<<< HEAD
      <div class="card-item">
        <img class="card-icon" src="/images/neurohub/NH_icon_invites.svg"/>
        <div class="card-stat">
          <p><%= open_invites.count %></p>
          <p class="card-label"><%= "Pending Invite#{open_invites.count != 1 ? "s": ""}" %></p>
=======
        <div class="card-item">
            <div class="card-stat">
              <img class="card-icon" src="/images/neurohub/NH_icon_members.svg"/>
              <div class="card-details text-ellipsis">
                <p><%= group_members.count %></p>
                <p class="label text-ellipsis"><%= "Member#{group_members.count != 1 ? "s": ""}" %> | Editors: <span class="default-dk"><%= group_editors.count %></span></p>
              </div>
            </div>
        </div>

        <div class="card-item">
            <div class="card-stat">
              <img class="card-icon" src="/images/neurohub/NH_icon_invites.svg" />
              <div class="card-details">
                <p><%= open_invites.count %></p>
                <p class="label text-ellipsis"><%= "Pending Invite#{open_invites.count != 1 ? "s": ""}" %></p>
              </div>
            </div>
>>>>>>> 1e4126b1
        </div>

      </div>
<<<<<<< HEAD

    </div>
=======
>>>>>>> 1e4126b1

    <div class="card-row">
      <div class="card-item">
        <div>
          <p class="card-label">Name</p>
          <p class="card-text"><%= @nh_project.name %></p>
        </div>
      </div>
    </div>
    <div class="card-row">
      <div class="card-item">
        <div>
          <p class="card-label">Maintainer</p>
          <p class="card-text"><%= @nh_project.creator.name %></p>
        </div>
      </div>
    </div>
    <div class="card-row">
      <div class="card-item">
        <div>
          <p class="card-label">Type</p>
          <p class="card-text"><%= @nh_project.pretty_category_name(current_user) %></p>
        </div>
      </div>
    </div>
    <div class="card-row">
      <div class="card-item">
        <div>
          <p class="card-label">Description</p>
          <p class="card-text"><%= @nh_project.description.presence || "-" %></p>
        </div>
      </div>
    </div>
    <% if group_members.exists? %>
      <div class="card-row">
        <div class="card-item">
          <div style="width:100%;">
            <p class="card-label">Members</p>
            <div class="list">
              <div class="list-row">
                <div class="list-item list-header"><p>Members</p></div>
                <div class="list-item list-header" type="checkbox"><p>Access</p></div>
              </div>
              <% group_members.each do |member| %>
                <% if ((group_editors.include? member) || (@nh_project.creator.id == member.id) ) %>
                  <div class="list-row">
                    <div class="list-item">
                      <p><%= member.name %></p>
                    </div>
                    <div class="list-item" type="checkbox">
                      <p class="secondary text-uppercase"><%= @nh_project.creator.id == member.id ? "Maintainer" : "Editor" %></p>
                    </div>
                  </div>
                <% else %>
                  <div class="list-row">
                    <div class="list-item"><p><%= member.name %></p></div>
                  </div>
                <% end %>
              <% end %>
            </div>
          </div>
        </div>
      </div>
    <% end %>

    <% if open_invites.exists? %>
      <div class="card-row">
        <div class="card-item">
          <div>
            <p class="card-label">Pending Invites</p>
              <ul>
                <% open_invites.each do |invite| %>
                    <li class="card-text"><%= invite.user.name %> </li>
                <% end %>
              </ul>
          </div>
        </div>
      </div>
    <% end %>


  </div>
</div><|MERGE_RESOLUTION|>--- conflicted
+++ resolved
@@ -45,23 +45,6 @@
       group_editors  = @nh_project.editors || []
       open_invites   = Invitation.where(sender_id: current_user.id, group_id: @nh_project.id, active: true)
     %>
-<<<<<<< HEAD
-    <div class="card-row header">
-
-      <%= link_to(files_nh_project_path(@nh_project.id), :class=>"btn-text-secondary card-item") do %>
-          <img class="card-icon" src="/images/neurohub/NH_icon_files.svg"/>
-          <div class="card-stat">
-            <p><%= @nh_project.userfiles.count %></p>
-            <p class="card-label"><%= "File#{@nh_project.userfiles.count != 1 ? "s": ""}" %></p>
-          </div>
-      <% end %>
-
-      <div class="card-item">
-        <img class="card-icon" src="/images/neurohub/NH_icon_tasks.svg"/>
-        <div class="card-stat">
-          <p><%= @nh_project.cbrain_tasks.count %></p>
-          <p class="card-label"><%= "Task#{@nh_project.cbrain_tasks.count != 1 ? "s": ""}" %></p>
-=======
 
       <div class="card-row header">
         <div class="card-item">
@@ -74,7 +57,6 @@
               </div>
             </div>
           <% end %>
->>>>>>> 1e4126b1
         </div>
 
         <div class="card-item">
@@ -88,13 +70,6 @@
           </div>
         </div>
 
-<<<<<<< HEAD
-      <div class="card-item">
-        <img class="card-icon" src="/images/neurohub/NH_icon_invites.svg"/>
-        <div class="card-stat">
-          <p><%= open_invites.count %></p>
-          <p class="card-label"><%= "Pending Invite#{open_invites.count != 1 ? "s": ""}" %></p>
-=======
         <div class="card-item">
             <div class="card-stat">
               <img class="card-icon" src="/images/neurohub/NH_icon_members.svg"/>
@@ -113,15 +88,9 @@
                 <p class="label text-ellipsis"><%= "Pending Invite#{open_invites.count != 1 ? "s": ""}" %></p>
               </div>
             </div>
->>>>>>> 1e4126b1
         </div>
 
       </div>
-<<<<<<< HEAD
-
-    </div>
-=======
->>>>>>> 1e4126b1
 
     <div class="card-row">
       <div class="card-item">
