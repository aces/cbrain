
<%-
#
# CBRAIN Project
#
# Copyright (C) 2008-2012
# The Royal Institution for the Advancement of Learning
# McGill University
#
# This program is free software: you can redistribute it and/or modify
# it under the terms of the GNU General Public License as published by
# the Free Software Foundation, either version 3 of the License, or
# (at your option) any later version.
#
# This program is distributed in the hope that it will be useful,
# but WITHOUT ANY WARRANTY; without even the implied warranty of
# MERCHANTABILITY or FITNESS FOR A PARTICULAR PURPOSE.  See the
# GNU General Public License for more details.
#
# You should have received a copy of the GNU General Public License
# along with this program.  If not, see <http://www.gnu.org/licenses/>.  
#
-%>

<div class="menu_bar">
  <%= new_model_button "Leave Feedback", new_feedback_path %>
  <%= overlay_ajax_link "Help", "/doc/feedback/feedback.html", :class  => "button" %>      
</div>

<div class="active_status">
  <span class="active_status_left_side">
    <%= render :partial => 'shared/active_filters', :locals => {:model => :feedback} %>
  <span>
</div>
                 
<<<<<<< HEAD
<%= form_tag({:controller => :feedbacks, :action => :delete_feedback}, :method => :delete) do %>
  <%= index_table(@feedbacks, :class => "resource_list") do |t| %>
    <% 
      t.sort_column("Summary", 'Feedback', 'summary') { |fb| link_to fb.summary, fb }
      t.sort_column("Author", 'User', 'login', :filters => association_filters_for(Feedback.scoped, "feedback", "user", :name_method => "login")) { |fb| link_to_user_with_tooltip(fb.user) }
      t.sort_column("Posted at", 'Feedback', 'created_at') { |fb| to_localtime(fb.created_at,:datetime) }
      t.describe_column("Operations") do |col|
        col.delete_link(:if => Proc.new { |fb| current_user.has_role?(:admin_user) || current_user.id == fb.user_id}, :confirm => Proc.new { |f| "Are you sure you want to delete this feedback?" }) 
      end 
    %>
  <% end %>
=======
<%= index_table(@feedbacks, :class => "resource_list") do |t| %>
  <% 
    t.sort_column("Summary", 'Feedback', 'summary') { |fb| link_to fb.summary, fb }
    t.sort_column("Author", 'User', 'login', :filters => association_filters_for(@filtered_scope, Feedback.scoped, "feedback", "user", :name_method => "login")) { |fb| link_to_user_with_tooltip(fb.user) }
    t.sort_column("Posted at", 'Feedback', 'created_at') { |fb| to_localtime(fb.created_at,:datetime) }
    t.describe_column("Operations") do |col|
      col.delete_link(:if => Proc.new { |fb| current_user.has_role?(:admin) || current_user.id == fb.user_id}, :confirm => Proc.new { |f| "Are you sure you want to delete this feedback?" }) 
    end 
  %>
>>>>>>> 493292ed
<% end %>
<|MERGE_RESOLUTION|>--- conflicted
+++ resolved
@@ -33,27 +33,13 @@
   <span>
 </div>
                  
-<<<<<<< HEAD
-<%= form_tag({:controller => :feedbacks, :action => :delete_feedback}, :method => :delete) do %>
-  <%= index_table(@feedbacks, :class => "resource_list") do |t| %>
-    <% 
-      t.sort_column("Summary", 'Feedback', 'summary') { |fb| link_to fb.summary, fb }
-      t.sort_column("Author", 'User', 'login', :filters => association_filters_for(Feedback.scoped, "feedback", "user", :name_method => "login")) { |fb| link_to_user_with_tooltip(fb.user) }
-      t.sort_column("Posted at", 'Feedback', 'created_at') { |fb| to_localtime(fb.created_at,:datetime) }
-      t.describe_column("Operations") do |col|
-        col.delete_link(:if => Proc.new { |fb| current_user.has_role?(:admin_user) || current_user.id == fb.user_id}, :confirm => Proc.new { |f| "Are you sure you want to delete this feedback?" }) 
-      end 
-    %>
-  <% end %>
-=======
 <%= index_table(@feedbacks, :class => "resource_list") do |t| %>
   <% 
     t.sort_column("Summary", 'Feedback', 'summary') { |fb| link_to fb.summary, fb }
     t.sort_column("Author", 'User', 'login', :filters => association_filters_for(@filtered_scope, Feedback.scoped, "feedback", "user", :name_method => "login")) { |fb| link_to_user_with_tooltip(fb.user) }
     t.sort_column("Posted at", 'Feedback', 'created_at') { |fb| to_localtime(fb.created_at,:datetime) }
     t.describe_column("Operations") do |col|
-      col.delete_link(:if => Proc.new { |fb| current_user.has_role?(:admin) || current_user.id == fb.user_id}, :confirm => Proc.new { |f| "Are you sure you want to delete this feedback?" }) 
+      col.delete_link(:if => Proc.new { |fb| current_user.has_role?(:admin_user) || current_user.id == fb.user_id}, :confirm => Proc.new { |f| "Are you sure you want to delete this feedback?" }) 
     end 
   %>
->>>>>>> 493292ed
 <% end %>
