
<% title 'Portal Logs' %>

<%= form_tag("/portal_log", :method => :get) do %>

  <div class="log_refresh">
    <%= submit_tag "Refresh", :class => "button" %>
  </div>

  <div class="log_filters">

    Number of lines to show: <%= select_tag :num_lines, options_for_select([100, 500, 1000, 5000, 10_000, 20_000], :selected => params[:num_lines].presence || 5000) %>
    Minimum request time: <%= select_tag :ms_min, options_for_select([ '', 200, 500, 1000, 1500, 2000, 5000, 10000], params[:ms_min]) %> ms
    <br>

    <strong>Filter:</strong>
      By user:          <%= select_tag :user_login, options_for_select(@user_counts.keys.sort.map{ |k| ["#{k} (#{@user_counts[k]})", k]  }, selected: params[:user_login]), include_blank: true %>
      By instance name: <%= text_field_tag :log_inst, params[:log_inst], :size => 8 %>
      By method:        <%= select_tag :log_meth, options_for_select(
         [ '', 'GET', 'POST', 'PUT', 'DELETE' ], params[:log_meth]) %>
<<<<<<< HEAD
      By controller:    <%= select_tag :log_ctrl, options_for_select(
         [ '', 'bourreaux', 'custom_filters', 'data_providers', 'groups', 'messages', 'session', 'sites', 'tags', 'tasks', 'tool_configs', 'tools', 'userfiles', 'users' ], params[:log_ctrl]) %>
=======
      <%
         # In development env, only the controllers accessed at least once show up as descendants of
         # ApplicationController, so we hardcode a initial 'good enough' list.
         controller_list = %w( access_profiles bourreaux custom_filters data_providers feedbacks groups
                               help_documents invitations messages portal session_data sessions signups
                               sites tags tasks tools tool_configs userfiles users ) # what we have at 4.5.0
         # The line below adds any other controllers we might have missed (at least in production env).
         controller_list += ApplicationController.descendants.map(&:name).map { |n| n.sub(/Controller$/,"").underscore }
         controller_list = controller_list.uniq.sort
      %>
      By controller:    <%= select_tag :log_ctrl, options_for_select( [ '' ] + controller_list, params[:log_ctrl]) %>
>>>>>>> 2f496a72
    <br>

    <strong>Hide lines:</strong>
        'Started':    <%= check_box_tag :hide_started,    "1", params[:hide_started]    == "1" %>
      | 'Processing': <%= check_box_tag :hide_processing, "1", params[:hide_processing] == "1" %>
      | 'Parameters': <%= check_box_tag :hide_parameters, "1", params[:hide_parameters] == "1" %>
      | 'Rendered':   <%= check_box_tag :hide_rendered,   "1", params[:hide_rendered]   == "1" %>
      | 'Redirected': <%= check_box_tag :hide_redirected, "1", params[:hide_redirected] == "1" %>
      | 'User':       <%= check_box_tag :hide_user,       "1", params[:hide_user]       == "1" %>
      | 'Completed':  <%= check_box_tag :hide_completed,  "1", params[:hide_completed]  == "1" %>
    <% if Rails.env == 'development' %>
      | 'SQL':        <%= check_box_tag :hide_sql,        "1", params[:hide_sql]        == "1" %>
      | 'Load':       <%= check_box_tag :hide_load,       "1", params[:hide_load]       == "1" %>
      | 'Exists':     <%= check_box_tag :hide_exists,     "1", params[:hide_exists]     == "1" %>
      | 'CACHE':      <%= check_box_tag :hide_cache,      "1", params[:hide_cache]      == "1" %>
    <% end %>

  </div>

<% end %>

<pre id="log_contents" class="scroll_bottom"><%= @portal_log %></pre>
<|MERGE_RESOLUTION|>--- conflicted
+++ resolved
@@ -18,10 +18,6 @@
       By instance name: <%= text_field_tag :log_inst, params[:log_inst], :size => 8 %>
       By method:        <%= select_tag :log_meth, options_for_select(
          [ '', 'GET', 'POST', 'PUT', 'DELETE' ], params[:log_meth]) %>
-<<<<<<< HEAD
-      By controller:    <%= select_tag :log_ctrl, options_for_select(
-         [ '', 'bourreaux', 'custom_filters', 'data_providers', 'groups', 'messages', 'session', 'sites', 'tags', 'tasks', 'tool_configs', 'tools', 'userfiles', 'users' ], params[:log_ctrl]) %>
-=======
       <%
          # In development env, only the controllers accessed at least once show up as descendants of
          # ApplicationController, so we hardcode a initial 'good enough' list.
@@ -33,7 +29,6 @@
          controller_list = controller_list.uniq.sort
       %>
       By controller:    <%= select_tag :log_ctrl, options_for_select( [ '' ] + controller_list, params[:log_ctrl]) %>
->>>>>>> 2f496a72
     <br>
 
     <strong>Hide lines:</strong>
