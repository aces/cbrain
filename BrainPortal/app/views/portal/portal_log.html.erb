
<% title 'Portal Logs' %>

<%= form_tag("/portal_log", :method => :get) do %>
  <div class="row">
    <div class="col-xs-2">
      <strong>Settings</strong>
      <div class="input-group">
        <span class="input-group-addon"># lines to show</span>
        <%= select_tag :num_lines, options_for_select([100, 500, 1000, 5000, 10_000, 20_000], :selected => params[:num_lines].presence || 5000), :class => "form-control" %>
      </div>
      <div class="input-group">
        <span class="input-group-addon">Min request time:</span>
        <%= select_tag :ms_min, options_for_select([ '', 200, 500, 1000, 1500, 2000, 5000, 10000], params[:ms_min]), :class => "form-control" %>
        <span class="input-group-addon">ms</span>
      </div>
    </div>
    <div class="col-xs-2">
      <strong>Filter</strong>
      <div class="input-group">
        <span class="input-group-addon">User</span>
        <%= select_tag :user_login, options_for_select(@user_counts.keys.sort.map{ |k| ["#{k} (#{@user_counts[k]})", k]  }, selected: params[:user_login]), include_blank: true, :class => "form-control" %>
      </div>

      <div class="input-group">
        <span class="input-group-addon">Instance Name</span>
        <%= text_field_tag :log_inst, params[:log_inst], :class => "form-control" %>
      </div>
    </div>
    <div class="col-xs-2">
      <strong>Filter</strong>
      <div class="input-group">
        <span class="input-group-addon">Method</span>
        <%= select_tag :log_meth, options_for_select(
           [ '', 'GET', 'POST', 'PUT', 'DELETE' ], params[:log_meth]), :class => "form-control" %>
      </div>

<<<<<<< HEAD
      <div class="input-group">
        <span class="input-group-addon">Controller</span>
        <%= select_tag :log_ctrl, options_for_select(
           [ '', 'bourreaux', 'custom_filters', 'data_providers', 'feedbacks', 'groups', 'messages', 'session', 'sites', 'tags', 'tasks', 'tool_configs', 'tools', 'userfiles', 'users' ], params[:log_ctrl]), :class => "form-control" %>
      </div>
    </div>
=======
    <strong>Filter:</strong>
      By user:          <%= select_tag :user_login, options_for_select(@user_counts.keys.sort.map{ |k| ["#{k} (#{@user_counts[k]})", k]  }, selected: params[:user_login]), include_blank: true %>
      By instance name: <%= text_field_tag :log_inst, params[:log_inst], :size => 8 %>
      By method:        <%= select_tag :log_meth, options_for_select(
         [ '', 'GET', 'POST', 'PUT', 'DELETE' ], params[:log_meth]) %>
      <%
         # In development env, only the controllers accessed at least once show up as descendants of
         # ApplicationController, so we hardcode a initial 'good enough' list.
         controller_list = %w( access_profiles bourreaux custom_filters data_providers feedbacks groups
                               help_documents invitations messages portal session_data sessions sites
                               tags tasks tools tool_configs userfiles users ) # what we have at 4.5.0
         # The line below adds any other controllers we might have missed (at least in production env).
         controller_list += ApplicationController.descendants.map(&:name).map { |n| n.sub(/Controller$/,"").underscore }
         controller_list = controller_list.uniq.sort
      %>
      By controller:    <%= select_tag :log_ctrl, options_for_select( [ '' ] + controller_list, params[:log_ctrl]) %>
    <br>
>>>>>>> 8582ee55

    <div class="col-xs-6">
      <strong>Hide lines</strong><br>
          'Started':    <%= check_box_tag :hide_started,    "1", params[:hide_started]    == "1" %>
        | 'Processing': <%= check_box_tag :hide_processing, "1", params[:hide_processing] == "1" %>
        | 'Parameters': <%= check_box_tag :hide_parameters, "1", params[:hide_parameters] == "1" %>
        | 'Rendered':   <%= check_box_tag :hide_rendered,   "1", params[:hide_rendered]   == "1" %>
        | 'Redirected': <%= check_box_tag :hide_redirected, "1", params[:hide_redirected] == "1" %>
        | 'User':       <%= check_box_tag :hide_user,       "1", params[:hide_user]       == "1" %>
        | 'Completed':  <%= check_box_tag :hide_completed,  "1", params[:hide_completed]  == "1" %>
      <% if Rails.env == 'development' %>
        | 'SQL':        <%= check_box_tag :hide_sql,        "1", params[:hide_sql]        == "1" %>
        | 'Load':       <%= check_box_tag :hide_load,       "1", params[:hide_load]       == "1" %>
        | 'CACHE':      <%= check_box_tag :hide_cache,      "1", params[:hide_cache]      == "1" %>
        | 'AREL':       <%= check_box_tag :hide_arel,       "1", params[:hide_arel]       == "1" %>
      <% end %>
      <%= submit_tag "Refresh", :class => "btn btn-primary btn-block" %>
    </div>

  </div>
<% end %>

<div class="row">
  <div class="col-xs-12">
    <pre id="log_contents" class="scroll_bottom"><%= @portal_log %></pre>
  </div>
</div><|MERGE_RESOLUTION|>--- conflicted
+++ resolved
@@ -35,32 +35,22 @@
            [ '', 'GET', 'POST', 'PUT', 'DELETE' ], params[:log_meth]), :class => "form-control" %>
       </div>
 
-<<<<<<< HEAD
+
       <div class="input-group">
         <span class="input-group-addon">Controller</span>
-        <%= select_tag :log_ctrl, options_for_select(
-           [ '', 'bourreaux', 'custom_filters', 'data_providers', 'feedbacks', 'groups', 'messages', 'session', 'sites', 'tags', 'tasks', 'tool_configs', 'tools', 'userfiles', 'users' ], params[:log_ctrl]), :class => "form-control" %>
+        <%
+           # In development env, only the controllers accessed at least once show up as descendants of
+           # ApplicationController, so we hardcode a initial 'good enough' list.
+           controller_list = %w( access_profiles bourreaux custom_filters data_providers feedbacks groups
+                                 help_documents invitations messages portal session_data sessions sites
+                                 tags tasks tools tool_configs userfiles users ) # what we have at 4.5.0
+           # The line below adds any other controllers we might have missed (at least in production env).
+           controller_list += ApplicationController.descendants.map(&:name).map { |n| n.sub(/Controller$/,"").underscore }
+           controller_list = controller_list.uniq.sort
+        %>
+        <%= select_tag :log_ctrl, options_for_select( [ '' ] + controller_list, params[:log_ctrl]), :class => "form-control" %>
       </div>
     </div>
-=======
-    <strong>Filter:</strong>
-      By user:          <%= select_tag :user_login, options_for_select(@user_counts.keys.sort.map{ |k| ["#{k} (#{@user_counts[k]})", k]  }, selected: params[:user_login]), include_blank: true %>
-      By instance name: <%= text_field_tag :log_inst, params[:log_inst], :size => 8 %>
-      By method:        <%= select_tag :log_meth, options_for_select(
-         [ '', 'GET', 'POST', 'PUT', 'DELETE' ], params[:log_meth]) %>
-      <%
-         # In development env, only the controllers accessed at least once show up as descendants of
-         # ApplicationController, so we hardcode a initial 'good enough' list.
-         controller_list = %w( access_profiles bourreaux custom_filters data_providers feedbacks groups
-                               help_documents invitations messages portal session_data sessions sites
-                               tags tasks tools tool_configs userfiles users ) # what we have at 4.5.0
-         # The line below adds any other controllers we might have missed (at least in production env).
-         controller_list += ApplicationController.descendants.map(&:name).map { |n| n.sub(/Controller$/,"").underscore }
-         controller_list = controller_list.uniq.sort
-      %>
-      By controller:    <%= select_tag :log_ctrl, options_for_select( [ '' ] + controller_list, params[:log_ctrl]) %>
-    <br>
->>>>>>> 8582ee55
 
     <div class="col-xs-6">
       <strong>Hide lines</strong><br>
