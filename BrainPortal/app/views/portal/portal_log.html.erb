
<% title 'Portal Logs' %>

<%= form_tag("/portal_log", :method => :get) do %>
  <div class="row">
    <div class="col-xs-2">
      <strong>Settings</strong>
      <div class="input-group">
        <span class="input-group-addon"># lines to show</span>
        <%= select_tag :num_lines, options_for_select([100, 500, 1000, 5000, 10_000, 20_000], :selected => params[:num_lines].presence || 5000), :class => "form-control" %>
      </div>
      <div class="input-group">
        <span class="input-group-addon">Min request time:</span>
        <%= select_tag :ms_min, options_for_select([ '', 200, 500, 1000, 1500, 2000, 5000, 10000], params[:ms_min]), :class => "form-control" %>
        <span class="input-group-addon">ms</span>
      </div>
    </div>
    <div class="col-xs-2">
      <strong>Filter</strong>
      <div class="input-group">
        <span class="input-group-addon">User</span>
        <%= select_tag :user_login, options_for_select(@user_counts.keys.sort.map{ |k| ["#{k} (#{@user_counts[k]})", k]  }, selected: params[:user_login]), include_blank: true, :class => "form-control" %>
      </div>

      <div class="input-group">
        <span class="input-group-addon">Instance Name</span>
        <%= text_field_tag :log_inst, params[:log_inst], :class => "form-control" %>
      </div>
    </div>
    <div class="col-xs-2">
      <strong>Filter</strong>
      <div class="input-group">
        <span class="input-group-addon">Method</span>
        <%= select_tag :log_meth, options_for_select(
           [ '', 'GET', 'POST', 'PUT', 'DELETE' ], params[:log_meth]), :class => "form-control" %>
      </div>

<<<<<<< HEAD
      <div class="input-group">
        <span class="input-group-addon">Controller</span>
        <%
           # In development env, only the controllers accessed at least once show up as descendants of
           # ApplicationController, so we hardcode a initial 'good enough' list.
           controller_list = %w( access_profiles bourreaux custom_filters data_providers feedbacks groups
                                 help_documents invitations messages portal session_data sessions sites
                                 tags tasks tools tool_configs userfiles users ) # what we have at 4.5.0
           # The line below adds any other controllers we might have missed (at least in production env).
           controller_list += ApplicationController.descendants.map(&:name).map { |n| n.sub(/Controller$/,"").underscore }
           controller_list = controller_list.uniq.sort
        %>
        <%= select_tag :log_ctrl, options_for_select( [ '' ] + controller_list, params[:log_ctrl]), :class => "form-control" %>
      </div>
    </div>

    <div class="col-xs-6">
      <strong>Hide lines:</strong>
          'Started':    <%= check_box_tag :hide_started,    "1", params[:hide_started]    == "1" %>
        | 'Processing': <%= check_box_tag :hide_processing, "1", params[:hide_processing] == "1" %>
        | 'Parameters': <%= check_box_tag :hide_parameters, "1", params[:hide_parameters] == "1" %>
        | 'Rendered':   <%= check_box_tag :hide_rendered,   "1", params[:hide_rendered]   == "1" %>
        | 'Redirected': <%= check_box_tag :hide_redirected, "1", params[:hide_redirected] == "1" %>
        | 'User':       <%= check_box_tag :hide_user,       "1", params[:hide_user]       == "1" %>
        | 'Completed':  <%= check_box_tag :hide_completed,  "1", params[:hide_completed]  == "1" %>
      <% if Rails.env == 'development' %>
        | 'SQL':        <%= check_box_tag :hide_sql,        "1", params[:hide_sql]        == "1" %>
        | 'Load':       <%= check_box_tag :hide_load,       "1", params[:hide_load]       == "1" %>
        | 'Exists':     <%= check_box_tag :hide_exists,     "1", params[:hide_exists]     == "1" %>
        | 'CACHE':      <%= check_box_tag :hide_cache,      "1", params[:hide_cache]      == "1" %>
      <% end %>
      <%= submit_tag "Refresh", :class => "btn btn-primary btn-block" %>
    </div>
=======
    <strong>Filter:</strong>
      By user:          <%= select_tag :user_login, options_for_select(@user_counts.keys.sort.map{ |k| ["#{k} (#{@user_counts[k]})", k]  }, selected: params[:user_login]), include_blank: true %>
      By instance name: <%= text_field_tag :log_inst, params[:log_inst], :size => 8 %>
      By method:        <%= select_tag :log_meth, options_for_select(
         [ '', 'GET', 'POST', 'PUT', 'DELETE' ], params[:log_meth]) %>
      <%
         # In development env, only the controllers accessed at least once show up as descendants of
         # ApplicationController, so we hardcode a initial 'good enough' list.
         controller_list = %w( access_profiles bourreaux custom_filters data_providers feedbacks groups
                               help_documents invitations messages portal session_data sessions signups
                               sites tags tasks tools tool_configs userfiles users ) # what we have at 4.5.0
         # The line below adds any other controllers we might have missed (at least in production env).
         controller_list += ApplicationController.descendants.map(&:name).map { |n| n.sub(/Controller$/,"").underscore }
         controller_list = controller_list.uniq.sort
      %>
      By controller:    <%= select_tag :log_ctrl, options_for_select( [ '' ] + controller_list, params[:log_ctrl]) %>
    <br>

    <strong>Hide lines:</strong>
        'Started':    <%= check_box_tag :hide_started,    "1", params[:hide_started]    == "1" %>
      | 'Processing': <%= check_box_tag :hide_processing, "1", params[:hide_processing] == "1" %>
      | 'Parameters': <%= check_box_tag :hide_parameters, "1", params[:hide_parameters] == "1" %>
      | 'Rendered':   <%= check_box_tag :hide_rendered,   "1", params[:hide_rendered]   == "1" %>
      | 'Redirected': <%= check_box_tag :hide_redirected, "1", params[:hide_redirected] == "1" %>
      | 'User':       <%= check_box_tag :hide_user,       "1", params[:hide_user]       == "1" %>
      | 'Completed':  <%= check_box_tag :hide_completed,  "1", params[:hide_completed]  == "1" %>
    <% if Rails.env == 'development' %>
      | 'SQL':        <%= check_box_tag :hide_sql,        "1", params[:hide_sql]        == "1" %>
      | 'Load':       <%= check_box_tag :hide_load,       "1", params[:hide_load]       == "1" %>
      | 'Exists':     <%= check_box_tag :hide_exists,     "1", params[:hide_exists]     == "1" %>
      | 'CACHE':      <%= check_box_tag :hide_cache,      "1", params[:hide_cache]      == "1" %>
    <% end %>
>>>>>>> d0d882a3

  </div>
<% end %>

<div class="row">
  <div class="col-xs-12">
    <pre id="log_contents" class="scroll_bottom"><%= @portal_log %></pre>
  </div>
</div><|MERGE_RESOLUTION|>--- conflicted
+++ resolved
@@ -35,7 +35,6 @@
            [ '', 'GET', 'POST', 'PUT', 'DELETE' ], params[:log_meth]), :class => "form-control" %>
       </div>
 
-<<<<<<< HEAD
       <div class="input-group">
         <span class="input-group-addon">Controller</span>
         <%
@@ -69,41 +68,6 @@
       <% end %>
       <%= submit_tag "Refresh", :class => "btn btn-primary btn-block" %>
     </div>
-=======
-    <strong>Filter:</strong>
-      By user:          <%= select_tag :user_login, options_for_select(@user_counts.keys.sort.map{ |k| ["#{k} (#{@user_counts[k]})", k]  }, selected: params[:user_login]), include_blank: true %>
-      By instance name: <%= text_field_tag :log_inst, params[:log_inst], :size => 8 %>
-      By method:        <%= select_tag :log_meth, options_for_select(
-         [ '', 'GET', 'POST', 'PUT', 'DELETE' ], params[:log_meth]) %>
-      <%
-         # In development env, only the controllers accessed at least once show up as descendants of
-         # ApplicationController, so we hardcode a initial 'good enough' list.
-         controller_list = %w( access_profiles bourreaux custom_filters data_providers feedbacks groups
-                               help_documents invitations messages portal session_data sessions signups
-                               sites tags tasks tools tool_configs userfiles users ) # what we have at 4.5.0
-         # The line below adds any other controllers we might have missed (at least in production env).
-         controller_list += ApplicationController.descendants.map(&:name).map { |n| n.sub(/Controller$/,"").underscore }
-         controller_list = controller_list.uniq.sort
-      %>
-      By controller:    <%= select_tag :log_ctrl, options_for_select( [ '' ] + controller_list, params[:log_ctrl]) %>
-    <br>
-
-    <strong>Hide lines:</strong>
-        'Started':    <%= check_box_tag :hide_started,    "1", params[:hide_started]    == "1" %>
-      | 'Processing': <%= check_box_tag :hide_processing, "1", params[:hide_processing] == "1" %>
-      | 'Parameters': <%= check_box_tag :hide_parameters, "1", params[:hide_parameters] == "1" %>
-      | 'Rendered':   <%= check_box_tag :hide_rendered,   "1", params[:hide_rendered]   == "1" %>
-      | 'Redirected': <%= check_box_tag :hide_redirected, "1", params[:hide_redirected] == "1" %>
-      | 'User':       <%= check_box_tag :hide_user,       "1", params[:hide_user]       == "1" %>
-      | 'Completed':  <%= check_box_tag :hide_completed,  "1", params[:hide_completed]  == "1" %>
-    <% if Rails.env == 'development' %>
-      | 'SQL':        <%= check_box_tag :hide_sql,        "1", params[:hide_sql]        == "1" %>
-      | 'Load':       <%= check_box_tag :hide_load,       "1", params[:hide_load]       == "1" %>
-      | 'Exists':     <%= check_box_tag :hide_exists,     "1", params[:hide_exists]     == "1" %>
-      | 'CACHE':      <%= check_box_tag :hide_cache,      "1", params[:hide_cache]      == "1" %>
-    <% end %>
->>>>>>> d0d882a3
-
   </div>
 <% end %>
 
