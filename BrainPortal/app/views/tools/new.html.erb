
<%-
#
# CBRAIN Project
#
# Copyright (C) 2008-2012
# The Royal Institution for the Advancement of Learning
# McGill University
#
# This program is free software: you can redistribute it and/or modify
# it under the terms of the GNU General Public License as published by
# the Free Software Foundation, either version 3 of the License, or
# (at your option) any later version.
#
# This program is distributed in the hope that it will be useful,
# but WITHOUT ANY WARRANTY; without even the implied warranty of
# MERCHANTABILITY or FITNESS FOR A PARTICULAR PURPOSE.  See the
# GNU General Public License for more details.
#
# You should have received a copy of the GNU General Public License
# along with this program.  If not, see <http://www.gnu.org/licenses/>.
#
-%>

<% title 'Add New Tool' %>

<%= form_for @tool, :as => :tool, :url => { :action => "create" }, :datatype => "script", :class => "form-horizontal" do |f| -%>
  <% @bourreaux ||= Bourreau.find_all_accessible_by_user(current_user).all %>

  <div class="row">
    <div class="col-xs-12">
      <h2 class="text-center">Add New Tool</h2>
    </div>
  </div>

  <div class="row">
    <div class="col-xs-12">
      <%= error_messages_for @tool %>
    </div>
  </div>

  <div class="row">
    <div class="col-xs-6">
      <div class="panel panel-primary">
        <div class="panel-heading">Basic Info</div>
        <div class="panel-body">
          <div class="row">
            <div class="col-xs-4"><%= f.label :name, "Tool Name:" %></div>
            <div class="col-xs-8"><%= f.text_field :name, :class => "form-control", :placeholder => "Required"  %></div>
          </div>
          <div class="row" title="PortalTask subclass which implements this tool.">
            <div class="col-xs-4"><%= f.label :cbrain_task_class_name, "CbrainTask Class:" %></div>
            <div class="col-xs-8"><%= f.text_field :cbrain_task_class_name, :class => "form-control", :placeholder => "Required"  %></div>
          </div>
          <div class="row">
            <div class="col-xs-4"><%= f.label :user_id, "Belongs to:" %></div>
            <div class="col-xs-8"><%= user_select "tool[user_id]", @tool, :id => 'tool_user_id', :class => "form-control" %></div>
          </div>
          <div class="row">
            <div class="col-xs-4"><%= f.label :group_id, "Available to members of project:" %></div>
            <div class="col-xs-8"><%= group_select "tool[group_id]", @tool, :id => 'tool_group_id', :class => "form-control" %></div>
          </div>
          <div class="row">
            <div class="col-xs-4"><%= f.label :category, "Category:" %></div>
            <div class="col-xs-8"><%= f.select :category, Tool::Categories, {}, { :class => "form-control" } %></div>
          </div>
          <div class="row">
            <div class="col-xs-4"><%= f.label :application_package_name, "Package name:" %></div>
            <div class="col-xs-8"><%= f.text_field :application_package_name, :class => "form-control" %></div>
          </div>
          <div class="row">
            <div class="col-xs-4"><%= f.label :application_type, "Tool type:" %></div>
            <div class="col-xs-8"><%= f.text_field :application_type, :class => "form-control" %></div>
          </div>
          <div class="row">
            <div class="col-xs-4"><%= f.label :application_tags, "Comma separated tags:" %></div>
            <div class="col-xs-8"><%= f.text_field :application_tags, :class => "form-control" %></div>
          </div>
          <div class="row">
            <div class="col-xs-4"><%= f.label :url, "Tool URL:" %></div>
            <div class="col-xs-8"><%= f.text_field :url, :class => "form-control" %></div>
          </div>
          <div class="row">
            <div class="col-xs-4"><%= f.label :select_menu_text, "Text for select box on the userfiles page:" %></div>
            <div class="col-xs-8"><%= f.text_field :select_menu_text, :class => "form-control", :placeholder => "Required"  %></div>
          </div>
        </div>
      </div>
    </div>

    <div class="col-xs-6">
      <div class="panel panel-primary">
        <div class="panel-heading">License Agreements</div>
        <div class="panel-body">
          <div class="row">
            <div class="col-xs-4"><%= f.label :license_agreements, "License agreements:" %></div>
            <div class="col-xs-8">
              <%= f.text_area :license_agreements, :value => @tool.new_record? ? "" : @tool.license_agreements.join("\n") , :rows => 5, :class => "form-control" %>
              Enter one agreement name per line. Note that only alphanumeric characters, underscores (_) and dashes (-) are accepted.
            </div>
          </div>
          <div class="row">
            <div class="col-xs-4"><%= f.label :description, "Description:" %></div>
            <div class="col-xs-8">
              <%= f.text_area :description, :class => "form-control", :placeholder => "Required"  %>
              The first line must should be a short summary, and the rest are for any special notes for the users.
            </div>
          </div>
        </div>
      </div>
    </div>

    <% if @tool && !@tool.new_record? %>
      <div class="col-xs-12">
        <div class="panel panel-primary">
          <div class="panel-heading"></div>
          <div class="panel-body">
            <div class="row">
              <div class="col-xs-4">Common configuration for all servers:</div>
              <div class="col-xs-8"><%= link_to "Edit", new_tool_config_path( :tool_id => @tool.id ) %></div>
            </div>
            <div class="row">
              <div class="col-xs-12">
                Versions installed on the following execution servers:<br/>
                <table class="simple table" width="100%">
                  <% for bourreau in Bourreau.find_all_accessible_by_user(current_user).all %>
                    <tr>
                        <th colspan="6" class="centered">
                          <%= link_to_bourreau_if_accessible(bourreau) %>
                        </th>
                    </tr>
                    <% tcs = ToolConfig.where( :bourreau_id => bourreau.id, :tool_id => @tool.id ) %>
                    <% tcs << 'Dummy entry for "add new" row' %>
                    <% rows = tcs.size %>
                    <% tcs.each_with_index do |tc,i| %>
                      <tr class="<%= cycle("list-odd", "list-even") %>">
                        <% if i == rows - 1 %>
                          <td colspan="6">
                            <center>
                            <% if rows <= 1 %>
                              <%= html_colorize("(No specific versions configured).") %>
                            <% else %>
                              <%= pluralize(rows-1," version") + " configured." %>
                            <% end %>
                            <%= link_to "Add new", new_tool_config_path( :tool_id => @tool.id, :bourreau_id => bourreau.id ) %>
                            </center>
                          </td>
                        <% else %>
                          <td><%= overlay_description(tc.version_name + "\n" + tc.description) %></td>
                          <td><%= link_to_group_if_accessible(tc.group) %></td>
                          <td><%= pluralize((tc.ncpus || 1), "cpu") %></td>
                          <td><%= link_to "Edit", edit_tool_config_path(tc) %></td>
                          <td><%= link_to "Show", tool_config_path(tc) %></td>
                          <td><%= link_to 'Delete', tc, :confirm => "Are you sure you want to delete version configuration '#{tc.version_name}'?", :method => :delete %></td>
                        <% end %>
                      </tr>

<<<<<<< HEAD
=======
<%= error_messages_for @tool %>

<%= form_for @tool, :as => :tool, :url => { :action => "create" }, :datatype => "script" do |f| -%>

	<% @bourreaux ||= Bourreau.find_all_accessible_by_user(current_user).all %>

	<%= error_messages_for(@tool) %>

      <p>
       <%= f.label :name, "Tool Name:" %>
       <%= f.text_field :name %>
      </p>

      <p>
        <span title="PortalTask subclass which implements this tool.">
           <%= f.label :cbrain_task_class_name, "CbrainTask Class:" %>
           <%= f.text_field :cbrain_task_class_name %>
        </span>
      </p>

      <p>
       <%= f.label :user_id, "Belongs to:" %>
       <%= user_select "tool[user_id]", @tool, :id => 'tool_user_id' %>
      </p>

      <p>
       <%= f.label :group_id, "Available to members of project:" %>
       <%= group_select "tool[group_id]", @tool, :id => 'tool_group_id' %>
      </p>

      <p>
        <%= f.label :category, "Category:" %>
        <%= f.select :category, Tool::Categories %>
      </p>


      <p>
        <%= f.label :license_agreements, "License agreements:" %><br>
        <%= f.text_area :license_agreements, :value => @tool.new_record? ? "" : @tool.license_agreements.join("\n") , :rows => 5, :cols => 40 %>
        <div class="field_explanation">Enter one agreement name per line. Note that only alphanumeric characters, underscores (_) and dashes (-) are accepted.</div>
      </p>

      <p>
        <%= f.label :description, "Description:" %><br>
        <%= f.text_area :description, :cols => 80, :rows => 10 %><br>
        <div class="field_explanation">The first line must should be a short summary, and the rest are for any special notes for the users.</div>
      </p>

      <p>
        <%= f.label :application_package_name, "Package name:" %><br>
        <%= f.text_field :application_package_name %><br>
      </p>

      <p>
        <%= f.label :application_type, "Tool type:" %><br>
        <%= f.text_field :application_type %><br>
      </p>

      <p>
        <%= f.label :application_tags, "Comma separated tags:" %><br>
        <%= f.text_field :application_tags %><br>
      </p>

      <p>
        <%= f.label :url, "Tool URL:" %><br>
        <%= f.text_field :url %><br>
      </p>


      <p>
        <%= f.label :select_menu_text, "Text for select box on the userfiles page:" %>
        <%= f.text_field :select_menu_text %>
      </p>

      <% if @tool && !@tool.new_record? %>
      <p>
        Common configuration for all servers: <%= link_to "Edit", new_tool_config_path( :tool_id => @tool.id ) %><br/>
      </p>
      <p>
        Versions installed on the following execution servers:<br/>
        <table class="simple" width="100%">
          <% for bourreau in Bourreau.find_all_accessible_by_user(current_user).all %>
            <tr>
                <th colspan="6" class="centered">
                  <%= link_to_bourreau_if_accessible(bourreau) %>
                </th>
            </tr>
            <% tcs = ToolConfig.where( :bourreau_id => bourreau.id, :tool_id => @tool.id ) %>
            <% tcs << 'Dummy entry for "add new" row' %>
            <% rows = tcs.size %>
            <% tcs.each_with_index do |tc,i| %>
              <tr class="<%= cycle("list-odd", "list-even") %>">
                <% if i == rows - 1 %>
                  <td colspan="6">
                    <center>
                    <% if rows <= 1 %>
                      <%= html_colorize("(No specific versions configured).") %>
                    <% else %>
                      <%= pluralize(rows-1," version") + " configured." %>
>>>>>>> d0d882a3
                    <% end %>
                  <% end %>
                </table>


              </div>
            </div>
          </div>
        </div>
      </div>
    <% end %>
  </div>
  <div class="row">
    <div class="col-xs-12">
      <%= f.submit "Create new tool", :class => "btn btn-primary btn-block" %>
    </div>
  </div>
<% end %><|MERGE_RESOLUTION|>--- conflicted
+++ resolved
@@ -154,109 +154,6 @@
                           <td><%= link_to 'Delete', tc, :confirm => "Are you sure you want to delete version configuration '#{tc.version_name}'?", :method => :delete %></td>
                         <% end %>
                       </tr>
-
-<<<<<<< HEAD
-=======
-<%= error_messages_for @tool %>
-
-<%= form_for @tool, :as => :tool, :url => { :action => "create" }, :datatype => "script" do |f| -%>
-
-	<% @bourreaux ||= Bourreau.find_all_accessible_by_user(current_user).all %>
-
-	<%= error_messages_for(@tool) %>
-
-      <p>
-       <%= f.label :name, "Tool Name:" %>
-       <%= f.text_field :name %>
-      </p>
-
-      <p>
-        <span title="PortalTask subclass which implements this tool.">
-           <%= f.label :cbrain_task_class_name, "CbrainTask Class:" %>
-           <%= f.text_field :cbrain_task_class_name %>
-        </span>
-      </p>
-
-      <p>
-       <%= f.label :user_id, "Belongs to:" %>
-       <%= user_select "tool[user_id]", @tool, :id => 'tool_user_id' %>
-      </p>
-
-      <p>
-       <%= f.label :group_id, "Available to members of project:" %>
-       <%= group_select "tool[group_id]", @tool, :id => 'tool_group_id' %>
-      </p>
-
-      <p>
-        <%= f.label :category, "Category:" %>
-        <%= f.select :category, Tool::Categories %>
-      </p>
-
-
-      <p>
-        <%= f.label :license_agreements, "License agreements:" %><br>
-        <%= f.text_area :license_agreements, :value => @tool.new_record? ? "" : @tool.license_agreements.join("\n") , :rows => 5, :cols => 40 %>
-        <div class="field_explanation">Enter one agreement name per line. Note that only alphanumeric characters, underscores (_) and dashes (-) are accepted.</div>
-      </p>
-
-      <p>
-        <%= f.label :description, "Description:" %><br>
-        <%= f.text_area :description, :cols => 80, :rows => 10 %><br>
-        <div class="field_explanation">The first line must should be a short summary, and the rest are for any special notes for the users.</div>
-      </p>
-
-      <p>
-        <%= f.label :application_package_name, "Package name:" %><br>
-        <%= f.text_field :application_package_name %><br>
-      </p>
-
-      <p>
-        <%= f.label :application_type, "Tool type:" %><br>
-        <%= f.text_field :application_type %><br>
-      </p>
-
-      <p>
-        <%= f.label :application_tags, "Comma separated tags:" %><br>
-        <%= f.text_field :application_tags %><br>
-      </p>
-
-      <p>
-        <%= f.label :url, "Tool URL:" %><br>
-        <%= f.text_field :url %><br>
-      </p>
-
-
-      <p>
-        <%= f.label :select_menu_text, "Text for select box on the userfiles page:" %>
-        <%= f.text_field :select_menu_text %>
-      </p>
-
-      <% if @tool && !@tool.new_record? %>
-      <p>
-        Common configuration for all servers: <%= link_to "Edit", new_tool_config_path( :tool_id => @tool.id ) %><br/>
-      </p>
-      <p>
-        Versions installed on the following execution servers:<br/>
-        <table class="simple" width="100%">
-          <% for bourreau in Bourreau.find_all_accessible_by_user(current_user).all %>
-            <tr>
-                <th colspan="6" class="centered">
-                  <%= link_to_bourreau_if_accessible(bourreau) %>
-                </th>
-            </tr>
-            <% tcs = ToolConfig.where( :bourreau_id => bourreau.id, :tool_id => @tool.id ) %>
-            <% tcs << 'Dummy entry for "add new" row' %>
-            <% rows = tcs.size %>
-            <% tcs.each_with_index do |tc,i| %>
-              <tr class="<%= cycle("list-odd", "list-even") %>">
-                <% if i == rows - 1 %>
-                  <td colspan="6">
-                    <center>
-                    <% if rows <= 1 %>
-                      <%= html_colorize("(No specific versions configured).") %>
-                    <% else %>
-                      <%= pluralize(rows-1," version") + " configured." %>
->>>>>>> d0d882a3
                     <% end %>
                   <% end %>
                 </table>
