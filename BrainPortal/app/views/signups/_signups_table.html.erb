
<%-
#
# CBRAIN Project
#
# Copyright (C) 2008-2012
# The Royal Institution for the Advancement of Learning
# McGill University
#
# This program is free software: you can redistribute it and/or modify
# it under the terms of the GNU General Public License as published by
# the Free Software Foundation, either version 3 of the License, or
# (at your option) any later version.
#
# This program is distributed in the hope that it will be useful,
# but WITHOUT ANY WARRANTY; without even the implied warranty of
# MERCHANTABILITY or FITNESS FOR A PARTICULAR PURPOSE.  See the
# GNU General Public License for more details.
#
# You should have received a copy of the GNU General Public License
# along with this program.  If not, see <http://www.gnu.org/licenses/>.
#
-%>

<%= form_tag( { :action => :multi_action }, :method => :post) do %>

<<<<<<< HEAD
  <div class="row menu-bar">
    <div class="col-xs-12">
      <div class="well well-sm">
        <%= link_to "New Request", { :action => :new }, { :class => "btn btn-primary" }  %>
        <%= submit_tag "Delete",                :class => "btn btn-primary" %>
        <%= submit_tag "Adjust Login",          :class => "btn btn-primary" %>
        <%= submit_tag "Resend Confirm Email",  :class => "btn btn-primary" %>
      </div>
    </div>
=======
  <div class="menu-bar">
    <%= link_to "New Request", { :action => :new }, { :class => "button menu_button" }  %>
    <%
       # Careful, the labels of the buttons below are used by the controller
       # to select which multi action to perform. Change them at both places.
    %>
    <%= submit_tag "Delete",                :class => "button" %>
    <%= submit_tag "Adjust Login",          :class => "button" %>
    <%= submit_tag "Resend Confirm Email",  :class => "button" %>
>>>>>>> 7c20c102
  </div>

  <div class="row">
    <div class="col-xs-12">
      <%=
        render(:partial => 'shared/active_filters', :locals  => {
          :scope => @scope,
          :model => Signup,
        })
      %>
    </div>
  </div>

  <div class="row">
    <div class="col-xs-12">
      <%=
        dynamic_scoped_table(@signups,
          :class      => [ :resource_list ],
          :id         => "signups_table",
          :order_map  => {
            :creation_date  =>  { :a => 'created_at' },
            :institution    =>  { :a => 'signups.institution' },
            :email          =>  { :a => 'signups.email' },
          },
          :scope      => @scope
        ) do |t|
      %>
        <%
          t.row do |d|
            {
              :select_param => 'reqids[]',
              :select_value => d.id,
              :html => { 'data-id' => d.id }
            }
          end
        %>

        <%
          t.column("Name", :last,
            :sortable => true
          ) { |d| link_to d.full, :action => :show, :id => d.id }
        %>

        <%
          t.column("Edit", :edit) do |d|
        %>
          <%= link_to "Edit", :action => :edit, :id => d.id %>
        <% end %>

        <%
          t.column("Email", :email,
            :sortable => true
          ) { |d| red_if(d.dup_email?, d.email) }
        %>

        <%
          t.column("Position", :position,
            :sortable => true,
            :hidden   => true,
            :filters  => default_filters_for(@base_scope, :position)
          )
        %>

        <%
          t.column("Department", :department,
            :sortable => true,
            :hidden   => true,
            :filters  => default_filters_for(@base_scope, :department)
          )
        %>

        <%
          t.column("Institution", :institution,
            :sortable => true,
            :filters  => default_filters_for(@base_scope, :institution)
          )
        %>

        <%
          t.column("Country", :country,
            :sortable => true,
            :filters => default_filters_for(@base_scope, :country)
          )
          %>

        <%
          t.column("Username", :login,
            :sortable => true
          )
        %>

        <%
          t.column("Comments", :comment) do |d|
            html_tool_tip(crop_text_to(40, d.comment), :offset_x => 0, :offset_y => 20) do
              simple_format(d.comment, :sanitize => true)
            end if d.comment.present?
          end
        %>

        <%
          t.column("In CBRAIN", :user) do |d|
            user = User.where(:login => d.login).first
            if (user)
              link_to_user_with_tooltip(user)
            else
              "(None)"
            end
          end
         %>

        <%
          t.column("Status", :status) do |d|
        %>
          <% if d.approved? %>
            Approved by <%= d.approved_by %> at <%= d.approved_at %>
          <% else %>
            <% if d.confirmed? %>
              <span><strong>Email confirmed.</strong></span>
            <% else %>
              <span class="warning">(Email unconfirmed)</span>
            <% end %>
            <% if d.dup_email? %>
              <span  class="warning">(Conflicting email)</span>
            <% end %>
            <% if d.dup_login? %>
              <span class="warning">(Login conflict)</span>
            <% else %>
              <%= link_to "(Approve)", new_user_path(:signup_id => d.id), :class => 'action_link' %>
            <% end %>
          <% end %>
        <% end %>

      <% end %>
    <% end %>
    </div>
  </div><|MERGE_RESOLUTION|>--- conflicted
+++ resolved
@@ -24,27 +24,19 @@
 
 <%= form_tag( { :action => :multi_action }, :method => :post) do %>
 
-<<<<<<< HEAD
   <div class="row menu-bar">
     <div class="col-xs-12">
       <div class="well well-sm">
         <%= link_to "New Request", { :action => :new }, { :class => "btn btn-primary" }  %>
+        <%
+         # Careful, the labels of the buttons below are used by the controller
+         # to select which multi action to perform. Change them at both places.
+        %>
         <%= submit_tag "Delete",                :class => "btn btn-primary" %>
         <%= submit_tag "Adjust Login",          :class => "btn btn-primary" %>
         <%= submit_tag "Resend Confirm Email",  :class => "btn btn-primary" %>
       </div>
     </div>
-=======
-  <div class="menu-bar">
-    <%= link_to "New Request", { :action => :new }, { :class => "button menu_button" }  %>
-    <%
-       # Careful, the labels of the buttons below are used by the controller
-       # to select which multi action to perform. Change them at both places.
-    %>
-    <%= submit_tag "Delete",                :class => "button" %>
-    <%= submit_tag "Adjust Login",          :class => "button" %>
-    <%= submit_tag "Resend Confirm Email",  :class => "button" %>
->>>>>>> 7c20c102
   </div>
 
   <div class="row">
