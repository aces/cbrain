--- conflicted
+++ resolved
@@ -39,7 +39,6 @@
     </div>
   </div>
 
-<<<<<<< HEAD
   <div class="row">
     <div class="col-xs-12">
       <%=
@@ -47,91 +46,10 @@
           :scope => @scope,
           :model => Signup,
         })
-=======
-  <hr>
-
-  <%=
-    render(:partial => 'shared/active_filters', :locals  => {
-      :scope => @scope,
-      :model => Signup,
-    })
-  %>
-
-  <%=
-    dynamic_scoped_table(@signups,
-      :class      => [ :resource_list ],
-      :id         => "signups_table",
-      :order_map  => {
-        :created_at     =>  { :a => 'signups.created_at' },
-        :institution    =>  { :a => 'signups.institution' },
-        :email          =>  { :a => 'signups.email' },
-      },
-      :scope      => @scope
-    ) do |t|
-  %>
-    <%
-      t.paginate
-      t.row do |d|
-        {
-          :select_param => 'reqids[]',
-          :select_value => d.id,
-          :html => { 'data-id' => d.id }
-        }
-      end
-    %>
-
-    <%
-      t.column("Name", :last,
-        :sortable => true
-      ) { |d| link_to d.full, :action => :show, :id => d.id }
-    %>
-
-    <%
-      t.column("Edit", :edit) do |d|
-    %>
-      <%= link_to "Edit", :action => :edit, :id => d.id %>
-    <% end %>
-
-    <%
-      t.column("Email", :email,
-        :sortable => true
-      ) { |d| red_if((d.dup_email? and not d.approved?), d.email) }
-    %>
-
-    <%
-      t.column("Position", :position,
-        :sortable => true,
-        :hidden   => true,
-        :filters  => default_filters_for(@base_scope, :position)
-      )
-    %>
-
-    <%
-      t.column("Department", :department,
-        :sortable => true,
-        :hidden   => true,
-        :filters  => default_filters_for(@base_scope, :department)
-      )
-    %>
-
-    <%
-      t.column("Institution", :institution,
-        :sortable => true,
-        :filters  => default_filters_for(@base_scope, :institution)
-      )
-    %>
-
-    <%
-      t.column("Country", :country,
-        :sortable => true,
-        :filters => default_filters_for(@base_scope, :country)
-      )
->>>>>>> d49c2aa6
       %>
     </div>
   </div>
 
-<<<<<<< HEAD
   <div class="row">
     <div class="col-xs-12">
       <%=
@@ -147,6 +65,7 @@
         ) do |t|
       %>
         <%
+          t.paginate
           t.row do |d|
             {
               :select_param => 'reqids[]',
@@ -166,69 +85,12 @@
           t.column("Edit", :edit) do |d|
         %>
           <%= link_to "Edit", :action => :edit, :id => d.id %>
-=======
-    <%
-      t.column("Username", :login,
-        :sortable => true
-      )
-    %>
-
-    <%
-      t.column("Comments", :comment) do |d|
-        html_tool_tip(crop_text_to(40, d.comment), :offset_x => 0, :offset_y => 20) do
-          simple_format(d.comment, :sanitize => true)
-        end if d.comment.present?
-      end
-    %>
-
-    <%
-      t.column("Private Comments", :admin_comment) do |d|
-        html_tool_tip(crop_text_to(40, d.admin_comment), :offset_x => 0, :offset_y => 20) do
-          simple_format(d.admin_comment, :sanitize => true)
-        end if d.admin_comment.present?
-      end
-    %>
-
-    <%
-      t.column("In CBRAIN", :user) do |d|
-        user = User.where(:login => d.login).first
-        if (user)
-          link_to_user_with_tooltip(user)
-        else
-          "(None)"
-        end
-      end
-     %>
-
-    <%
-      t.column("Created", :created_at,
-        :sortable => true,
-        :sort_order => :desc) do |d|
-
-        to_localtime(d.created_at, :datetime)
-      end
-    %>
-
-    <%
-      t.column("Status", :status) do |d|
-    %>
-      <% if d.approved? %>
-        Approved by <%= d.approved_by %> at <%= d.approved_at %>
-      <% else %>
-        <% if d.confirmed? %>
-          <span><strong>Email confirmed.</strong></span>
-        <% else %>
-          <span class="warning">(Email unconfirmed)</span>
-        <% end %>
-        <% if d.dup_email? and not d.approved? %>
-          <span  class="warning">(Conflicting email)</span>
->>>>>>> d49c2aa6
         <% end %>
 
         <%
           t.column("Email", :email,
             :sortable => true
-          ) { |d| red_if(d.dup_email?, d.email) }
+          ) { |d| red_if((d.dup_email? and not d.approved?), d.email) }
         %>
 
         <%
@@ -287,6 +149,15 @@
          %>
 
         <%
+          t.column("Created", :created_at,
+            :sortable => true,
+            :sort_order => :desc) do |d|
+
+            to_localtime(d.created_at, :datetime)
+          end
+        %>
+
+        <%
           t.column("Status", :status) do |d|
         %>
           <% if d.approved? %>
@@ -300,7 +171,7 @@
             <% if d.dup_email? %>
               <span  class="warning">(Conflicting email)</span>
             <% end %>
-            <% if d.dup_login? %>
+            <% if d.dup_email? and not d.approved? %>
               <span class="warning">(Login conflict)</span>
             <% else %>
               <%= link_to "(Approve)", new_user_path(:signup_id => d.id), :class => 'action_link' %>
