<%
#
# CBRAIN Project
#
# Copyright (C) 2008-2012
# The Royal Institution for the Advancement of Learning
# McGill University
#
# This program is free software: you can redistribute it and/or modify
# it under the terms of the GNU General Public License as published by
# the Free Software Foundation, either version 3 of the License, or
# (at your option) any later version.
#
# This program is distributed in the hope that it will be useful,
# but WITHOUT ANY WARRANTY; without even the implied warranty of
# MERCHANTABILITY or FITNESS FOR A PARTICULAR PURPOSE.  See the
# GNU General Public License for more details.
#
# You should have received a copy of the GNU General Public License
# along with this program.  If not, see <http://www.gnu.org/licenses/>.
#
%>

<% title 'Account Request Info' %>

<<<<<<< HEAD
<div class="row">
  <div class="col-xs-12">
    <h3 class="text-center">Account Request Summary</h3>
  </div>
</div>

<div class="row">
  <div class="col-xs-12">
    <div class="text-center">
      <% if current_user.present? && current_user.has_role?(:admin_user) %>

        As an administrator, you can <%= link_to "edit", :action => :edit %> this request.<p>

        <% if ! @signup.approved? %>

          <% if @signup.dup_login? %>
            <span class="warning">This user's login conflicts with a user already in the system.</span>
          <% else %>
            You can also <%= link_to "approve", new_user_path(:signup_id => @signup.id), :class => 'action_link' %> this request.
          <% end %>

          <% if ! @signup.confirmed? %>
            <span class="warning">The user has not yet confirmed their email address.</span>
          <% else %>
            The user has confirmed the email address.
          <% end %>

          <p>
          If the user hasn't received the confirmation email, you can ask for another
          <%= link_to "email confirmation request", resend_confirm_signup_path(@signup), :method => :post %> to be sent again.

        <% end %>

=======
<h1>Account Request Summary</h1>

<% if current_user.present? && current_user.has_role?(:admin_user) %>

  As an administrator, you can <%= link_to "edit", :action => :edit %> this request.<p>

  <% if ! @signup.approved? %>

    <% if @signup.dup_login? %>
      <span class="warning">This user's login conflicts with a user already in the system.</span>
    <% else %>
      You can also <%= link_to "approve", new_user_path(:signup_id => @signup.id), :class => 'action_link' %> this request.
    <% end %>

    <% if ! @signup.confirmed? %>
      <span class="warning">The user has not yet confirmed their email address.</span>
    <% else %>
      The user has confirmed the email address.
    <% end %>

    <p>
    If the user hasn't received the confirmation email, you can ask for another
    <%= link_to "email confirmation request", resend_confirm_signup_path(@signup), :method => :post %> to be sent again.

  <% end %>

<% else %>

  <p>
  You can <%= link_to "edit", :action => :edit %> this form, but
  this option will only be available while you are using the
  same browser session you used for submitting this form
  originally. Do it now while you can!

<% end %>

<% if current_user.blank? && ! @signup.confirmed? %>
  <p>
  A confirmation email has been sent to the address you provided. Once you receive
  it, please click on the provided link so we can confirm your identity.
  <p>
  If you haven't received the email, you can ask for another
  <%= link_to "email confirmation request", resend_confirm_signup_path(@signup), :method => :post %> to be sent to you.
<% end %>

<p>
You can <%= link_to "delete", signup_path(@signup), :action => :destroy, :method => :delete, :confirm => "Are you sure you want to delete the request of \"#{@signup.full}\" ?" %> this request.

<p>
Below is a summary of the information in this account request.

<p>
  <table class="simple bordered">

  <tr>
    <th>Full Name:</th>
    <td><%= @signup.full %></td>
  </tr>

  <tr>
    <td>&nbsp;</td>
    <td>&nbsp;</td>
  </tr>

  <tr>
    <th>Name of Institution/Organization:</th>
    <td><%= @signup.institution %></td>
  </tr>

  <tr>
    <th>Department:</th>
    <td><%= @signup.department %></td>
  </tr>

  <tr>
    <th>Position or role:</th>
    <td><%= @signup.position %></td>
  </tr>

  <tr>
    <th>Email address:</th>
    <td><%= @signup.email %></td>
  </tr>

  <tr>
    <th>Street Address (line 1):</th>
    <td><%= @signup.street1 %></td>
  </tr>

  <tr>
    <th>Street Address (line 2):</th>
    <td><%= @signup.street2 %></td>
  </tr>

  <tr>
    <th>City:</th>
    <td><%= @signup.city %></td>
  </tr>

  <tr>
    <th>Province/State:</th>
    <td><%= @signup.province %></td>
  </tr>

  <tr>
    <th>Country:</th>
    <td><%= @signup.country %></td>
  </tr>

  <tr>
    <th>Postal Code:</th>
    <td><%= @signup.postal_code %></td>
  </tr>

  <tr>
    <td>&nbsp;</td>
    <td>&nbsp;</td>
  </tr>

  <tr>
    <th>Prefered 'login' name:</th>
    <td><%= @signup.login.presence || "(none)" %></td>
  </tr>

  <tr>
    <td>&nbsp;</td>
    <td>&nbsp;</td>
  </tr>

  <% if @signup.comment.present? %>

  <tr>
    <th>Comments or special requests:</th>
    <td><%= @signup.comment %></td>
  </tr>

  <tr>
    <td>&nbsp;</td>
    <td>&nbsp;</td>
  </tr>

  <% if @current_user.present? && @current_user.has_role?(:admin_user) %>
    <tr>
      <th>Admin Comments</th>
      <td> <pre><%= @signup.admin_comment %></pre> </td>
    </tr>
  <% end %>

  <% end %>

  <tr>
    <th>Status of request:</th>
    <td>
      <% if @signup.confirmed? %>
        Email address confirmed by user.<br>
>>>>>>> d49c2aa6
      <% else %>

        <p>
        You can <%= link_to "edit", :action => :edit %> this form, but
        this option will only be available while you are using the
        same browser session you used for submitting this form
        originally. Do it now while you can!

      <% end %>

      <% if current_user.blank? && ! @signup.confirmed? %>
        <p>
        A confirmation email has been sent to the address you provided. Once you receive
        it, please click on the provided link so we can confirm your identity.
        <p>
        If you haven't received the email, you can ask for another
        <%= link_to "email confirmation request", resend_confirm_signup_path(@signup), :method => :post %> to be sent to you.
      <% end %>

      <p>
      You can <%= link_to "delete", signup_path(@signup), :action => :destroy, :method => :delete, :confirm => "Are you sure you want to delete the request of \"#{@signup.full}\" ?" %> this request.

      <p>
      Below is a summary of the information in this account request.

    </div>
  </div>
</div>

<div class="row">
  <div class="col-xs-6 col-xs-offset-3">
    <div class="panel panel-primary">
    <div class="panel-heading">Request Information</div>
    <div class="panel-body">
      <div class="row">
        <div class="col-xs-4">Full Name:</div>
        <div class="col-xs-8"><%= @signup.full %></div>
      </div>
      <div class="row">
        <div class="col-xs-4">Name of Institution/Organization:</div>
        <div class="col-xs-8"><%= @signup.institution %></div>
      </div>
      <div class="row">
        <div class="col-xs-4">Department:</div>
        <div class="col-xs-8"><%= @signup.department %></div>
      </div>
      <div class="row">
        <div class="col-xs-4">Position or role:</div>
        <div class="col-xs-8"><%= @signup.position %></div>
      </div>
      <div class="row">
        <div class="col-xs-4">Email address:</div>
        <div class="col-xs-8"><%= @signup.email %></div>
      </div>
      <div class="row">
        <div class="col-xs-4">Street Address (line 1):</div>
        <div class="col-xs-8"><%= @signup.street1 %></div>
      </div>
      <div class="row">
        <div class="col-xs-4">Street Address (line 2):</div>
        <div class="col-xs-8"><%= @signup.street2 %></div>
      </div>
      <div class="row">
        <div class="col-xs-4">City:</div>
        <div class="col-xs-8"><%= @signup.city %></div>
      </div>
      <div class="row">
        <div class="col-xs-4">Province/State:</div>
        <div class="col-xs-8"><%= @signup.province %></div>
      </div>
      <div class="row">
        <div class="col-xs-4">Country:</div>
        <div class="col-xs-8"><%= @signup.country %></div>
      </div>
      <div class="row">
        <div class="col-xs-4">Postal Code:</div>
        <div class="col-xs-8"><%= @signup.postal_code %></div>
      </div>
      <div class="row">
        <div class="col-xs-4">Prefered 'login' name:</div>
        <div class="col-xs-8"><%= @signup.login.presence || "(none)" %></div>
      </div>

      <% if @signup.comment.present? %>
        <div class="row">
          <div class="col-xs-4">Comments or special requests:</div>
          <div class="col-xs-8"><%= @signup.comment %></div>
        </div>
      <% end %>

      <div class="row">
        <div class="col-xs-4">Status of request:</div>
        <div class="col-xs-8">
          <% if @signup.confirmed? %>
            Email address confirmed by user.<br>
          <% else %>
            <span class="warning">Email address not yet confirmed.</span><br>
          <% end %>
          <% if @signup.approved? %>
            Request approved by administrator.
          <% else %>
            <span class="warning">Request not yet approved by administrator.</span>
          <% end %>
        </div>
      </div>

    </div>
  </div>
</div><|MERGE_RESOLUTION|>--- conflicted
+++ resolved
@@ -23,7 +23,6 @@
 
 <% title 'Account Request Info' %>
 
-<<<<<<< HEAD
 <div class="row">
   <div class="col-xs-12">
     <h3 class="text-center">Account Request Summary</h3>
@@ -57,163 +56,6 @@
 
         <% end %>
 
-=======
-<h1>Account Request Summary</h1>
-
-<% if current_user.present? && current_user.has_role?(:admin_user) %>
-
-  As an administrator, you can <%= link_to "edit", :action => :edit %> this request.<p>
-
-  <% if ! @signup.approved? %>
-
-    <% if @signup.dup_login? %>
-      <span class="warning">This user's login conflicts with a user already in the system.</span>
-    <% else %>
-      You can also <%= link_to "approve", new_user_path(:signup_id => @signup.id), :class => 'action_link' %> this request.
-    <% end %>
-
-    <% if ! @signup.confirmed? %>
-      <span class="warning">The user has not yet confirmed their email address.</span>
-    <% else %>
-      The user has confirmed the email address.
-    <% end %>
-
-    <p>
-    If the user hasn't received the confirmation email, you can ask for another
-    <%= link_to "email confirmation request", resend_confirm_signup_path(@signup), :method => :post %> to be sent again.
-
-  <% end %>
-
-<% else %>
-
-  <p>
-  You can <%= link_to "edit", :action => :edit %> this form, but
-  this option will only be available while you are using the
-  same browser session you used for submitting this form
-  originally. Do it now while you can!
-
-<% end %>
-
-<% if current_user.blank? && ! @signup.confirmed? %>
-  <p>
-  A confirmation email has been sent to the address you provided. Once you receive
-  it, please click on the provided link so we can confirm your identity.
-  <p>
-  If you haven't received the email, you can ask for another
-  <%= link_to "email confirmation request", resend_confirm_signup_path(@signup), :method => :post %> to be sent to you.
-<% end %>
-
-<p>
-You can <%= link_to "delete", signup_path(@signup), :action => :destroy, :method => :delete, :confirm => "Are you sure you want to delete the request of \"#{@signup.full}\" ?" %> this request.
-
-<p>
-Below is a summary of the information in this account request.
-
-<p>
-  <table class="simple bordered">
-
-  <tr>
-    <th>Full Name:</th>
-    <td><%= @signup.full %></td>
-  </tr>
-
-  <tr>
-    <td>&nbsp;</td>
-    <td>&nbsp;</td>
-  </tr>
-
-  <tr>
-    <th>Name of Institution/Organization:</th>
-    <td><%= @signup.institution %></td>
-  </tr>
-
-  <tr>
-    <th>Department:</th>
-    <td><%= @signup.department %></td>
-  </tr>
-
-  <tr>
-    <th>Position or role:</th>
-    <td><%= @signup.position %></td>
-  </tr>
-
-  <tr>
-    <th>Email address:</th>
-    <td><%= @signup.email %></td>
-  </tr>
-
-  <tr>
-    <th>Street Address (line 1):</th>
-    <td><%= @signup.street1 %></td>
-  </tr>
-
-  <tr>
-    <th>Street Address (line 2):</th>
-    <td><%= @signup.street2 %></td>
-  </tr>
-
-  <tr>
-    <th>City:</th>
-    <td><%= @signup.city %></td>
-  </tr>
-
-  <tr>
-    <th>Province/State:</th>
-    <td><%= @signup.province %></td>
-  </tr>
-
-  <tr>
-    <th>Country:</th>
-    <td><%= @signup.country %></td>
-  </tr>
-
-  <tr>
-    <th>Postal Code:</th>
-    <td><%= @signup.postal_code %></td>
-  </tr>
-
-  <tr>
-    <td>&nbsp;</td>
-    <td>&nbsp;</td>
-  </tr>
-
-  <tr>
-    <th>Prefered 'login' name:</th>
-    <td><%= @signup.login.presence || "(none)" %></td>
-  </tr>
-
-  <tr>
-    <td>&nbsp;</td>
-    <td>&nbsp;</td>
-  </tr>
-
-  <% if @signup.comment.present? %>
-
-  <tr>
-    <th>Comments or special requests:</th>
-    <td><%= @signup.comment %></td>
-  </tr>
-
-  <tr>
-    <td>&nbsp;</td>
-    <td>&nbsp;</td>
-  </tr>
-
-  <% if @current_user.present? && @current_user.has_role?(:admin_user) %>
-    <tr>
-      <th>Admin Comments</th>
-      <td> <pre><%= @signup.admin_comment %></pre> </td>
-    </tr>
-  <% end %>
-
-  <% end %>
-
-  <tr>
-    <th>Status of request:</th>
-    <td>
-      <% if @signup.confirmed? %>
-        Email address confirmed by user.<br>
->>>>>>> d49c2aa6
       <% else %>
 
         <p>
@@ -304,6 +146,13 @@
         </div>
       <% end %>
 
+      <% if @current_user.present? && @current_user.has_role?(:admin_user) %>
+        <div class="row">
+          <div class="col-xs-4">Admin Comments</div>
+          <div class="col-xs-8"> <pre><%= @signup.admin_comment %></pre> </div>
+        </div>
+      <% end %>
+
       <div class="row">
         <div class="col-xs-4">Status of request:</div>
         <div class="col-xs-8">
