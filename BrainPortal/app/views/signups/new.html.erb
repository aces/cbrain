
<%-
#
# CBRAIN Project
#
# Copyright (C) 2008-2012
# The Royal Institution for the Advancement of Learning
# McGill University
#
# This program is free software: you can redistribute it and/or modify
# it under the terms of the GNU General Public License as published by
# the Free Software Foundation, either version 3 of the License, or
# (at your option) any later version.
#
# This program is distributed in the hope that it will be useful,
# but WITHOUT ANY WARRANTY; without even the implied warranty of
# MERCHANTABILITY or FITNESS FOR A PARTICULAR PURPOSE.  See the
# GNU General Public License for more details.
#
# You should have received a copy of the GNU General Public License
# along with this program.  If not, see <http://www.gnu.org/licenses/>.
#
-%>

<% title 'New Account Request' %>

<<<<<<< HEAD
<div class="row">
  <div class="col-xs-6 col-xs-offset-3">
    <%= error_messages_for @signup %>
  </div>
</div>


<div class="row">
  <div class="col-xs-6 col-xs-offset-3">
    <div class="panel panel-primary">
      <div class="panel-heading">Account Request</div>
        <div class="panel-body">
          <%= form_for @signup, :url => { :action => (@signup.new_record? ? "create" : "update"), :id => @signup.id }, :class => "form-horizontal" do |f| %>

            Fields with an asterisk (*) are mandatory.

            <div class="row">
              <div class="col-xs-4"><%= f.label(:title, "Title:") %></div>
              <div class="col-xs-8"><%= f.text_field :title, :class => "form-control", :placeholder => "(e.g. 'Mr.', 'Dr.', etc.)" %></div>
            </div>

            <div class="row">
              <div class="col-xs-4"><%= f.label(:first, "* First Name:") %></div>
              <div class="col-xs-8"><%= f.text_field :first, :class => "form-control"%></div>
            </div>

            <div class="row">
              <div class="col-xs-4"><%= f.label(:middle, "Middle Name:") %></div>
              <div class="col-xs-8"><%= f.text_field :middle, :class => "form-control" %></div>
            </div>

            <div class="row">
              <div class="col-xs-4"><%= f.label(:last, "* Last Name:") %></div>
              <div class="col-xs-8"><%= f.text_field :last, :class => "form-control" %></div>
            </div>

            <div class="row">
              <div class="col-xs-4"><%= f.label(:login, "Preferred 'login' name:") %></div>
              <div class="col-xs-8"><%= f.text_field :login, :class => "form-control", :placeholder => "(one letter + alphanums)" %></div>
            </div>

            <div class="row">
              <div class="col-xs-4"><%= f.label(:institution, "* Name of Institution/Organization:") %></div>
              <div class="col-xs-8"><%= f.text_field :institution, :class => "form-control" %></div>
            </div>

            <div class="row">
              <div class="col-xs-4"><%= f.label(:department, "* Department") %></div>
              <div class="col-xs-8"><%= f.text_field :department, :class => "form-control"%></div>
            </div>

            <div class="row">
              <div class="col-xs-4"><%= f.label(:position, "* Current position or role:") %></div>
              <div class="col-xs-8"><%= f.select :position, options_for_select(
                    [ [ "(select one)", "" ], "Faculty", "PostDoc", "Researcher", "Student", "Industry", "Other" ],
                    @signup.position), {}, { :class => "form-control" }
                %></div>
            </div>

            <div class="row">
              <div class="col-xs-4"><%= f.label(:email, "* Institutional Email address:") %></div>
              <div class="col-xs-8"><%= f.text_field :email, :class => "form-control", :placeholder => "Please supply an address from your research institution" %></div>
            </div>

            <div class="row">
              <div class="col-xs-4"><%= f.label(:street1, "Street Address (line 1):") %></div>
              <div class="col-xs-8"><%= f.text_field :street1, :class => "form-control" %></div>
            </div>

            <div class="row">
              <div class="col-xs-4"><%= f.label(:street2, "Street Address (line 2):") %></div>
              <div class="col-xs-8"><%= f.text_field :street2, :class => "form-control" %></div>
            </div>

            <div class="row">
              <div class="col-xs-4"><%= f.label(:city, "* City:") %></div>
              <div class="col-xs-8"><%= f.text_field :city, :class => "form-control" %></div>
            </div>

            <div class="row">
              <div class="col-xs-4"><%= f.label(:province, "* Province/State:") %></div>
              <div class="col-xs-8"><%= f.text_field :province, :class => "form-control" %></div>
            </div>
            <div class="row">
              <div class="col-xs-4"><%= f.label(:country, "* Country:") %></div>
              <div class="col-xs-8"><%= f.text_field :country, :class => "form-control" %></div>
            </div>
            <div class="row">
              <div class="col-xs-4"><%= f.label(:postal_code, "Postal/ZIP Code:") %></div>
              <div class="col-xs-8"><%= f.text_field :postal_code, :class => "form-control" %></div>
            </div>
            <div class="row">
              <div class="col-xs-4"><%= f.label(:time_zone, "Time Zone:") %></div>
              <div class="col-xs-8"><%= f.time_zone_select :time_zone,
                  ActiveSupport::TimeZone.all.select { |t| t.name =~ /canada/i },
                  { :default => ActiveSupport::TimeZone['Eastern Time (US & Canada)'], :include_blank => true }, :class => "form-control"
              %></div>
            </div>
            <div class="row">
              <div class="col-xs-4"><%= f.label(:comment, "Comments or special requests:") %></div>
              <div class="col-xs-8"><%= f.text_area :comment,:class => "form-control", :rows => 5 %>
                  Please tell us the name of the laboratory you work for, the name of its Principal Investigator (if not you), and if possible anyone
                  else you know in your lab who are already CBRAIN users. We'll use this information to create or add you to a <em>Site</em> within CBRAIN.
              </div>
            </div>
            <div class="row">
              <div class="col-xs-12"><%= f.submit(@signup.new_record? ? "Request Account" : "Update Request", :class => "btn btn-primary btn-block") %></div>
            </div>

        <% end %>
      </div>
    </div>
  </div>
</div>


<div class="row">
  <div class="col-xs-12">
    <div class="text-center">
      <b>Privacy note:</b>
    The information you supply in this form is
    only used in order to review your application and, when approved, to
    automatically generate your user account. <br>
    This information will not be used in any other way, or passed on to
    any other entities or persons.

    <% if RemoteResource.current_resource.support_email.present? %>
      <br>
      For more information, contact <a href="mailto:<%= RemoteResource.current_resource.support_email %>"><%= RemoteResource.current_resource.support_email %></a>.
    <% end %>

    </div>

  </div>
</div>
=======
<%= form_for @signup, :url => { :action => (@signup.new_record? ? "create" : "update"), :id => @signup.id } do |f| %>

  <%= error_messages_for @signup %>

  <table class="simple bordered">

    <tr>
      <td class="warning centered" colspan="2">Fields with an asterisk (*) are mandatory.</td>
    </tr>

    <tr>
      <td colspan="2">&nbsp;</td>
    </tr>

    <tr>
      <th><%= f.label(:title, "Title:") %></th>
      <td><%= f.text_field :title, :size => 10 %> <span class="field_note">(e.g. 'Mr.', 'Dr.', etc.)</span></td>
    </tr>

    <tr>
      <th><%= f.label(:first, "* First Name:") %></th>
      <td><%= f.text_field :first, :size => 20 %></td>
    </tr>

    <tr>
      <th><%= f.label(:middle, "Middle Name:") %></th>
      <td><%= f.text_field :middle, :size => 20 %></td>
    </tr>

    <tr>
      <th><%= f.label(:last, "* Last Name:") %></th>
      <td><%= f.text_field :last, :size => 20 %></td>
    </tr>

    <tr>
      <th><%= f.label(:login, "Preferred 'login' name:") %></th>
      <td><%= f.text_field :login, :size => 15 %> <span class="field_note">(one letter + alphanums)</span></td>
    </tr>

    <tr>
      <td colspan="2">&nbsp;</td>
    </tr>

    <tr>
      <th><%= f.label(:institution, "* Name of Institution/Organization:") %></th>
      <td><%= f.text_field :institution, :size => 60 %></td>
    </tr>

    <tr>
      <th><%= f.label(:department, "* Department") %></th>
      <td><%= f.text_field :department, :size => 60 %></td>
    </tr>

    <tr>
      <th><%= f.label(:position, "* Current position or role:") %></th>
      <td><%= f.select :position, options_for_select(
              [ [ "(select one)", "" ], "Faculty", "PostDoc", "Researcher", "Student", "Industry", "Other" ],
              @signup.position)
          %></td>
    </tr>

    <tr>
      <th><%= f.label(:email, "* Institutional Email address:") %></th>
      <td><%= f.text_field :email, :size => 60 %>
        <br><small>Please supply an address from your research institution</small>
      </td>
    </tr>

    <tr>
      <td colspan="2">&nbsp;</td>
    </tr>

    <tr>
      <th><%= f.label(:street1, "Street Address (line 1):") %></th>
      <td><%= f.text_field :street1, :size => 60 %></td>
    </tr>

    <tr>
      <th><%= f.label(:street2, "Street Address (line 2):") %></th>
      <td><%= f.text_field :street2, :size => 60 %></td>
    </tr>

    <tr>
      <th><%= f.label(:city, "* City:") %></th>
      <td><%= f.text_field :city, :size => 30 %></td>
    </tr>

    <tr>
      <th><%= f.label(:province, "* Province/State:") %></th>
      <td><%= f.text_field :province, :size => 30 %></td>
    </tr>

    <tr>
      <th><%= f.label(:country, "* Country:") %></th>
      <td><%= f.text_field :country, :size => 30 %></td>
    </tr>

    <tr>
      <th><%= f.label(:postal_code, "Postal/ZIP Code:") %></th>
      <td><%= f.text_field :postal_code, :size => 8 %></td>
    </tr>

    <tr>
      <th><%= f.label(:time_zone, "Time Zone:") %></th>
      <td>
        <%= f.time_zone_select :time_zone,
            ActiveSupport::TimeZone.all.select { |t| t.name =~ /canada/i },
            { :default => ActiveSupport::TimeZone['Eastern Time (US & Canada)'], :include_blank => true }
        %>
     </td>
    </tr>

    <tr>
      <td colspan="2">&nbsp;</td>
    </tr>

    <tr>
      <th><%= f.label(:comment, "Comments or special requests:") %></th>
      <td>
          <%= f.text_area :comment, :cols => 80, :rows => 5 %>
          <br>
          <small>
                 Please tell us the name of the laboratory you work for, the name of its Principal Investigator (if not you), and if possible anyone<br>
                 else you know in your lab who are already CBRAIN users. We'll use this information to create or add you to a <em>Site</em> within CBRAIN.
          </small>
      </td>
    </tr>

    <% if @current_user.present? && current_user.has_role?(:admin_user) %>
      <tr>
        <th> <%= f.label(:admin_comment, "Private, admin-only comments:") %> </th>
        <td> <%= f.text_area :admin_comment, :cols=>80, :rows => 5 %> </td>
      </tr>
    <% end %>


    <tr>
      <td colspan="2">&nbsp;</td>
    </tr>

    <tr>
      <td colspan="2" class="centered">
        <%= f.submit(@signup.new_record? ? "Request Account" : "Update Request") %>
      </td>
    </tr>

  </table>

  <% end %>

<br>

<b>Privacy note:</b>
The information you supply in this form is
only used in order to review your application and, when approved, to
automatically generate your user account. <br>
This information will not be used in any other way, or passed on to
any other entities or persons.

<% if RemoteResource.current_resource.support_email.present? %>
  <br>
  For more information, contact <a href="mailto:<%= RemoteResource.current_resource.support_email %>"><%= RemoteResource.current_resource.support_email %></a>.
<% end %>
>>>>>>> d49c2aa6
<|MERGE_RESOLUTION|>--- conflicted
+++ resolved
@@ -24,7 +24,6 @@
 
 <% title 'New Account Request' %>
 
-<<<<<<< HEAD
 <div class="row">
   <div class="col-xs-6 col-xs-offset-3">
     <%= error_messages_for @signup %>
@@ -130,6 +129,14 @@
                   else you know in your lab who are already CBRAIN users. We'll use this information to create or add you to a <em>Site</em> within CBRAIN.
               </div>
             </div>
+
+            <% if @current_user.present? && current_user.has_role?(:admin_user) %>
+              <div class="row">
+                <div class="col-xs-4"> <%= f.label(:admin_comment, "Private, admin-only comments:") %> </div>
+                <div class="col-xs-8"> <%= f.text_area :admin_comment, :class => "form-control", :rows => 5 %> </div>
+              </div>
+            <% end %>
+
             <div class="row">
               <div class="col-xs-12"><%= f.submit(@signup.new_record? ? "Request Account" : "Update Request", :class => "btn btn-primary btn-block") %></div>
             </div>
@@ -159,169 +166,4 @@
     </div>
 
   </div>
-</div>
-=======
-<%= form_for @signup, :url => { :action => (@signup.new_record? ? "create" : "update"), :id => @signup.id } do |f| %>
-
-  <%= error_messages_for @signup %>
-
-  <table class="simple bordered">
-
-    <tr>
-      <td class="warning centered" colspan="2">Fields with an asterisk (*) are mandatory.</td>
-    </tr>
-
-    <tr>
-      <td colspan="2">&nbsp;</td>
-    </tr>
-
-    <tr>
-      <th><%= f.label(:title, "Title:") %></th>
-      <td><%= f.text_field :title, :size => 10 %> <span class="field_note">(e.g. 'Mr.', 'Dr.', etc.)</span></td>
-    </tr>
-
-    <tr>
-      <th><%= f.label(:first, "* First Name:") %></th>
-      <td><%= f.text_field :first, :size => 20 %></td>
-    </tr>
-
-    <tr>
-      <th><%= f.label(:middle, "Middle Name:") %></th>
-      <td><%= f.text_field :middle, :size => 20 %></td>
-    </tr>
-
-    <tr>
-      <th><%= f.label(:last, "* Last Name:") %></th>
-      <td><%= f.text_field :last, :size => 20 %></td>
-    </tr>
-
-    <tr>
-      <th><%= f.label(:login, "Preferred 'login' name:") %></th>
-      <td><%= f.text_field :login, :size => 15 %> <span class="field_note">(one letter + alphanums)</span></td>
-    </tr>
-
-    <tr>
-      <td colspan="2">&nbsp;</td>
-    </tr>
-
-    <tr>
-      <th><%= f.label(:institution, "* Name of Institution/Organization:") %></th>
-      <td><%= f.text_field :institution, :size => 60 %></td>
-    </tr>
-
-    <tr>
-      <th><%= f.label(:department, "* Department") %></th>
-      <td><%= f.text_field :department, :size => 60 %></td>
-    </tr>
-
-    <tr>
-      <th><%= f.label(:position, "* Current position or role:") %></th>
-      <td><%= f.select :position, options_for_select(
-              [ [ "(select one)", "" ], "Faculty", "PostDoc", "Researcher", "Student", "Industry", "Other" ],
-              @signup.position)
-          %></td>
-    </tr>
-
-    <tr>
-      <th><%= f.label(:email, "* Institutional Email address:") %></th>
-      <td><%= f.text_field :email, :size => 60 %>
-        <br><small>Please supply an address from your research institution</small>
-      </td>
-    </tr>
-
-    <tr>
-      <td colspan="2">&nbsp;</td>
-    </tr>
-
-    <tr>
-      <th><%= f.label(:street1, "Street Address (line 1):") %></th>
-      <td><%= f.text_field :street1, :size => 60 %></td>
-    </tr>
-
-    <tr>
-      <th><%= f.label(:street2, "Street Address (line 2):") %></th>
-      <td><%= f.text_field :street2, :size => 60 %></td>
-    </tr>
-
-    <tr>
-      <th><%= f.label(:city, "* City:") %></th>
-      <td><%= f.text_field :city, :size => 30 %></td>
-    </tr>
-
-    <tr>
-      <th><%= f.label(:province, "* Province/State:") %></th>
-      <td><%= f.text_field :province, :size => 30 %></td>
-    </tr>
-
-    <tr>
-      <th><%= f.label(:country, "* Country:") %></th>
-      <td><%= f.text_field :country, :size => 30 %></td>
-    </tr>
-
-    <tr>
-      <th><%= f.label(:postal_code, "Postal/ZIP Code:") %></th>
-      <td><%= f.text_field :postal_code, :size => 8 %></td>
-    </tr>
-
-    <tr>
-      <th><%= f.label(:time_zone, "Time Zone:") %></th>
-      <td>
-        <%= f.time_zone_select :time_zone,
-            ActiveSupport::TimeZone.all.select { |t| t.name =~ /canada/i },
-            { :default => ActiveSupport::TimeZone['Eastern Time (US & Canada)'], :include_blank => true }
-        %>
-     </td>
-    </tr>
-
-    <tr>
-      <td colspan="2">&nbsp;</td>
-    </tr>
-
-    <tr>
-      <th><%= f.label(:comment, "Comments or special requests:") %></th>
-      <td>
-          <%= f.text_area :comment, :cols => 80, :rows => 5 %>
-          <br>
-          <small>
-                 Please tell us the name of the laboratory you work for, the name of its Principal Investigator (if not you), and if possible anyone<br>
-                 else you know in your lab who are already CBRAIN users. We'll use this information to create or add you to a <em>Site</em> within CBRAIN.
-          </small>
-      </td>
-    </tr>
-
-    <% if @current_user.present? && current_user.has_role?(:admin_user) %>
-      <tr>
-        <th> <%= f.label(:admin_comment, "Private, admin-only comments:") %> </th>
-        <td> <%= f.text_area :admin_comment, :cols=>80, :rows => 5 %> </td>
-      </tr>
-    <% end %>
-
-
-    <tr>
-      <td colspan="2">&nbsp;</td>
-    </tr>
-
-    <tr>
-      <td colspan="2" class="centered">
-        <%= f.submit(@signup.new_record? ? "Request Account" : "Update Request") %>
-      </td>
-    </tr>
-
-  </table>
-
-  <% end %>
-
-<br>
-
-<b>Privacy note:</b>
-The information you supply in this form is
-only used in order to review your application and, when approved, to
-automatically generate your user account. <br>
-This information will not be used in any other way, or passed on to
-any other entities or persons.
-
-<% if RemoteResource.current_resource.support_email.present? %>
-  <br>
-  For more information, contact <a href="mailto:<%= RemoteResource.current_resource.support_email %>"><%= RemoteResource.current_resource.support_email %></a>.
-<% end %>
->>>>>>> d49c2aa6
+</div>