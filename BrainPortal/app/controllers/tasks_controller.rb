
#
# CBRAIN Project
#
# Task controller for the BrainPortal interface
#
# Original author: Pierre Rioux
#
# $Id$
#

#Restful controller for the CbrainTask resource.
class TasksController < ApplicationController

  Revision_info=CbrainFileRevision[__FILE__]

  api_available

  before_filter :login_required

  def index #:nodoc:   
    @bourreaux = Bourreau.find_all_accessible_by_user(current_user)
    bourreau_ids = @bourreaux.map &:id
    
    # NOTE: 'scope' is no longer a scope, it's an ActiveRecord 3.0 'relation'
    if current_project
      @header_scope = CbrainTask.where( :group_id => current_project.id )
    else
      @header_scope = current_user.available_tasks
    end
    
    @header_scope = @header_scope.real_tasks
    scope = base_filtered_scope(@header_scope)
    
    @header_scope = @header_scope.where( :bourreau_id => bourreau_ids )
    
    if @filter_params["filter_hash"]["bourreau_id"].blank?
      scope = scope.where( :bourreau_id => bourreau_ids )
    end

    if request.format.to_sym == :xml
      @filter_params["sort_hash"]["order"] ||= "cbrain_tasks.updated_at"
      @filter_params["sort_hash"]["dir"]   ||= "DESC"
    else
      @filter_params["sort_hash"]["order"] ||= "cbrain_tasks.batch"
    end
    
    @sort_order = @filter_params["sort_hash"]["order"]
    @sort_dir   = @filter_params["sort_hash"]["dir"]
    # Set sort order and make it persistent.
    if @sort_order == "cbrain_tasks.batch"
      if @filter_params["filter_hash"]["launch_time"]
        @sort_order = "cbrain_tasks.updated_at"
        @sort_dir   = "DESC"
      else
        @sort_order = 'cbrain_tasks.launch_time DESC, cbrain_tasks.created_at'
        @sort_dir   = 'DESC'
      end
    end

    # Handle custom filters
    @filter_params["filter_custom_filters_array"] ||= []
    @filter_params["filter_custom_filters_array"] &= current_user.custom_filter_ids.map(&:to_s)
    @filter_params["filter_custom_filters_array"].each do |custom_filter_id|
      custom_filter = TaskCustomFilter.find(custom_filter_id)
      scope = custom_filter.filter_scope(scope)
    end

    scope = scope.includes( [:bourreau, :user, :group] ).readonly

    @total_tasks       = scope.count    # number of TASKS
    @total_space_known = scope.sum(:cluster_workdir_size)
    @total_space_unkn  = scope.where(:cluster_workdir_size => nil).where("cluster_workdir IS NOT NULL").count
    @total_entries     = @total_tasks # number of ENTRIES, a batch line is 1 entry even if it represents N tasks

    # For Pagination
    offset = (@current_page - 1) * @per_page

    if @filter_params["sort_hash"]["order"] == "cbrain_tasks.batch" && !@filter_params["filter_hash"]["launch_time"] && request.format.to_sym != :xml
      @total_entries = scope.select( "distinct cbrain_tasks.launch_time" ).count
<<<<<<< HEAD
      launch_times   = scope.order( "#{@sort_order} #{@sort_dir}" ).offset( offset ).limit( @tasks_per_page ).group( :launch_time ).map(&:launch_time)
=======
      launch_times   = scope.order( "#{sort_order} #{sort_dir}" ).offset( offset ).limit( @per_page ).group( :launch_time ).map(&:launch_time)
>>>>>>> f7d6acb7
      @tasks = {} # hash lt => task_info
      launch_times.each do |lt|
         first_task     = scope.where(:launch_time => lt).order( [ :rank, :level, :id ] ).first
         tasks_in_batch = scope.where(:launch_time => lt).select( "user_id, group_id, bourreau_id, status, count(status) as status_count" ).group(:status).all
         statuses = {}
         tot_tasks = 0
         tasks_in_batch.each do |stat_info|
           the_stat = stat_info.status =~ /Fail/ ? "Failed" : stat_info.status
           the_cnt  = stat_info.status_count.to_i
           statuses[the_stat] ||= 0
           statuses[the_stat] += the_cnt
           tot_tasks          += the_cnt
         end
         @tasks[lt] = { :first_task => first_task, :statuses => statuses, :num_tasks => tot_tasks }
      end
      pagination_list = launch_times
    else
<<<<<<< HEAD
      task_list = scope.order( "#{@sort_order} #{@sort_dir}" ).offset( offset ).limit( @tasks_per_page )
=======
      task_list = scope.order( "#{sort_order} #{sort_dir}" ).offset( offset ).limit( @per_page )
>>>>>>> f7d6acb7
      @tasks = {}
      task_list.each do |t|
        @tasks[t.id] = { :first_task => t, :statuses => [t.status], :num_tasks => 1 }
      end
      pagination_list = task_list.map(&:id)
    end
<<<<<<< HEAD
    @paginated_list = WillPaginate::Collection.create(page, @tasks_per_page) do |pager|
=======

    @paginated_list = WillPaginate::Collection.create(@current_page, @per_page) do |pager|
>>>>>>> f7d6acb7
      pager.replace(pagination_list)
      pager.total_entries = @total_entries
      pager
    end

    @bourreau_status = {}
    status = @bourreaux.each { |bo| @bourreau_status[bo.id] = bo.online?}
    respond_to do |format|
      format.html
      format.xml  { render :xml => @tasks }
      format.js
    end
  end
  
  def batch_list #:nodoc:
    if current_project
      scope = CbrainTask.where( :group_id  => current_project.id )
    else
      scope = current_user.available_tasks
    end
    
    scope = base_filtered_scope(scope)
    
    scope = scope.where( :launch_time => params[:launch_time] )
    
    @bourreaux = Bourreau.find_all_accessible_by_user(current_user)
    if @filter_params["filter_hash"]["bourreau_id"].blank?
      scope = scope.where( :bourreau_id => @bourreaux.map(&:id) )
    end

    scope = scope.includes( [:bourreau, :user, :group] ).order( "cbrain_tasks.rank" ).readonly(false)
        
    @tasks = scope                     
    @bourreau_status = {}
    @bourreaux.each { |bo| @bourreau_status[bo.id] = bo.online?}    
    
    render :layout => false
  end
  
  # GET /tasks/1
  # GET /tasks/1.xml
  def show #:nodoc:
    task_id     = params[:id]

    @task              = current_user.available_tasks.find(task_id)
    @task.add_new_params_defaults # auto-adjust params with new defaults if needed
    @run_number        = params[:run_number] || @task.run_number

    if (request.format.to_sym != :xml) || params[:get_task_outputs]
      begin
        bourreau           = @task.bourreau
        control            = bourreau.send_command_get_task_outputs(task_id,@run_number)
        @task.cluster_stdout = control.cluster_stdout
        @task.cluster_stderr = control.cluster_stderr
        @task.script_text    = control.script_text
      rescue Errno::ECONNREFUSED, EOFError, ActiveResource::ServerError, ActiveResource::TimeoutError, ActiveResource::MethodNotAllowed
        flash.now[:notice] = "Warning: the Execution Server '#{bourreau.name}' for this task is not available right now."
        @task.cluster_stdout = "Execution Server is DOWN!"
        @task.cluster_stderr = "Execution Server is DOWN!"
        @task.script_text    = nil
      end
    end

    respond_to do |format|
      format.html # show.html.erb
      format.xml  { render :xml => @task }
    end
  end
  
  def new #:nodoc:
      
    if params[:tool_id].blank?
      flash[:error] = "Please select a task to perform."
      redirect_to :controller  => :userfiles, :action  => :index
      return
    end
    
    @toolname         = Tool.find(params[:tool_id]).cbrain_task_class.demodulize
    
    @task             = CbrainTask.const_get(@toolname).new

    # Our new task object needs some initializing
    @task.params      = @task.class.wrapper_default_launch_args.clone
    @task.bourreau_id = params[:bourreau_id] # may or may not be there
    @task.user        = current_user
    @task.group_id    = current_session[:active_group_id] || current_user.own_group.id
    @task.status      = "New"

    # Offer latest accessible tool config as default
    if @task.bourreau_id
      tool = @task.tool
      toolconfigs = ToolConfig.where( :bourreau_id => @task.bourreau_id, :tool_id => tool.id )
      toolconfigs.reject! { |tc| ! tc.can_be_accessed_by?(current_user) }
      lastest_toolconfig = toolconfigs.last
      @task.tool_config = lastest_toolconfig if lastest_toolconfig
    end

    # Filter list of files as provided by the get request
    file_ids = (params[:file_ids] || []) | current_session.persistent_userfile_ids_list
    @files            = Userfile.find_accessible_by_user(file_ids, current_user, :access_requested => :write) rescue []
    if @files.empty?
      flash[:error] = "You must select at least one file to which you have write access."
      redirect_to :controller  => :userfiles, :action  => :index
      return
    end
    
    @task.params[:interface_userfile_ids] = @files.map &:id

    # Other common instance variables, such as @data_providers and @bourreaux
    initialize_common_form_values

    # Custom initializing
    message = @task.wrapper_before_form
    unless message.blank?
      if message =~ /error/i
        flash.now[:error] = message
      else
        flash.now[:notice] = message
      end
    end

    # Generate the form.
    respond_to do |format|
      format.html # new.html.erb
    end

  # Catch any exception and re-raise them with a proper redirect.
  rescue => ex
    if ex.is_a?(CbrainException) && ex.redirect.nil?
      ex.redirect = { :controller => :userfiles, :action => :index }
    end
    raise ex
  end

  def edit #:nodoc:
    @task       = current_user.available_tasks.find(params[:id])
    @task.add_new_params_defaults # auto-adjust params with new defaults if needed
    @toolname   = @task.name

    if @task.class.properties[:cannot_be_edited]
      flash[:error] = "This task is not meant to be edited.\n"
      redirect_to :action => :show, :id => params[:id]
      return
    end

    if @task.status !~ /Completed|Failed|Duplicated|Terminated/
      flash[:error] = "You cannot edit the parameters of an active task.\n"
      redirect_to :action => :show, :id => params[:id]
      return
    end

    # In order to edit older tasks that don't have :interface_userfile_ids
    # set, we initalize an empty one.
    params = @task.params
    params[:interface_userfile_ids] ||= []

    # Old API stored the data_provider_id in params, so move it
    @task.results_data_provider_id ||= params[:data_provider_id]
    params.delete(:data_provider_id) # keep it clean

    # Other common instance variables, such as @data_providers and @bourreaux
    initialize_common_form_values
    @bourreaux = [ @task.bourreau ] # override so we leave only one, even a non-active bourreau

    # Generate the form.
    respond_to do |format|
      format.html # edit.html.erb
    end

  end

  def create #:nodoc:
    flash[:notice]     = ""
    flash[:error]      = ""
    flash.now[:notice] = ""
    flash.now[:error]  = ""

    # For historical reasons, the web interface sends both a tool_id and a tool_config_id.
    # Only the tool_config_id is really necessary, as itself the tool_config object supplies
    # the tool_id and the bourreau_id.
    # For support with the external APIs, we'll try to guess missing values if we
    # only receive a tool_config_id.
    params_tool_config_id = params[:cbrain_task][:tool_config_id] # can be nil
    tool_config = ToolConfig.find(params_tool_config_id) rescue nil
    tool_config = nil unless tool_config && tool_config.can_be_accessed_by?(current_user) &&
                             tool_config.bourreau_and_tool_can_be_accessed_by?(current_user)
    if tool_config
      params[:tool_id]                   = tool_config.tool_id     # replace whatever was there or not
      params[:cbrain_task][:bourreau_id] = tool_config.bourreau_id # replace whatever was there or not
    else
      params[:cbrain_task][:tool_config_id] = nil # ZAP value, it's incorrect; will likely cause a validation error later on.
    end

    # A brand new task object!
    @toolname         = Tool.find(params[:tool_id]).cbrain_task_class.demodulize
    @task             = CbrainTask.const_get(@toolname).new(params[:cbrain_task])
    @task.user_id   ||= current_user.id
    @task.group_id  ||= current_session[:active_group_id] || current_user.own_group.id
    @task.status      = "New" if @task.status.blank? || @task.status !~ /Standby/ # Standby is special.

    # Extract the Bourreau ID from the ToolConfig
    tool_config = @task.tool_config
    @task.bourreau = tool_config.bourreau if tool_config && tool_config.bourreau

    # Security checks
    @task.user     = current_user           unless current_user.available_users.map(&:id).include?(@task.user_id)
    @task.group    = current_user.own_group unless current_user.available_groups.map(&:id).include?(@task.group_id)

    # Log revision number of portal.
    @task.addlog_current_resource_revision

    # Give a task the ability to do a refresh of its form
    commit_button = params[:commit] || "Start" # default
    if commit_button =~ /Refresh/i
      initialize_common_form_values
      flash.now[:notice] += @task.wrapper_refresh_form
      @task.valid? if @task.errors.empty?
      render :action => :new
      return
    end

    # Handle preset loads/saves
    unless @task.class.properties[:no_presets]
      if commit_button =~ /(load|delete|save) preset/i
        handle_preset_actions
        initialize_common_form_values
        render :action => :new
        return
      end
    end

    # TODO validate @task here and if anything is wrong, render :new again

    # Custom initializing
    messages = ""
    begin
      messages += @task.wrapper_after_form
    rescue CbrainError, CbrainNotice => ex
      @task.errors.add(:base, "#{ex.class.to_s.sub(/Cbrain/,"")} in form: #{ex.message}\n")
    end

    unless @task.errors.empty? && @task.valid?
      flash.now[:error] += messages
      initialize_common_form_values
      respond_to do |format|
        format.html { render :action => 'new' }
        format.xml  { render :xml => @task.errors }
      end    
      return
    end

    # Detect automatic parallelism support; in that case
    # the tasks are created in the 'Standby' state, then
    # passed to the CbrainTask::Parallelizer class to
    # launch (one or many) parallelizer objects too.
    parallel_size = nil
    prop_parallel = @task.class.properties[:use_parallelizer] # true, or a number
    tc_ncpus      = @task.tool_config.ncpus || 1
    if prop_parallel && (tc_ncpus > 1)
      if prop_parallel.is_a?(Fixnum) && prop_parallel > 1
        parallel_size = tc_ncpus < prop_parallel ? tc_ncpus : prop_parallel # min of the two
      else
        parallel_size = tc_ncpus
      end
      parallel_size = nil if parallel_size < 1 # no need then
    end

    # Disable parallelizer if no Tool object yet created.
    if parallel_size && ! CbrainTask::Parallelizer.tool
      parallel_size = nil
      messages += "\nWarning: parallelization cannot be performed until the admin configures a Tool for it.\n"
    end

    # Prepare final list of tasks; from the one @task object we have,
    # we get a full array of clones of that task in tasklist
    @task.launch_time = Time.now # so grouping will work
    tasklist,task_list_message = @task.wrapper_final_task_list
    unless task_list_message.blank?
      messages += "\n" unless messages.blank? || messages =~ /\n$/
      messages += task_list_message
    end
    
    # Spawn a background process to launch the tasks.
    CBRAIN.spawn_with_active_records_if(request.format.to_sym != :xml, :admin, "Spawn Tasks") do

      spawn_messages = ""

      tasklist.each do |task|
        begin
          if parallel_size && task.class == @task.class # Parallelize only tasks of same class as original
            if (task.status || 'New') !~ /New|Standby/ # making sure task programmer knows what he's doing
              raise ScriptError.new("Trying to parallelize a task, but the status was '#{task.status}' instead of 'New' or 'Standby'.")
            end
            task.status = "Standby" # force it there; the parallelizer with turn it back to 'New' later on
          else
            task.status = "New" if task.status.blank?
          end
          task.save!
        rescue => ex
          spawn_messages += "This task #{task.name} seems invalid: #{ex.class}: #{ex.message}.\n"
        end
      end

      spawn_messages += @task.wrapper_after_final_task_list_saved(tasklist)  # TODO check, use messages?

      # Create parallelizer, if needed
      if parallel_size
        paral_tasklist = tasklist.select { |t| t.class == @task.class }
        paral_info = CbrainTask::Parallelizer.create_from_task_list(paral_tasklist, :group_size => parallel_size)
        paral_messages = paral_info[0] # [1] is an array of Parallelizers, [2] an array of single tasks.
        if ! paral_messages.blank?
          spawn_messages += "\n" unless spawn_messages.blank? || spawn_messages =~ /\n$/
          spawn_messages += paral_messages
        end
      end

      # Send a start worker command to each affected bourreau
      bourreau_ids = tasklist.map &:bourreau_id
      bourreau_ids.uniq.each do |bourreau_id|
        Bourreau.find(bourreau_id).send_command_start_workers rescue true
      end

      unless spawn_messages.blank?
        Message.send_message(current_user, {
          :header        => "Submitted #{tasklist.size} #{@task.name} tasks; some messages follow.",
          :message_type  => :notice,
          :variable_text => spawn_messages
          }
        )
      end

    end

    if tasklist.size == 1
      flash[:notice] += "Launching a #{@task.name} task in background."
    else
      flash[:notice] += "Launching #{tasklist.size} #{@task.name} tasks in background."
    end
    flash[:notice] += "\n"            unless messages.blank? || messages =~ /\n$/
    flash[:notice] += messages + "\n" unless messages.blank?

    respond_to do |format|
      format.html { redirect_to :controller => :tasks, :action => :index }
      format.xml  { render :xml => tasklist }
    end
  end

  def update #:nodoc:

    flash[:notice]     = ""
    flash[:error]      = ""
    flash.now[:notice] = ""
    flash.now[:error]  = ""

    id = params[:id]
    @task = current_user.available_tasks.find(id)
    @task.add_new_params_defaults # auto-adjust params with new defaults if needed

    # Save old params and update the current task to reflect
    # the form's content.
    old_params   = @task.params.clone
    new_att      = params[:cbrain_task] || {} # not the TASK's params[], the REQUEST's params[]
    old_tool_config = @task.tool_config
    old_bourreau    = @task.bourreau
    @task.attributes = new_att # just updates without saving
    @task.restore_untouchable_attributes(old_params)

    # Bourreau ID must stay the same; tool config must be one associated with it
    @task.bourreau = old_bourreau
    unless @task.tool_config && @task.tool_config.bourreau_id == old_bourreau.id
      @task.tool_config = old_tool_config
    end

    # Security checks
    @task.user     = current_user           unless current_user.available_users.map(&:id).include?(@task.user_id)
    @task.group    = current_user.own_group unless current_user.available_groups.map(&:id).include?(@task.group_id)

    # Give a task the ability to do a refresh of its form
    commit_button = params[:commit] || "Start" # default
    if commit_button =~ /Refresh/i
      initialize_common_form_values
      flash[:notice] += @task.wrapper_refresh_form
      @task.valid? if @task.errors.empty?
      render :action => :edit
      return
    end

    # Handle preset loads/saves
    unless @task.class.properties[:no_presets]
      if commit_button =~ /(load|delete|save) preset/i
        handle_preset_actions
        initialize_common_form_values
        @bourreaux = [ @task.bourreau ] # override so we leave only one, even a non-active bourreau
        @task.valid?
        render :action => :edit
        return
      end
    end

    # Final update to the task object, this time we save it.
    messages = ""
    begin
      messages += @task.wrapper_after_form
    rescue CbrainError, CbrainNotice => ex
      @task.errors.add(:base, "#{ex.class.to_s.sub(/Cbrain/,"")} in form: #{ex.message}\n")
    end

    unless @task.errors.empty? && @task.valid?
      initialize_common_form_values
      flash.now[:error] += messages
      render :action => 'edit'
      return
    end

    # Log revision number of portal.
    @task.addlog_current_resource_revision

    @task.log_params_changes(old_params,@task.params)
    @task.save!

    flash[:notice] += messages + "\n" unless messages.blank?
    flash[:notice] += "New task parameters saved. See the log for changes, if any.\n"
    redirect_to :action => :show, :id => @task.id
  end

  #This action handles requests to modify the status of a given task.
  #Potential operations are:
  #[*Hold*] Put the task on hold (while it is queued).
  #[*Release*] Release task from <tt>On Hold</tt> status (i.e. put it back in the queue).
  #[*Suspend*] Stop processing of the task (while it is on cpu).
  #[*Resume*] Release task from <tt>Suspended</tt> status (i.e. continue processing).
  #[*Terminate*] Kill the task, while maintaining its temporary files and its entry in the database.
  #[*Delete*] Kill the task, delete the temporary files and remove its entry in the database. 
  def operation #:nodoc:
    operation   = params[:operation]
    tasklist    = params[:tasklist]  || []
    tasklist    = [ tasklist ] unless tasklist.is_a?(Array)
    batch_ids   = params[:batch_ids] || []
    batch_ids   = [ batch_ids ] unless batch_ids.is_a?(Array)
    if batch_ids.delete "nil"
      tasklist += base_filtered_scope(CbrainTask.where( :launch_time => nil )).map(&:id)
    end
    tasklist += base_filtered_scope(CbrainTask.where( :launch_time => batch_ids )).map(&:id)

    tasklist = tasklist.map(&:to_i).uniq

    flash[:error]  ||= ""
    flash[:notice] ||= ""

    if operation.nil? || operation.empty?
       flash[:notice] += "Task list has been refreshed.\n"
       redirect_to :action => :index
       return
     end

    if tasklist.empty?
      flash[:error] += "No task selected? Selection cleared.\n"
      redirect_to :action => :index
      return
    end

    # Prepare counters for how many tasks affected.
    sent_ok      = 0
    sent_failed  = 0
    sent_skipped = 0

    # Decide in which conditions we spawn a background job to send
    # the operation to the tasks...
    do_in_spawn  = tasklist.size > 5

    # This block will either run in background or not depending
    # on do_in_spawn
    CBRAIN.spawn_with_active_records_if(do_in_spawn,current_user,"Sending #{operation} to a list of tasks") do

      tasks = []
      tasklist.each do |task_id|

        begin
          task = current_user.available_tasks.find(task_id)
        rescue
          sent_failed += 1
          next
        end

        if task.user_id != current_user.id && current_user.role != 'admin'
          sent_skipped += 1
          next 
        end

        tasks << task
      end

      grouped_tasks = tasks.group_by &:bourreau_id

      grouped_tasks.each do |pair_bid_tasklist|
        bid       = pair_bid_tasklist[0]
        btasklist = pair_bid_tasklist[1]
        bourreau  = Bourreau.find(bid)
        begin
          if operation == 'delete'
            bourreau.send_command_alter_tasks(btasklist,'Destroy') # TODO parse returned command object?
            sent_ok += btasklist.size
            next
          end
          new_status  = PortalTask::OperationToNewStatus[operation] # from HTML form keyword to Task object keyword
          oktasks = btasklist.select do |t|
            cur_status  = t.status
            allowed_new = PortalTask::AllowedOperations[cur_status] || []
            new_status && allowed_new.include?(new_status)
          end
          skippedtasks = btasklist - oktasks
          if oktasks.size > 0
            bourreau.send_command_alter_tasks(oktasks,new_status,params[:dup_bourreau_id]) # TODO parse returned command object?
            sent_ok += oktasks.size
          end
          sent_skipped += skippedtasks.size
        rescue => e # TODO record what error occured to inform user?
          sent_failed += btasklist.size
        end
      end # foreach bourreaux' tasklist

      if do_in_spawn
        Message.send_message(current_user, {
          :header        => "Finished sending '#{operation}' to your tasks.",
          :message_type  => :notice,
          :variable_text => "Number of tasks notified: #{sent_ok} OK, #{sent_skipped} skipped, #{sent_failed} failed.\n"
          }
        )
      end

    end # End of spawn_if block

    if do_in_spawn
      flash[:notice] += "The tasks are being notified in background."
    else
      flash[:notice] += "Number of tasks notified: #{sent_ok} OK, #{sent_skipped} skipped, #{sent_failed} failed.\n"
    end

    #current_user.addlog_context(self,"Sent '#{operation}' to #{tasklist.size} tasks.")
    redirect_to :action => :index, :format  => request.format.to_sym

  end # method 'operation'



  #####################################################################
  # Private Methods For Form Support
  #####################################################################

  private

  # Some useful variables for the views for 'new' and 'edit'
  def initialize_common_form_values #:nodoc:

    @data_providers   = DataProvider.find_all_accessible_by_user(current_user).where( :online => true )

    # Find the list of Bourreaux that are both available and support the tool
    tool         = @task.tool
    bourreau_ids = tool.bourreaux.map &:id
    @bourreaux   = Bourreau.find_all_accessible_by_user(current_user).where( :online => true, :id => bourreau_ids )

    # Presets
    unless @task.class.properties[:no_presets]
      site_preset_tasks = []
      unless current_user.site.blank?
        manager_ids = current_user.site.managers.map &:id
        site_preset_tasks = CbrainTask.where( :status => 'SitePreset', :user_id => manager_ids )
      end
      own_preset_tasks = current_user.cbrain_tasks.where( :type => @task.class.to_s, :status => 'Preset' )
      @own_presets  = own_preset_tasks.collect  { |t| [ t.short_description, t.id ] }
      @site_presets = site_preset_tasks.collect { |t| [ "#{t.short_description} (by #{t.user.login})", t.id ] }
      @all_presets = []
      @all_presets << [ "Site Presets",     @site_presets ] if @site_presets.size > 0
      @all_presets << [ "Personal Presets", @own_presets  ] if @own_presets.size > 0
      @offer_site_preset = current_user.has_role? :site_manager
      #@own_presets = [ [ "Personal1", "1" ], [ "Personal2", "2" ] ]
      #@all_presets = [ [ "Site Presets", [ [ "Dummy1", "1" ], [ "Dummy2", "2" ] ] ], [ "Personal Presets", @own_presets ] ]
    end

    # Tool Configurations
    valid_bourreau_ids = @bourreaux.index_by &:id
    valid_bourreau_ids = { @task.bourreau_id => @task.bourreau } if ! @task.new_record? # existing tasks have more limited choices.
    @tool_configs      = tool.tool_configs # all of them, too much actually
    @tool_configs.reject! do |tc|
      tc.bourreau_id.blank? ||
      ! valid_bourreau_ids[tc.bourreau_id] ||
      ! tc.can_be_accessed_by?(@task.user)
    end

  end

  # This method handle the logic of loading and saving presets.
  def handle_preset_actions #:nodoc:
    commit_button = params[:commit] || "Whatever"

    if commit_button =~ /load preset/i
      preset_id = params[:load_preset_id] # used for delete too
      if (! preset_id.blank?) && preset = CbrainTask.where(:id => preset_id, :status => [ 'Preset', 'SitePreset' ]).first
        old_params = @task.params.clone
        @task.params         = preset.params
        @task.restore_untouchable_attributes(old_params, :include_unpresetable => true)
        if preset.group && preset.group.can_be_accessed_by?(current_user)
          @task.group = preset.group
        end
        if preset.tool_config && preset.tool_config.can_be_accessed_by?(current_user) && (@task.new_record? || preset.tool_config.bourreau_id == @task.bourreau_id)
          @task.tool_config = preset.tool_config
        end
        @task.bourreau = @task.tool_config.bourreau if @task.tool_config
        flash[:notice] += "Loaded preset '#{preset.short_description}'.\n"
      else
        flash[:notice] += "No preset selected, so parameters are unchanged.\n"
      end
    end

    if commit_button =~ /delete preset/i
      preset_id = params[:load_preset_id] # used for delete too
      if (! preset_id.blank?) && preset = CbrainTask.where(:id => preset_id, :status => [ 'Preset', 'SitePreset' ]).first
        if preset.user_id == current_user.id
          preset.delete
          flash[:notice] += "Deleted preset '#{preset.short_description}'.\n"
        else
          flash[:notice] += "Cannot delete a preset that doesn't belong to you.\n"
        end
      else
        flash[:notice] += "No preset selected, so parameters are unchanged.\n"
      end
    end

    if commit_button =~ /save preset/i
      preset_name = params[:save_preset_name]
      preset = nil
      if ! preset_name.blank?
        preset = @task.clone
        preset.description = preset_name
      else
        preset_id = params[:save_preset_id]
        preset    = CbrainTask.where(:id => preset_id, :status => [ 'Preset', 'SitePreset' ]).first
        cb_error "No such preset ID '#{preset_id}'" unless preset
        if preset.user_id != current_user.id
          flash[:error] += "Cannot update a preset that does not belong to you.\n"
          return
        end
        preset.params = @task.params.clone
      end

      # Cleanup stuff that don't need to go into a preset
      preset.status               = params[:save_as_site_preset].blank? ? 'Preset' : 'SitePreset'
      preset.bourreau             = nil # convention: presets have bourreau id set to 0
      preset.bourreau_id          = 0 # convention: presets have bourreau id set to 0
      preset.cluster_jobid        = nil
      preset.cluster_workdir      = nil
      preset.cluster_workdir_size = nil
      preset.launch_time          = nil
      preset.prerequisites        = {}
      preset.rank                 = 0
      preset.level                = 0
      preset.run_number           = nil
      preset.share_wd_tid         = nil
      preset.wrapper_untouchable_params_attributes.each_key do |untouch|
        preset.params.delete(untouch) # no need to save these eh?
      end
      preset.save!

      flash[:notice] += "Saved preset '#{preset.short_description}'.\n"
    end
  end

  def resource_class #:nodoc:
    CbrainTask
  end

  # Warning: private context in effect here.

end<|MERGE_RESOLUTION|>--- conflicted
+++ resolved
@@ -48,10 +48,12 @@
     @sort_order = @filter_params["sort_hash"]["order"]
     @sort_dir   = @filter_params["sort_hash"]["dir"]
     # Set sort order and make it persistent.
+    @is_child = false #i.e. don't show levels for individual entries.
     if @sort_order == "cbrain_tasks.batch"
       if @filter_params["filter_hash"]["launch_time"]
         @sort_order = "cbrain_tasks.updated_at"
         @sort_dir   = "DESC"
+        @is_child   = true
       else
         @sort_order = 'cbrain_tasks.launch_time DESC, cbrain_tasks.created_at'
         @sort_dir   = 'DESC'
@@ -78,11 +80,8 @@
 
     if @filter_params["sort_hash"]["order"] == "cbrain_tasks.batch" && !@filter_params["filter_hash"]["launch_time"] && request.format.to_sym != :xml
       @total_entries = scope.select( "distinct cbrain_tasks.launch_time" ).count
-<<<<<<< HEAD
-      launch_times   = scope.order( "#{@sort_order} #{@sort_dir}" ).offset( offset ).limit( @tasks_per_page ).group( :launch_time ).map(&:launch_time)
-=======
-      launch_times   = scope.order( "#{sort_order} #{sort_dir}" ).offset( offset ).limit( @per_page ).group( :launch_time ).map(&:launch_time)
->>>>>>> f7d6acb7
+      launch_times   = scope.order( "#{@sort_order} #{@sort_dir}" ).offset( offset ).limit( @per_page ).group( :launch_time ).map(&:launch_time)
+
       @tasks = {} # hash lt => task_info
       launch_times.each do |lt|
          first_task     = scope.where(:launch_time => lt).order( [ :rank, :level, :id ] ).first
@@ -100,23 +99,16 @@
       end
       pagination_list = launch_times
     else
-<<<<<<< HEAD
-      task_list = scope.order( "#{@sort_order} #{@sort_dir}" ).offset( offset ).limit( @tasks_per_page )
-=======
-      task_list = scope.order( "#{sort_order} #{sort_dir}" ).offset( offset ).limit( @per_page )
->>>>>>> f7d6acb7
+      task_list = scope.order( "#{@sort_order} #{@sort_dir}" ).offset( offset ).limit( @per_page )
+      
       @tasks = {}
       task_list.each do |t|
         @tasks[t.id] = { :first_task => t, :statuses => [t.status], :num_tasks => 1 }
       end
       pagination_list = task_list.map(&:id)
     end
-<<<<<<< HEAD
-    @paginated_list = WillPaginate::Collection.create(page, @tasks_per_page) do |pager|
-=======
 
     @paginated_list = WillPaginate::Collection.create(@current_page, @per_page) do |pager|
->>>>>>> f7d6acb7
       pager.replace(pagination_list)
       pager.total_entries = @total_entries
       pager
