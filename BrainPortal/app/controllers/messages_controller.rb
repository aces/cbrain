--- conflicted
+++ resolved
@@ -35,13 +35,10 @@
     @filter_params["sort_hash"]["dir"]   ||= "DESC"
     
     scope = base_filtered_scope
-<<<<<<< HEAD
-    unless current_user.has_role?(:admin_user)
-=======
+
     scope = base_sorted_scope(scope)
     scope = scope.includes(:user)
-    unless current_user.has_role?(:admin)
->>>>>>> 493292ed
+    unless current_user.has_role?(:admin_user)
       scope = scope.where(:user_id => current_user.available_users.map(&:id))
     end                             
     @total_entries = scope.count
