
#
# CBRAIN Project
#
# Users controller for the BrainPortal interface
#
# Original author: restful_authentication plugin
# Modified by: Tarek Sherif
#
# $Id$
#

#RESTful controller for the User resource.
class UsersController < ApplicationController

  Revision_info=CbrainFileRevision[__FILE__]

  before_filter :login_required,        :except => [:request_password, :send_password]  
  before_filter :manager_role_required, :except => [:show, :edit, :update, :request_password, :send_password]  
  
  def index #:nodoc:
    @filter_params["sort_hash"]["order"] ||= 'users.full_name'
    @filter_params["sort_hash"]["dir"]   ||= ''
    
    sort_order = "#{@filter_params["sort_hash"]["order"]} #{@filter_params["sort_hash"]["dir"]}"
    
    @users = base_filtered_scope current_user.available_users.includes( [:groups, :site] ).order( sort_order )
    
    #For the 'new' panel
    @user = User.new
    
    respond_to do |format|
      format.html # index.html.erb
      format.js
      format.xml  { render :xml => @users }
    end
  end
  
  # GET /user/1
  # GET /user/1.xml
  def show #:nodoc:
    @user = User.find(params[:id], :include => :groups)
    
    cb_error "You don't have permission to view this page.", :redirect  => home_path unless edit_permission?(@user)

    @default_data_provider  = DataProvider.find_by_id(current_user.meta["pref_data_provider_id"])
    @default_bourreau       = Bourreau.find_by_id(current_user.meta["pref_bourreau_id"]) 
    @log                    = @user.getlog()

    respond_to do |format|
      format.html # show.html.erb
      format.xml  { render :xml => @userfile }
    end
  end

  def create #:nodoc:
    cookies.delete :auth_token
    # protects against session fixation attacks, wreaks havoc with 
    # request forgery protection.
    # uncomment at your own risk
    # reset_session
    params[:user] ||= {}
    login     = params[:user].delete :login
    role      = params[:user].delete :role
    group_ids = params[:user].delete :group_ids
    site_id   = params[:user].delete :site_id

    no_password_reset_needed = params.delete(:no_password_reset_needed) == "1"
 
    @user = User.new(params[:user])

    if current_user.has_role? :admin
      @user.login     = login     if login
      @user.role      = role      if role
      @user.group_ids = group_ids if group_ids
      @user.site_id   = site_id   if site_id
    end

    if current_user.has_role? :site_manager
      @user.login     = login     if login
      @user.group_ids = group_ids if group_ids
      if role 
        if role == 'site_manager'
          @user.role = 'site_manager'
        else
          @user.role = 'user'
        end
      end
      @user.site = current_user.site
    end

    @user.password_reset = no_password_reset_needed ? false : true
    @user.save
    
    if @user.errors.empty?
      flash[:notice] = "User successfully created."
      current_user.addlog_context(self,"Created account for user '#{@user.login}'")
      @user.addlog_context(self,"Account created by '#{current_user.login}'")
      if @user.email.blank? || @user.email =~ /example/i || @user.email !~ /@/
        flash[:notice] += "Since this user has no proper E-Mail address, no welcome E-Mail was sent."
      else
        flash[:notice] += "\nA welcome E-Mail is being sent to '#{@user.email}'."
        CbrainMailer.registration_confirmation(@user,params[:user][:password],no_password_reset_needed).deliver rescue nil
      end
    end
    
    respond_to do |format|
      format.js {render :partial  => 'shared/create', :locals  => {:model_name  => 'user' }}
    end
  end

  # PUT /users/1
  # PUT /users/1.xml
  def update #:nodoc:
    @user = User.find(params[:id], :include => :groups)
    params[:user] ||= {}
    cb_error "You don't have permission to view this page.", :redirect  => home_path unless edit_permission?(@user)
    
    params[:user][:group_ids] ||=   WorkGroup.all(:joins  =>  :users, :conditions => {"users.id" => @user.id}).map { |g| g.id.to_s }
    params[:user][:group_ids]  |= SystemGroup.all(:joins  =>  :users, :conditions => [ "users.id = ? AND groups.type <> \"InvisibleGroup\"", @user.id ] ).map { |g| g.id.to_s }
    
    if params[:user][:password]
      params[:user].delete :password_reset
      @user.password_reset = current_user.id == @user.id ? false : true
    end

    if params[:user][:time_zone].blank? || !ActiveSupport::TimeZone[params[:user][:time_zone]]
      params[:user][:time_zone] = nil # change "" to nil
    end
    
    role      = params[:user].delete :role
    group_ids = params[:user].delete :group_ids
    site_id   = params[:user].delete :site_id
    
    @user.attributes = params[:user]
    
    if current_user.has_role? :admin
      @user.role      = role      if role
      @user.group_ids = group_ids if group_ids
      @user.site_id   = site_id   if site_id
    end
    
    if current_user.has_role? :site_manager
      @user.group_ids = group_ids if group_ids
      if role 
        if role == 'site_manager'
          @user.role = 'site_manager'
        else
          @user.role = 'user'
        end
      end
      @user.site = current_user.site
    end
    
    add_meta_data_from_form(@user, [:pref_userfiles_per_page, :pref_bourreau_id, :pref_data_provider_id])
      
    respond_to do |format|
      if @user.save
        flash[:notice] = "User #{@user.login} was successfully updated."
        format.html { redirect_to @user }
        format.xml  { head :ok }
      else
        flash.now[:error] ||= ""
        @user.errors.each do |field, message|
          flash.now[:error] += "#{field} #{message}.\n".humanize
        end
        format.html { render :action => "show" }
        format.xml  { render :xml => @user.errors, :status => :unprocessable_entity }
      end
    end
  end

  def destroy #:nodoc:
    if current_user.has_role? :admin
      @user = User.find(params[:id])
    elsif current_user.has_role? :site_manager
      @user = current_user.site.users.find(params[:id])
    end
<<<<<<< HEAD
    
    if @user.destroy 
      flash[:notice] = "User '#{@user.login}' destroyed"
    else
      flash[:error]  = "User '#{@user.login}' NOT destroyed?!?"
    end

=======

    @destroyed = false
 
    @user.destroy
    @destroyed = true
>>>>>>> e33cef7c
    respond_to do |format|
      format.js {render :partial  => 'shared/destroy', :locals  => {:model_name  => 'user' }}
      format.xml  { head :ok }
    end
  end

  def switch #:nodoc:
    if current_user.has_role? :admin
      @user = User.find(params[:id])
    elsif current_user.has_role? :site_manager
      @user = current_user.site.users.find(params[:id])
    end

    myportal = RemoteResource.current_resource
    myportal.addlog("Admin user '#{current_user.login}' switching to user '#{@user.login}'")
    current_user.addlog("Switching to user '#{@user.login}'")
    @user.addlog("Switched from user '#{current_user.login}'")

    current_session.clear_data!
    current_user = @user
    current_session[:user_id] = @user.id
    
    redirect_to home_path
  end
  
  def request_password #:nodoc:
  end
  
  def send_password #:nodoc:
    @user = User.where( :login  => params[:login], :email  => params[:email] ).first
    
    if @user
      @user.password_reset = true
      @user.set_random_password
      if @user.save
        CbrainMailer.forgotten_password(@user).deliver
        flash[:notice] = "#{@user.full_name}, your new password has been sent to you via e-mail. You should receive it shortly."
        flash[:notice] += "\nIf you do not receive your new password within 24hrs, please contact your admin."
        redirect_to login_path
      else
        flash[:error] = "Unable to reset password.\nPlease contact your admin."
        redirect_to :action  => :request_password
      end
    else
      flash[:error] = "Unable to find user with login #{params[:login]} and email #{params[:email]}.\nPlease contact your admin."
      redirect_to :action  => :request_password
    end
  end

end<|MERGE_RESOLUTION|>--- conflicted
+++ resolved
@@ -176,7 +176,6 @@
     elsif current_user.has_role? :site_manager
       @user = current_user.site.users.find(params[:id])
     end
-<<<<<<< HEAD
     
     if @user.destroy 
       flash[:notice] = "User '#{@user.login}' destroyed"
@@ -184,13 +183,6 @@
       flash[:error]  = "User '#{@user.login}' NOT destroyed?!?"
     end
 
-=======
-
-    @destroyed = false
- 
-    @user.destroy
-    @destroyed = true
->>>>>>> e33cef7c
     respond_to do |format|
       format.js {render :partial  => 'shared/destroy', :locals  => {:model_name  => 'user' }}
       format.xml  { head :ok }
