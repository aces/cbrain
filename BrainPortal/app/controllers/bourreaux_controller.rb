
#
# CBRAIN Project
#
# Copyright (C) 2008-2012
# The Royal Institution for the Advancement of Learning
# McGill University
#
# This program is free software: you can redistribute it and/or modify
# it under the terms of the GNU General Public License as published by
# the Free Software Foundation, either version 3 of the License, or
# (at your option) any later version.
#
# This program is distributed in the hope that it will be useful,
# but WITHOUT ANY WARRANTY; without even the implied warranty of
# MERCHANTABILITY or FITNESS FOR A PARTICULAR PURPOSE.  See the
# GNU General Public License for more details.
#
# You should have received a copy of the GNU General Public License
# along with this program.  If not, see <http://www.gnu.org/licenses/>.  
#

# Bourreau controller for the BrainPortal interface
#
# RESTful controller for managing the Bourreau (remote execution server) resource. 
# All actions except +index+ and +show+ require *admin* privileges.
class BourreauxController < ApplicationController

  include DateRangeRestriction

  Revision_info=CbrainFileRevision[__FILE__] #:nodoc:
  
  api_available :except  => :row_data

  before_filter :login_required
  before_filter :manager_role_required, :except  => [:index, :show, :row_data, :load_info, :rr_disk_usage, :cleanup_caches, :rr_access, :rr_access_dp, :update, :start, :stop]
                                                                

  def index #:nodoc:
    @filter_params["sort_hash"]["order"] ||= "remote_resources.type"
    @filter_params["sort_hash"]["dir"] ||= "DESC"
    @header_scope = RemoteResource.find_all_accessible_by_user(current_user)
    @filtered_scope = base_filtered_scope @header_scope.includes(:user, :group)
    @bourreaux      = base_sorted_scope @filtered_scope

    if current_user.has_role? :admin_user
      @filter_params['details'] = 'on' unless @filter_params.has_key?('details')
    end
    
    respond_to do |format|
      format.html
      format.xml  { render :xml => @bourreaux }
      format.js
    end
  end
  
  def show #:nodoc:
    @users    = current_user.available_users
    @bourreau = RemoteResource.find(params[:id])

    cb_notice "Execution Server not accessible by current user." unless @bourreau.can_be_accessed_by?(current_user)
    
    respond_to do |format|
      format.html # show.html.erb
      format.xml  { render :xml => @bourreau }
    end
  end
  
  def new #:nodoc:
    bourreau_group_id = ( current_project && current_project.id ) || current_user.own_group.id
    @users    = current_user.available_users
    @groups   = current_user.available_groups
    @bourreau = Bourreau.new( :user_id   => current_user.id,
                              :group_id  => bourreau_group_id,
                              :cache_trust_expire => 1.month.to_i.to_s,
                              :online    => true
                            )
    sensible_defaults(@bourreau)
    render :partial => "new"
  end

  def create #:nodoc:
    fields    = params[:bourreau]

<<<<<<< HEAD
    if fields[:disk_image_file_id].empty?
      @bourreau = Bourreau.new( fields )
    else
      @bourreau = DiskImage.new( fields )
      #a DiskImage is always online
      @bourreau.online = true
    end
    @bourreau.save
      
    if @bourreau.errors.empty?
      flash[:notice] = "Execution Server (#{@bourreau.type_string}) successfully created"
=======
    @bourreau = Bourreau.new( fields )

    if @bourreau.save
      @bourreau.addlog_context(self,"Created by #{current_user.login}")
      flash[:notice] = "Execution Server successfully created."
>>>>>>> bdacfced
      
      respond_to do |format|
        format.js  { redirect_to :action => :index, :format => :js }
        format.xml { render      :xml    => @bourreau }
      end
    else
      respond_to do |format|
        format.js  { render :partial => "shared/failed_create",  :locals => { :model_name => "bourreau" } }
        format.xml { render :xml     => @bourreau.errors.to_xml, :status =>   :unprocessable_entity       }
      end
    end
  end

  def update #:nodoc:
    id        = params[:id]
    @bourreau = RemoteResource.find(id)

    cb_notice "This #{@bourreau.class.to_s} is not accessible by you." unless @bourreau.has_owner_access?(current_user)

    @users    = current_user.available_users
    @groups   = current_user.available_groups

    fields    = params[:bourreau]
    fields ||= {}
    
    subtype          = fields.delete(:type)
    old_dp_cache_dir = @bourreau.dp_cache_dir

    if ! @bourreau.update_attributes_with_logging(fields, current_user,
        RemoteResource.columns_hash.keys.grep(/actres_|cache_trust|cms_|dp_|url|online|proxied_hosts|rr_timeout|ssh_|email|tunnel_|worker/)
      )
      @bourreau.reload
      respond_to do |format|
        format.html { render :action => 'show' }
        format.xml  { render :xml  => @bourreau.errors, :status  => :unprocessable_entity}
      end
      return
    end

    # Adjust task limits, and store them into the meta data store
    syms_limit_users = @users.map { |u| "task_limit_user_#{u.id}".to_sym }
    add_meta_data_from_form(@bourreau, [ :task_limit_total, :task_limit_user_default, :error_message_mailing_list ] + syms_limit_users )

    if old_dp_cache_dir != @bourreau.dp_cache_dir
      old_ss = SyncStatus.where( :remote_resource_id => @bourreau.id )
      old_ss.each do |ss|
        ss.destroy rescue true
      end
      info_message = "Since the Data Provider cache directory has been changed, all\n" +
                     "synchronization status objects were reset.\n"
      unless old_dp_cache_dir.blank?
        host = @bourreau.ssh_control_host
        host = @bourreau.actres_host      if host.blank?
        host = 'localhost'                if host.blank?
        info_message += "You may have to clean up the content of the old cache directory\n" +
                        "'#{old_dp_cache_dir}' on host '#{host}'\n"
      end
      Message.send_message(current_user,
        :message_type => :system,
        :critical     => true,
        :header       => "Data Provider cache directory changed for #{@bourreau.class} '#{@bourreau.name}'",
        :description  => info_message
      )
    end

    flash[:notice] = "#{@bourreau.class.to_s} #{@bourreau.name} successfully updated"

    respond_to do |format|
      format.html { redirect_to :action => :show }
      format.js { render :partial => "shared/flash_update"}
      format.xml  { head        :ok }
    end
  end

  def destroy #:nodoc:
    id        = params[:id]
    @bourreau = RemoteResource.find(id)
    
    raise CbrainDeleteRestrictionError.new("Execution Server not accessible by current user.") unless @bourreau.has_owner_access?(current_user)
    
    @bourreau.destroy
    
    flash[:notice] = "Execution Server successfully deleted."
      
    respond_to do |format|
      format.html { redirect_to :action => :index}
      format.js   { redirect_to :action => :index, :format => :js}
      format.xml  { head :ok }
    end
  rescue ActiveRecord::DeleteRestrictionError => e
    flash[:error] = "Execution Server destruction failed: #{e.message.humanize}."
    
    respond_to do |format|
      format.html { redirect_to :action => :index}
      format.js   { redirect_to :action => :index, :format => :js}
      format.xml  { head :conflict }
    end
  end
  
  def row_data #:nodoc:
    @remote_resource = RemoteResource.find_accessible_by_user(params[:id], current_user)
    render :partial => 'bourreau_table_row', :locals  => { :bourreau  => @remote_resource, :row_number => params[:row_number].to_i }
  end

  def load_info #:nodoc:
    
    if params[:bourreau_id].blank? && params[:tool_config_id].blank? 
      render :text  => ""
      return
    end

    bourreau_id = params[:bourreau_id] || ToolConfig.find(params[:tool_config_id]).bourreau_id
    @bourreau   = Bourreau.find(bourreau_id)

    respond_to do |format|
      format.html { render :partial => 'load_info', :locals => { :bourreau => @bourreau } }
      format.xml  { render :xml     => @bourreau   }
    end
    
  rescue => ex
    #render :text  => "#{ex.class} #{ex.message}\n#{ex.backtrace.join("\n")}"
    render :text  => '<strong style="color:red">No Information Available</strong>'
  end

  def start #:nodoc:
    @bourreau = Bourreau.find(params[:id])

    cb_notice "This #{@bourreau.class.to_s} is not accessible by you."                         unless @bourreau.has_owner_access?(current_user)
    cb_notice "Execution Server '#{@bourreau.name}' not accessible by current user."           unless @bourreau.can_be_accessed_by?(current_user)
    cb_notice "Execution Server '#{@bourreau.name}' is not yet configured for remote control." unless @bourreau.has_ssh_control_info?
    cb_notice "Execution Server '#{@bourreau.name}' has already been alive for #{pretty_elapsed(@bourreau.info(:ping).uptime)}." if @bourreau.is_alive?(:ping)

    # New behavior: if a bourreau is marked OFFLINE we turn in back ONLINE.
    unless @bourreau.online?
      @bourreau.online=true
      @bourreau.save
    end

    @bourreau.start_tunnels
    cb_error "Could not start master SSH connection and tunnels for '#{@bourreau.name}'." unless @bourreau.ssh_master.is_alive?

    started_ok = @bourreau.start
    alive_ok   = started_ok && (sleep 3) && @bourreau.is_alive?(:ping)
    workers_ok = false

    if alive_ok
      @bourreau.addlog("Rails application started by user #{current_user.login}.")
      @bourreau.reload if @bourreau.auth_token.blank? # New bourreaux? Token will have just been created.
      res = @bourreau.send_command_start_workers rescue nil
      workers_ok = true if res && res[:command_execution_status] == "OK"
    end

    # Messages

    flash[:notice] = ""
    flash[:error]  = ""

    if alive_ok
      flash[:notice] = "Execution Server '#{@bourreau.name}' started."
    elsif started_ok
      flash[:error] = "Execution Server '#{@bourreau.name}' was started but did not reply to first inquiry:\n" +
                      @bourreau.operation_messages
    else
      flash[:error] = "Execution Server '#{@bourreau.name}' could not be started. Diagnostics:\n" +
                      @bourreau.operation_messages
    end

    if workers_ok
      flash[:notice] += "\nWorkers on Execution Server '#{@bourreau.name}' started."
    elsif alive_ok
      flash[:error] += "However, we couldn't start the workers."
    end
    
    respond_to do |format|
      format.html { redirect_to :action => :index }
      format.xml  { head workers_ok ? :ok : :internal_server_error  }  # TODO change internal_server_error ?
    end  

  end

  def stop #:nodoc:
    @bourreau = Bourreau.find(params[:id])

    cb_notice "This #{@bourreau.class.to_s} is not accessible by you."                         unless @bourreau.has_owner_access?(current_user)
    cb_notice "Execution Server '#{@bourreau.name}' not accessible by current user."           unless @bourreau.can_be_accessed_by?(current_user)
    cb_notice "Execution Server '#{@bourreau.name}' is not yet configured for remote control." unless @bourreau.has_ssh_control_info?

    flash[:notice] = flash[:error] = ""

    begin
      res = @bourreau.send_command_stop_workers
      raise "Failed command to stop workers" unless res && res[:command_execution_status] == "OK" # to trigger rescue
      @bourreau.addlog("Workers stopped by user #{current_user.login}.")
      flash[:notice] += "Workers on Execution Server '#{@bourreau.name}' stopped."
    rescue
      flash[:error]  += "It seems we couldn't stop the workers on Execution Server '#{@bourreau.name}'. They'll likely die by themselves."
    end

    @bourreau.online = true # to trick layers below into doing the 'stop' operation
    boustop = @bourreau.stop
    tunstop = @bourreau.stop_tunnels
    @bourreau.online = false
    @bourreau.save

    @bourreau.addlog("Rails application stopped by user #{current_user.login}.")

    if boustop
      flash[:notice] += "\nExecution Server '#{@bourreau.name}' stopped."
      flash[:notice] += "\nStopped Control SSH connection." if tunstop
    else
      flash[:error]  += "\nFailed to stop Rails application for '#{@bourreau.name}'."
    end
    flash[:error]  += "\nFailed to stop Control SSH connection." if ! tunstop

    respond_to do |format|
      format.html { redirect_to :action => :index }
      format.xml { head :ok  }
    end

  rescue => e
    flash[:error] = e.message
    respond_to do |format|
      format.html { redirect_to :action => :index }
      format.xml { render :xml  => { :message  => e.message }, :status  => 500 }
    end
  end

  # Define disk usage of remote ressource, 
  # with date filtration if wanted.
  def rr_disk_usage
    @providers = DataProvider.find_all_accessible_by_user(current_user).all
    date_filtration = params[:date_range] || {}

    # Time:     Present ............................................................ Past
    # In Words: now .......... older_limit ..... younger_limit ................. long ago
    # Num Secs: 0 secs ago ................. < ........................ infinite secs ago
    # Vars:     .............. @cache_older  <  @cache_younger ..........................
    #
    #                          |---- files to be deleted ----|

    date_filtration["relative_from"] ||= 50.years.to_i.to_s
    date_filtration["relative_to"]   ||= 1.week.to_i.to_s
    accessed_after  = date_filtration["relative_from"].to_i.ago
    accessed_before = date_filtration["relative_to"].to_i.ago

    # Used only relative value for determine_date_range_start_end --> harcode the 4 first values.
    (accessed_after,accessed_before) = determine_date_range_start_end(false , false, Time.now, Time.now , date_filtration["relative_from"], date_filtration["relative_to"])

    # For the interface
    @cache_younger = Time.now.to_i - accessed_after.to_i  # partial will adjust to closest value in selection box
    @cache_older   = Time.now.to_i - accessed_before.to_i # partial will adjust to closest value in selection box

    # Users in statistics table
    userlist         = current_user.available_users.all

    # Remote resources in statistics table
    rrlist           = RemoteResource.find_all_accessible_by_user(current_user).all

    # Create disk usage statistics table
    stats_options = { :users            => userlist,
                      :remote_resources => rrlist,
                      :accessed_before  => accessed_before,
                      :accessed_after   => accessed_after
                    }
                    
    @report_stats    = ModelsReport.rr_usage_statistics(stats_options)

    # Keys and arrays into statistics tables, for HTML output
    @report_rrs         = @report_stats['!rrs!']
    @report_users       = @report_stats['!users!'] # does not include the 'all' column, if any

    # Filter out users for which there are no stats
    @report_users.reject! { |u| (! @report_stats[u]) || (! @report_rrs.any? { |rr| @report_stats[u][rr] }) }
    @report_users_all   = @report_users + (@report_users.size > 1 ? [ 'TOTAL' ] : [])  # users + 'all'?

    # Filter out rrs for which there are no stats
    @report_rrs.reject! { |rr| ! (@report_users_all.any? { |u| @report_stats[u] && @report_stats[u][rr] }) }

    true
  end

  # Provides the interface to trigger cache cleanup operations
  def cleanup_caches
    flash[:notice] ||= ""
    
    # First param is cleanup_older, which is the number
    # of second before NOW at which point files OLDER than
    # that become eligible for elimination
    cleanup_older = params[:cleanup_older] || 0
    if cleanup_older.to_s =~ /^\d+/
      cleanup_older = cleanup_older.to_i
      cleanup_older = 50.year.to_i if cleanup_older > 50.year.to_i
    else
      cleanup_older = 50.year.to_i
    end

    # Second param is cleanup_younger, which is the number
    # of second before NOW at which point files YOUNGER than
    # that become eligible for elimination
    cleanup_younger = params[:cleanup_younger] || 0
    if cleanup_younger.to_s =~ /^\d+/
      cleanup_younger = cleanup_younger.to_i
      cleanup_younger = 50.year.to_i if cleanup_younger > 50.year.to_i
    else
      cleanup_younger = 0
    end

    # Third param is clean_cache, a set of pairs in
    # the form "uuu,rrr" where uuu is a user_id and
    # rrr is a remote_resource_id. Both must be accessible
    # by the current user.
    clean_cache    = params[:clean_cache]    || []
    unless clean_cache.is_a?(Array)
      clean_cache = [ clean_cache ]
    end

    # List of acceptable users
    userlist         = current_user.available_users.all

    # List of acceptable remote_resources
    rrlist           = RemoteResource.find_all_accessible_by_user(current_user).all

    # Index of acceptable users and remote_resources
    userlist_index   = userlist.index_by &:id
    rrlist_index     = rrlist.index_by &:id

    # Extract what caches are asked to be cleaned up
    rrid_to_userids = {}  # rr_id => { uid => true , uid => true , uid => true ...}
    clean_cache.each do |pair|
      next unless pair.to_s.match(/^(\d+),(\d+)$/)
      user_id            = Regexp.last_match[1].to_i
      remote_resource_id = Regexp.last_match[2].to_i
      # Make sure we're allowed
      next unless userlist_index[user_id] && rrlist_index[remote_resource_id]
      # Group and uniq them
      rrid_to_userids[remote_resource_id] ||= {}
      rrid_to_userids[remote_resource_id][user_id] = true
    end

    # Send the cleanup message
    rrid_to_userids.each_key do |rrid|
      remote_resource = RemoteResource.find(rrid)
      userlist = rrid_to_userids[rrid]  # uid => true, uid => true ...
      userids = userlist.keys.each { |uid| uid.to_s }.join(",")  # "uid,uid,uid"
      flash[:notice] += "\n" unless flash[:notice].blank?
      begin
        remote_resource.send_command_clean_cache(userids,cleanup_older.ago,cleanup_younger.ago)
        flash[:notice] += "Sending cleanup command to #{remote_resource.name}."
      rescue => e
        flash[:notice] += "Could not contact #{remote_resource.name}."
      end
    end

    date_filtration                              = {}
    date_filtration["relative_from"]             = cleanup_younger
    date_filtration["relative_to"]               = cleanup_older
    
    redirect_to :action => :rr_disk_usage, :date_range => date_filtration
    
  end
  
  # Define remote ressource and users accessible/available by
  # the current user.
  def rr_access
    @remote_r = RemoteResource.find_all_accessible_by_user(current_user).all.sort { |a,b| a.name <=> b.name }
    @users    = current_user.available_users.all.sort { |a,b| a.login <=> b.login }
  end

  # Define which remote resource can acces which data provider.
  def rr_access_dp
    @rrs = RemoteResource.find_all_accessible_by_user(current_user).all.sort do |a,b|
           (b.online?.to_s <=> a.online?.to_s).nonzero? ||
           (b.type         <=> a.type).nonzero?         ||
           (a.name         <=> b.name)
    end
    @dps = DataProvider.find_all_accessible_by_user(current_user).all.sort   do |a,b|
           (b.online?.to_s       <=> a.online?.to_s).nonzero?       ||
           (a.is_browsable?.to_s <=> b.is_browsable?.to_s).nonzero? ||
           (a.name               <=> b.name)
    end

    refresh    = params[:refresh]
    refresh_bs = []
    if refresh == 'all'
      refresh_bs = @rrs
    else
      refresh_bs = @rrs.select { |b| b.id == refresh.to_i }
    end

    sent_refresh = [] # for flash message
    refresh_bs.each do |b|
      if b.online? && b.has_owner_access?(current_user) && (! b.meta[:data_provider_statuses_last_update] || b.meta[:data_provider_statuses_last_update] < 1.minute.ago)
        b.send_command_check_data_providers(@dps.map &:id) rescue true
        sent_refresh << b.name
      end
    end

    if ! refresh.blank?
      if sent_refresh.size > 0
        flash[:notice] = "Sent a request to check the Data Providers to these servers: #{sent_refresh.join(", ")}\n" +
                         "This will be done in background and can take several minutes before the reports are ready."
      else
        flash[:notice] = "No refresh needed, access information is recent enough."
      end
      redirect_to :action => :rr_access_dp  # try again, without the 'refresh' param
    end

  end

  
  private
  
  # Adds sensible default values to some field for
  # new objects, or existing ones being edited.
  def sensible_defaults(portal_or_bourreau)
    if portal_or_bourreau.is_a?(BrainPortal)
      if portal_or_bourreau.site_url_prefix.blank?
        guess = "http://" + request.env["HTTP_HOST"] + "/"
        portal_or_bourreau.site_url_prefix = guess
      end
    end

    if portal_or_bourreau.dp_ignore_patterns.nil? # not blank, nil!
      portal_or_bourreau.dp_ignore_patterns = [ ".DS_Store", "._*" ]
    end
  end

end<|MERGE_RESOLUTION|>--- conflicted
+++ resolved
@@ -82,7 +82,6 @@
   def create #:nodoc:
     fields    = params[:bourreau]
 
-<<<<<<< HEAD
     if fields[:disk_image_file_id].empty?
       @bourreau = Bourreau.new( fields )
     else
@@ -90,17 +89,10 @@
       #a DiskImage is always online
       @bourreau.online = true
     end
-    @bourreau.save
-      
-    if @bourreau.errors.empty?
-      flash[:notice] = "Execution Server (#{@bourreau.type_string}) successfully created"
-=======
-    @bourreau = Bourreau.new( fields )
 
     if @bourreau.save
       @bourreau.addlog_context(self,"Created by #{current_user.login}")
       flash[:notice] = "Execution Server successfully created."
->>>>>>> bdacfced
       
       respond_to do |format|
         format.js  { redirect_to :action => :index, :format => :js }
