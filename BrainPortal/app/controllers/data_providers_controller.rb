--- conflicted
+++ resolved
@@ -469,7 +469,7 @@
       current_user,
       "Register files (data_provider: #{@provider.id})"
     ) do
-      userfiles.keys.each do |basename|
+      userfiles.keys.shuffle.each do |basename|
         begin
           # Is the file already registered?
           if userfiles[basename].present?
@@ -507,13 +507,9 @@
         end
       end
 
-<<<<<<< HEAD
       # Remind the user if browsing as another user
       flash[:notice] += "Important note! Since you were browsing as user '#{@as_user.login}', the files were registered as belonging to that user instead of you!\n" if
         succeeded.present? && @as_user != current_user
-=======
-    basenames.shuffle.each do |basename|
->>>>>>> dcadf485
 
       # If files actually got registered, clear the browsing cache
       clear_browse_provider_local_cache_file(@as_user, @provider) if
@@ -544,7 +540,7 @@
       end
 
       # Copy/move each file
-      userfiles.each_with_index do |userfile, ix|
+      userfiles.shuffle.each_with_index do |userfile, ix|
         $0 = "#{post_action.to_s.humanize} registered files ID=#{userfile.id} #{ix + 1}/#{userfiles.size}\0\0\0\0"
 
         begin
@@ -611,7 +607,7 @@
       current_user,
       "Unregister files (data_provider: #{@provider.id})"
     ) do
-      userfiles.reject { |b,u| u.blank? }.each do |basename, userfile|
+      userfiles.reject { |b,u| u.blank? }.shuffle.each do |basename, userfile|
         begin
           # Make sure the current user can unregister the file
           unless userfile.has_owner_access?(current_user)
@@ -664,7 +660,6 @@
       return
     end
 
-<<<<<<< HEAD
     flash[:notice] ||= ''
 
     # Erase the given userfiles in background.
@@ -676,7 +671,7 @@
       current_user,
       "Delete files (data_provider: #{@provider.id})"
     ) do
-      userfiles.each do |basename, userfile|
+      userfiles.shuffle.each do |basename, userfile|
         begin
           # Is the userfile registered?
           if userfile.present?
@@ -684,26 +679,6 @@
             unless userfile.has_owner_access?(current_user)
               (failed["Insufficient permissions"] ||= []) << basename
               next
-=======
-    if to_operate.size == 0
-      flash[:error] += "No files are left to #{move_or_copy.downcase} !\n"
-    else
-      flash[:notice] += "Warning! #{to_operate.size} files are now being #{past_tense} in background.\n"
-      success_list  = []
-      failed_list   = {}
-      CBRAIN.spawn_with_active_records(:admin, "#{move_or_copy} Registered Files") do
-        to_operate.shuffle.each_with_index do |u,idx|
-          $0="#{move_or_copy} Registered Files ID=#{u.id} #{idx+1}/#{to_operate.size}\0\0\0\0"
-          begin
-            if move_or_copy == "MOVE"
-              u.provider_move_to_otherprovider(new_dp)
-              u.set_size!
-            elsif move_or_copy == "COPY" # and no ELSE !
-              new = u.provider_copy_to_otherprovider(new_dp)
-              u.delete rescue true # NOT destroy()! We don't want to delete the content!
-              u.destroy_log rescue true
-              new.set_size!
->>>>>>> dcadf485
             end
 
             result = userfile.destroy
