
#
# CBRAIN Project
#
# Copyright (C) 2008-2012
# The Royal Institution for the Advancement of Learning
# McGill University
#
# This program is free software: you can redistribute it and/or modify
# it under the terms of the GNU General Public License as published by
# the Free Software Foundation, either version 3 of the License, or
# (at your option) any later version.
#
# This program is distributed in the hope that it will be useful,
# but WITHOUT ANY WARRANTY; without even the implied warranty of
# MERCHANTABILITY or FITNESS FOR A PARTICULAR PURPOSE.  See the
# GNU General Public License for more details.
#
# You should have received a copy of the GNU General Public License
# along with this program.  If not, see <http://www.gnu.org/licenses/>.
#

# Helper for generating standard CBRAIN show tables. The developer
# describes the attributes and headers for cells in the table and
# the helper then produces the necessary HTML to arrange them on a
# page.
#
# The primary method used is +show_table+ which will be passed the
# object being described and a block. The block will be passed a
# TableBuilder object to be used to describe the table.
#   <%=
#     show_table(@feedbacks, :id => "feedback_table", :class => "resource_list") do |t|
#       ...
#     end
#   %>
#
# Here, @feedbacks is the list of object defining rows in the table. The second argument
# is just a hash table defining HTML attributes on the table.
module ShowTableHelper

  Revision_info=CbrainFileRevision[__FILE__] #:nodoc:

  # Class that actually builds the table.
  class TableBuilder
    attr_accessor :cells, :width

<<<<<<< HEAD
    def initialize(object, template, options = {}) #:nodoc:
=======
    def initialize(object, template, options = {})
>>>>>>> 82fdc110
      @object          = object
      @template        = template
      @width           = options[:width] || 2
      @edit_disabled   = false
      @edit_disabled   = !options[:edit_condition] if options.has_key?(:edit_condition)
      @cells           = []
      @edit_cell_count = 0
    end

<<<<<<< HEAD
    # Returns true if the content is editable
=======
>>>>>>> 82fdc110
    def editable?
      !@edit_disabled && @edit_cell_count > 0
    end

<<<<<<< HEAD
    # Generates a cell
=======
>>>>>>> 82fdc110
    def cell(header = "", options = {}, &block)
      build_cell(ERB::Util.html_escape(header), @template.capture(&block), options)
    end

<<<<<<< HEAD
    # Generates a row
=======
>>>>>>> 82fdc110
    def row(options = {}, &block)
      pad_row_with_blank_cells(options)
      build_cell("", @template.capture(&block), options.dup.merge( { :no_header => true, :show_width => @width } ) )
    end

<<<<<<< HEAD
    # Generates the attribute of a cell
=======
>>>>>>> 82fdc110
    def attribute_cell(field, options = {})
      header = options[:header] || field.to_s.humanize
      build_cell(ERB::Util.html_escape(header), ERB::Util.html_escape(@object.send(field)), options)
    end

<<<<<<< HEAD
    # Generates an editable cell
=======
>>>>>>> 82fdc110
    def edit_cell(field, options = {}, &block)
      header    = options.delete(:header) || field.to_s.humanize
      object    = @object
      options[:disabled] ||= @edit_disabled
      @edit_cell_count += 1 unless options[:disabled]
      build_cell(ERB::Util.html_escape(header), @template.instance_eval{ inline_edit_field(object, field, options, &block) }, options)
    end

    # Generates an editable checkbox
    def boolean_edit_cell(field, cur_value, checked_value = "1", unchecked_value = "0", options = {}, &block)
      options[:content] ||= @template.disabled_checkbox(cur_value == checked_value)
      if block_given?
        edit_cell(field, options, &block)
      else
        edit_cell(field, options) { @template.hidden_field_tag(field, unchecked_value) + @template.check_box_tag(field, checked_value, cur_value == checked_value) }
      end
    end

<<<<<<< HEAD
    # Generates an empty cell
=======
>>>>>>> 82fdc110
    def empty_cell(n = 1, options = {})
      n.times { build_cell("","",options) }
    end

<<<<<<< HEAD
    # Generates X empty cells
=======
>>>>>>> 82fdc110
    def empty_cells(n, options = {})
      empty_cell(n, options)
    end

    # Generates a blank row
    def blank_row(options = {})
      pad_row_with_blank_cells(options)
      row(options) { "&nbsp;".html_safe }
    end

    # Generates a row with empty cells
    def pad_row_with_blank_cells(options = {})
      in_current_row = (@cells.inject(0) { |tot,c| tot += c[1]; tot } ) % @width  # c[1] is the show_width of each cell
      empty_cell(@width - in_current_row, options) if in_current_row > 0
    end

    private

<<<<<<< HEAD
    def build_cell(head = "", content = "", options = {}) #:nodoc:
=======
    def build_cell(head = "", content = "", options = {})
>>>>>>> 82fdc110
      no_header      = options.delete(:no_header)
      header_options = options.delete(:th_options) || {}
      cell_options   = options.delete(:td_options) || {}
      show_width     = options.delete(:show_width) || 1
      cell_options[:colspan] = (show_width-1)*2+1+(no_header ? 1 : 0) if show_width > 1 || no_header
      header_atts    = header_options.to_html_attributes
      cell_atts      = cell_options.to_html_attributes
      shared_atts    = options.to_html_attributes
      html = []
      unless no_header
        header = head.to_s
        header += ":" unless header.blank?
        html << "<th #{header_atts} #{shared_atts}>#{ERB::Util.html_escape(header)}</th>"
      end
      html << "<td #{cell_atts} #{shared_atts}>#{ERB::Util.html_escape(content.to_s)}</td>"
      @cells << [ html.join("\n").html_safe, show_width ]
    end
<<<<<<< HEAD
  end # End of TableBuilder

  # Shows the content of an attribute of an object
  # and provides an arbitrary input field to edit it (captured)
  def inline_edit_field(object, attribute, options = {}, &block)
    default_text = h(options.delete(:content) || object.send(attribute))
    return default_text if options.delete(:disabled)
    if object.errors.include?(attribute)
      default_text = "<span class=\"show_table_error\">#{default_text}</span>"
    end
    html = []
    html << "<span class=\"inline_edit_field_default_text\">"
    html << default_text
    html << "</span>"
    html << "<span class=\"inline_edit_field_input\" style=\"display:none\">"
    html << capture(&block)
    html << "</span>"
    html.join("\n").html_safe
  end

  # Not used right now?
  def inline_edit_form(object, attribute, url, options = {}, &block) #:nodoc:
    default_text = h(options.delete(:content) || object.send(attribute))
    return default_text if options.delete(:disabled)
    method = options.delete(:method) || :put
    if object.errors.include?(attribute)
      default_text = "<span style=\"color:red\">#{default_text}</span>"
    end
    html = []
    html << "<span class=\"inline_edit_form_default_text\">"
    html << default_text
    html <<    "<a href=\"#\" class=\"inline_edit_form_link action_link\">(edit)</a>"
    html << "</span>"
    html << "<span class=\"inline_edit_form\" style=\"display:none\">"
    html << form_tag(url, :method => method, :style => "display:inline", &block)
    html << "</span>"
    html.join("\n").html_safe
  end
=======
  end

  def inline_edit_field(object, attribute, options = {}, &block)
     default_text = h(options.delete(:content) || object.send(attribute))
     return default_text if options.delete(:disabled)
     if object.errors.include?(attribute)
       default_text = "<span class=\"show_table_error\">#{default_text}</span>"
     end

     html = <<-HTML.html_safe
       <span class="inline_edit_field_default_text">
       #{default_text}
       </span>
       <span class="inline_edit_field_input" style="display:none">
     HTML
     html += capture(&block) +
             "</span>".html_safe
     return html
   end

  def inline_edit_form(object, attribute, url, options = {}, &block)
     default_text = h(options.delete(:content) || object.send(attribute))
     return default_text if options.delete(:disabled)
     method = options.delete(:method) || :put
     if object.errors.include?(attribute)
       default_text = "<span style=\"color:red\">#{default_text}</span>"
     end
     html = <<-HTML.html_safe
       <span class="inline_edit_form_default_text">
       #{default_text}
       "<a href="#" class="inline_edit_form_link action_link">(edit)</a>
       </span>"
       <span class="inline_edit_form" style="display:none">
     HTML
     html += form_tag(url, :method => method, :style => "display:inline", &block)
     html += "</span>".html_safe
     return html
   end
>>>>>>> 82fdc110

  def show_table(object, options = {})
    header = options.delete(:header) || "Info"
    url    = options.delete :url
    method = options.delete :method

    tb = TableBuilder.new(object, self, options)
    yield(tb)

    if tb.editable? && object.is_a?(ActiveRecord::Base)
      unless url
        url = {:controller  => params[:controller]}
        if object.new_record?
          url[:action] = :create
        else
          url[:action] = :update
          url[:id]     = object.id
        end
        url = url_for(url)
      end

      unless method
        method = object.new_record? ? "post" : "put"
      end
    end


    html = []
    html << "<div class=\"inline_edit_field_group\">"
    if tb.editable?
      html << form_tag(url, :method => method)
    end
    html << "<fieldset>"
    html << "<legend>#{header}"
    if tb.editable?
      html << "<span class=\"show_table_edit\">(#{link_to "Edit", "#", :class => "show_table_edit_link inline_edit_field_link"})<span>"
    end
    html << "</legend>"
    html << "<table class=\"show_table\">"
    col_count = 0
    tb.cells.each do |cell|
      if col_count == 0
        html << "<tr>"
      end
      html      << cell[0] # content
      col_count += cell[1] # show_width of cell (1, 2, 3 etc)
      if col_count >= tb.width
        html << "</tr>"
        col_count = 0
      end
    end

    html << "</table>"

    if tb.editable?
      html << "<div class=\"inline_edit_field_input\" style=\"display:none\">"
      html << "<BR>"
      if object.new_record?
        html << submit_button("Create")
      else
        html << submit_button("Update")
      end
      html << "</div>"
      html << "</fieldset>"
      html << "</form>"
    else
      html << "</fieldset>"
    end

    html << "</div>"
    html.join("\n").html_safe
  end
end
<|MERGE_RESOLUTION|>--- conflicted
+++ resolved
@@ -44,11 +44,7 @@
   class TableBuilder
     attr_accessor :cells, :width
 
-<<<<<<< HEAD
     def initialize(object, template, options = {}) #:nodoc:
-=======
-    def initialize(object, template, options = {})
->>>>>>> 82fdc110
       @object          = object
       @template        = template
       @width           = options[:width] || 2
@@ -58,44 +54,29 @@
       @edit_cell_count = 0
     end
 
-<<<<<<< HEAD
     # Returns true if the content is editable
-=======
->>>>>>> 82fdc110
     def editable?
       !@edit_disabled && @edit_cell_count > 0
     end
 
-<<<<<<< HEAD
     # Generates a cell
-=======
->>>>>>> 82fdc110
     def cell(header = "", options = {}, &block)
       build_cell(ERB::Util.html_escape(header), @template.capture(&block), options)
     end
 
-<<<<<<< HEAD
     # Generates a row
-=======
->>>>>>> 82fdc110
     def row(options = {}, &block)
       pad_row_with_blank_cells(options)
       build_cell("", @template.capture(&block), options.dup.merge( { :no_header => true, :show_width => @width } ) )
     end
 
-<<<<<<< HEAD
     # Generates the attribute of a cell
-=======
->>>>>>> 82fdc110
     def attribute_cell(field, options = {})
       header = options[:header] || field.to_s.humanize
       build_cell(ERB::Util.html_escape(header), ERB::Util.html_escape(@object.send(field)), options)
     end
 
-<<<<<<< HEAD
     # Generates an editable cell
-=======
->>>>>>> 82fdc110
     def edit_cell(field, options = {}, &block)
       header    = options.delete(:header) || field.to_s.humanize
       object    = @object
@@ -114,18 +95,12 @@
       end
     end
 
-<<<<<<< HEAD
     # Generates an empty cell
-=======
->>>>>>> 82fdc110
     def empty_cell(n = 1, options = {})
       n.times { build_cell("","",options) }
     end
 
-<<<<<<< HEAD
     # Generates X empty cells
-=======
->>>>>>> 82fdc110
     def empty_cells(n, options = {})
       empty_cell(n, options)
     end
@@ -144,11 +119,7 @@
 
     private
 
-<<<<<<< HEAD
     def build_cell(head = "", content = "", options = {}) #:nodoc:
-=======
-    def build_cell(head = "", content = "", options = {})
->>>>>>> 82fdc110
       no_header      = options.delete(:no_header)
       header_options = options.delete(:th_options) || {}
       cell_options   = options.delete(:td_options) || {}
@@ -166,47 +137,7 @@
       html << "<td #{cell_atts} #{shared_atts}>#{ERB::Util.html_escape(content.to_s)}</td>"
       @cells << [ html.join("\n").html_safe, show_width ]
     end
-<<<<<<< HEAD
-  end # End of TableBuilder
-
-  # Shows the content of an attribute of an object
-  # and provides an arbitrary input field to edit it (captured)
-  def inline_edit_field(object, attribute, options = {}, &block)
-    default_text = h(options.delete(:content) || object.send(attribute))
-    return default_text if options.delete(:disabled)
-    if object.errors.include?(attribute)
-      default_text = "<span class=\"show_table_error\">#{default_text}</span>"
-    end
-    html = []
-    html << "<span class=\"inline_edit_field_default_text\">"
-    html << default_text
-    html << "</span>"
-    html << "<span class=\"inline_edit_field_input\" style=\"display:none\">"
-    html << capture(&block)
-    html << "</span>"
-    html.join("\n").html_safe
-  end
-
-  # Not used right now?
-  def inline_edit_form(object, attribute, url, options = {}, &block) #:nodoc:
-    default_text = h(options.delete(:content) || object.send(attribute))
-    return default_text if options.delete(:disabled)
-    method = options.delete(:method) || :put
-    if object.errors.include?(attribute)
-      default_text = "<span style=\"color:red\">#{default_text}</span>"
-    end
-    html = []
-    html << "<span class=\"inline_edit_form_default_text\">"
-    html << default_text
-    html <<    "<a href=\"#\" class=\"inline_edit_form_link action_link\">(edit)</a>"
-    html << "</span>"
-    html << "<span class=\"inline_edit_form\" style=\"display:none\">"
-    html << form_tag(url, :method => method, :style => "display:inline", &block)
-    html << "</span>"
-    html.join("\n").html_safe
-  end
-=======
-  end
+  end # class TableBuilder
 
   def inline_edit_field(object, attribute, options = {}, &block)
      default_text = h(options.delete(:content) || object.send(attribute))
@@ -244,7 +175,6 @@
      html += "</span>".html_safe
      return html
    end
->>>>>>> 82fdc110
 
   def show_table(object, options = {})
     header = options.delete(:header) || "Info"
