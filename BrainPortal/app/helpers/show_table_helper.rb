
#
# CBRAIN Project
#
# Copyright (C) 2008-2012
# The Royal Institution for the Advancement of Learning
# McGill University
#
# This program is free software: you can redistribute it and/or modify
# it under the terms of the GNU General Public License as published by
# the Free Software Foundation, either version 3 of the License, or
# (at your option) any later version.
#
# This program is distributed in the hope that it will be useful,
# but WITHOUT ANY WARRANTY; without even the implied warranty of
# MERCHANTABILITY or FITNESS FOR A PARTICULAR PURPOSE.  See the
# GNU General Public License for more details.
#
# You should have received a copy of the GNU General Public License
# along with this program.  If not, see <http://www.gnu.org/licenses/>.
#

# Helper for generating standard CBRAIN show tables. The developer
# describes the attributes and headers for cells in the table and
# the helper then produces the necessary HTML to arrange them on a
# page.
#
# The primary method used is +show_table+ which will be passed the
# object being described and a block. The block will be passed a
# TableBuilder object to be used to describe the table.
#   <%=
#     show_table(@feedbacks, :id => "feedback_table", :class => "resource_list") do |t|
#       ...
#     end
#   %>
#
# Here, @feedbacks is the list of object defining rows in the table. The second argument
# is just a hash table defining HTML attributes on the table.
module ShowTableHelper

  Revision_info=CbrainFileRevision[__FILE__] #:nodoc:

  # Class that actually builds the table.
  class TableBuilder
    attr_accessor :cells, :width

    def initialize(object, template, options = {}) #:nodoc:
      @object          = object
      @template        = template
      @width           = options[:width] || 2
      @edit_disabled   = false
      @edit_disabled   = !options[:edit_condition] if options.has_key?(:edit_condition)
      @cells           = []
      @edit_cell_count = 0
    end

    # Returns true if the content is editable
    def editable?
      !@edit_disabled && @edit_cell_count > 0
    end

    # Generates a cell
    def cell(header = "", options = {}, &block)
      build_cell(ERB::Util.html_escape(header), @template.capture(&block), options)
    end

    # Generates a row
    def row(options = {}, &block)
      pad_row_with_blank_cells(options)
      build_cell("", @template.capture(&block), options.dup.merge( { :no_header => true, :show_width => @width } ) )
    end

    # Generates the attribute of a cell
    def attribute_cell(field, options = {})
      header = options[:header] || field.to_s.humanize
      build_cell(ERB::Util.html_escape(header), ERB::Util.html_escape(@object.send(field)), options)
    end

    # Generates an editable cell
    def edit_cell(field, options = {}, &block)
      header    = options.delete(:header) || field.to_s.humanize
      object    = @object
      options[:disabled] ||= @edit_disabled
      @edit_cell_count += 1 unless options[:disabled]
      build_cell(ERB::Util.html_escape(header), @template.instance_eval{ inline_edit_field(object, field, options, &block) }, options)
    end

    # Generates an editable checkbox
    def boolean_edit_cell(field, cur_value, checked_value = "1", unchecked_value = "0", options = {}, &block)
      options[:content] ||= @template.disabled_checkbox(cur_value == checked_value)
      if block_given?
        edit_cell(field, options, &block)
      else
        edit_cell(field, options) { @template.hidden_field_tag(field, unchecked_value) + @template.check_box_tag(field, checked_value, cur_value == checked_value) }
      end
    end

    # Generates an empty cell
    def empty_cell(n = 1, options = {})
      n.times { build_cell("","",options) }
    end

    # Generates X empty cells
    def empty_cells(n, options = {})
      empty_cell(n, options)
    end

    # Generates a blank row
    def blank_row(options = {})
      pad_row_with_blank_cells(options)
      row(options) { "&nbsp;".html_safe }
    end

    # Generates a row with empty cells
    def pad_row_with_blank_cells(options = {})
      in_current_row = (@cells.inject(0) { |tot,c| tot += c[1]; tot } ) % @width  # c[1] is the show_width of each cell
      empty_cell(@width - in_current_row, options) if in_current_row > 0
    end

    private

    def build_cell(head = "", content = "", options = {}) #:nodoc:
      no_header      = options.delete(:no_header)
      header_options = options.delete(:th_options) || {}
      cell_options   = options.delete(:td_options) || {}
      show_width     = options.delete(:show_width) || 1
      cell_options[:colspan] = (show_width-1)*2+1+(no_header ? 1 : 0) if show_width > 1 || no_header
      header_atts    = header_options.to_html_attributes
      cell_atts      = cell_options.to_html_attributes
      shared_atts    = options.to_html_attributes
      html = []
      unless no_header
        header = head.to_s
        header += ":" unless header.blank?
        html << "<th #{header_atts} #{shared_atts}>#{ERB::Util.html_escape(header)}</th>"
      end
      html << "<td #{cell_atts} #{shared_atts}>#{ERB::Util.html_escape(content.to_s)}</td>"
      @cells << [ html.join("\n").html_safe, show_width ]
    end
  end # class TableBuilder

  def inline_edit_field(object, attribute, options = {}, &block)
     default_text = h(options.delete(:content) || object.send(attribute))
     return default_text if options.delete(:disabled)
     if object.errors.include?(attribute)
       default_text = "<span class=\"show_table_error\">#{default_text}</span>"
     end

     html = <<-HTML.html_safe
       <span class="inline_edit_field_default_text">
       #{default_text}
       </span>
       <span class="inline_edit_field_input" style="display:none">
     HTML
     html += capture(&block) +
             "</span>".html_safe
     return html
   end
<<<<<<< HEAD

  def inline_edit_form(object, attribute, url, options = {}, &block)
     default_text = h(options.delete(:content) || object.send(attribute))
     return default_text if options.delete(:disabled)
     method = options.delete(:method) || :put
     if object.errors.include?(attribute)
       default_text = "<span style=\"color:red\">#{default_text}</span>"
     end
     html = <<-HTML.html_safe
       <span class="inline_edit_form_default_text">
       #{default_text}
       "<a href="#" class="inline_edit_form_link action_link">(edit)</a>
       </span>"
       <span class="inline_edit_form" style="display:none">
     HTML
     html += form_tag(url, :method => method, :style => "display:inline", &block)
     html += "</span>".html_safe
     return html
   end

=======
  
>>>>>>> 6c7cbdbb
  def show_table(object, options = {})
    header = options.delete(:header) || "Info"
    url    = options.delete :url
    method = options.delete :method

    tb = TableBuilder.new(object, self, options)
    yield(tb)

    if tb.editable? && object.is_a?(ActiveRecord::Base)
      unless url
        url = {:controller  => params[:controller]}
        if object.new_record?
          url[:action] = :create
        else
          url[:action] = :update
          url[:id]     = object.id
        end
        url = url_for(url)
      end

      unless method
        method = object.new_record? ? "post" : "put"
      end
    end


    html = []
    html << "<div class=\"inline_edit_field_group\">"
    if tb.editable?
      html << form_tag(url, :method => method)
    end
    html << "<fieldset>"
    html << "<legend>#{header}"
    if tb.editable?
      html << "<span class=\"show_table_edit\">(#{link_to "Edit", "#", :class => "show_table_edit_link inline_edit_field_link"})<span>"
    end
    html << "</legend>"
    html << "<table class=\"show_table\">"
    col_count = 0
    tb.cells.each do |cell|
      if col_count == 0
        html << "<tr>"
      end
      html      << cell[0] # content
      col_count += cell[1] # show_width of cell (1, 2, 3 etc)
      if col_count >= tb.width
        html << "</tr>"
        col_count = 0
      end
    end

    html << "</table>"

    if tb.editable?
      html << "<div class=\"inline_edit_field_input\" style=\"display:none\">"
      html << "<BR>"
      if object.new_record?
        html << submit_button("Create")
      else
        html << submit_button("Update")
      end
      html << "</div>"
      html << "</fieldset>"
      html << "</form>"
    else
      html << "</fieldset>"
    end

    html << "</div>"
    html.join("\n").html_safe
  end
end
<|MERGE_RESOLUTION|>--- conflicted
+++ resolved
@@ -140,46 +140,23 @@
   end # class TableBuilder
 
   def inline_edit_field(object, attribute, options = {}, &block)
-     default_text = h(options.delete(:content) || object.send(attribute))
-     return default_text if options.delete(:disabled)
-     if object.errors.include?(attribute)
-       default_text = "<span class=\"show_table_error\">#{default_text}</span>"
-     end
-
-     html = <<-HTML.html_safe
-       <span class="inline_edit_field_default_text">
-       #{default_text}
-       </span>
-       <span class="inline_edit_field_input" style="display:none">
-     HTML
-     html += capture(&block) +
-             "</span>".html_safe
-     return html
-   end
-<<<<<<< HEAD
-
-  def inline_edit_form(object, attribute, url, options = {}, &block)
-     default_text = h(options.delete(:content) || object.send(attribute))
-     return default_text if options.delete(:disabled)
-     method = options.delete(:method) || :put
-     if object.errors.include?(attribute)
-       default_text = "<span style=\"color:red\">#{default_text}</span>"
-     end
-     html = <<-HTML.html_safe
-       <span class="inline_edit_form_default_text">
-       #{default_text}
-       "<a href="#" class="inline_edit_form_link action_link">(edit)</a>
-       </span>"
-       <span class="inline_edit_form" style="display:none">
-     HTML
-     html += form_tag(url, :method => method, :style => "display:inline", &block)
-     html += "</span>".html_safe
-     return html
-   end
-
-=======
-  
->>>>>>> 6c7cbdbb
+    default_text = h(options.delete(:content) || object.send(attribute))
+    return default_text if options.delete(:disabled)
+    if object.errors.include?(attribute)
+      default_text = "<span class=\"show_table_error\">#{default_text}</span>"
+    end
+
+    html = <<-HTML.html_safe
+      <span class="inline_edit_field_default_text">
+      #{default_text}
+      </span>
+      <span class="inline_edit_field_input" style="display:none">
+    HTML
+    html += capture(&block) +
+            "</span>".html_safe
+    return html
+  end
+
   def show_table(object, options = {})
     header = options.delete(:header) || "Info"
     url    = options.delete :url
