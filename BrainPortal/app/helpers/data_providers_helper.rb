
module DataProvidersHelper

  Revision_info=CbrainFileRevision[__FILE__]
  
  def class_param_for_name(name, klass=Userfile) #:nodoc:
    matched_class = klass.descendants.unshift(klass).find{ |c| name =~ c.file_name_pattern }
    
    if matched_class
      "#{matched_class.name}-#{name}"
    else
      nil
    end
  end

  # Creates and returns a table with statistics for disk usage on a
  # set of Data Providers and Remote Resource caches.
  #
  # The +options+ arguments can restrict the domain of the statistics
  # gathered:
  #
  #   * :users            => [ user, user...]
  #   * :providers        => [ dp, dp...]
  #   * :remote_resources => [ rr, rr...]
  #   * :accessed_before  => Time
  #   * :accessed_after   => Time
  #
  # The accessed_* options apply to the cached userfiles
  # on the remote_resources, and are compared to the
  # :accessed_at attribute of the SyncStatus structure.
  def gather_dp_usage_statistics(options)

    users            = options[:users]
    providers        = options[:providers]
    remote_resources = options[:remote_resources]
    accessed_before  = options[:accessed_before]
    accessed_after   = options[:accessed_after]

    # Internal constants
    all_users_label  = 'All Users'     # used as a key in the table's hash
    all_dps_label    = 'All Providers' # used as a key in the table's hash

    # Which users to gather stats for
    userlist = if users
                 users.is_a?(Array) ? users : [ users ]
               else
                 User.all
               end

    # Which data providers to gather stats for
    dplist   = if providers
                 providers.is_a?(Array) ? providers : [ providers ]
               else
                 DataProvider.all
               end

    # Which remote resource to gather stats for
    rrlist   = if remote_resources
                 remote_resources.is_a?(Array) ? remote_resources : [ remote_resources ]
               else
                 RemoteResource.all
               end

    # All files that belong to these users on these data providers
<<<<<<< HEAD
    filelist = Userfile.where( {} )
    filelist = filelist.where( :user_id          => userlist.map(&:id) ) if ! users.nil?
    filelist = filelist.where( :data_provider_id => dplist.map(&:id)   ) if ! providers.nil?
    filelist = filelist.all
=======
    hide_empty_users     = false
    hide_empty_providers = false
    if users.nil? && providers.nil?
      filelist = Userfile.find(:all)
      hide_empty_users = hide_empty_providers = true
    elsif users.nil?
      filelist = Userfile.find(:all, :conditions => { :data_provider_id => dplist })
      hide_empty_users = true
    elsif providers.nil?
      filelist = Userfile.find(:all, :conditions => { :user_id => userlist })
      hide_empty_providers = true
    else
      filelist = Userfile.find(:all, :conditions => { :user_id => userlist, :data_provider_id => dplist })
    end
>>>>>>> e33cef7c

    # Arrays and hashes used to record the names of the
    # rows and columns of the report
    users_index = userlist.index_by &:id
    dp_index    = dplist.index_by   &:id
    rr_index    = rrlist.index_by   &:id

    # Record which users and DP ids have at least some data
    user_ids_seen = {}
    dp_ids_seen   = {}
    rr_ids_seen   = {}

    # Stats structure. It represents a two-dimensional table
    # where rows are users and columns are data providers.
    # And extra row called 'All Users' sums up the stats for all users
    # on a data provider, and an extra row called 'All Providers' sums up
    # the stats for one users on all data providers.
    stats = { all_users_label => {} }

    tt_cell = stats[all_users_label][all_dps_label] = { :size => 0, :num_entries => 0, :num_files => 0, :unknowns => 0 }

    filelist.each do |userfile|
      filetype          = userfile.class.to_s
      size              = userfile.size
      num_files         = userfile.num_files || 1

      user_id           = userfile.user_id
      user              = users_index[user_id]

      data_provider_id  = userfile.data_provider_id
      dp                = dp_index[data_provider_id]

      user_ids_seen[user_id]        = true
      dp_ids_seen[data_provider_id] = true

      # up_cell is normal cell for one user on one dp
      # tp_cell is total cell for all users on one dp
      # ut_cell is total cell for on user on all dps
                stats[user]                ||= {} # row init
      up_cell = stats[user][dp]            ||= { :size => 0, :num_entries => 0, :num_files => 0, :unknowns => 0 }
      tp_cell = stats[all_users_label][dp] ||= { :size => 0, :num_entries => 0, :num_files => 0, :unknowns => 0 }
      ut_cell = stats[user][all_dps_label] ||= { :size => 0, :num_entries => 0, :num_files => 0, :unknowns => 0 }

      cells = [ up_cell, tp_cell, ut_cell, tt_cell ]

      # Gather information from caches on remote_resources
      synclist = userfile.sync_status
      synclist.each do |syncstat| # we assume ALL status keywords mean there is some content in the cache

        # Only syncstats on the remote_resources we want to look at
        rr_id   = syncstat.remote_resource_id
        rr      = rr_index[rr_id]
        next unless rr

        # Only syncstats with proper access time
        accessed_at = syncstat.accessed_at
        next if accessed_before && accessed_at > accessed_before
        next if accessed_after  && accessed_at < accessed_after

        rr_ids_seen[rr_id] = true

        # rr_cell is normal cell for one user on one remote resource
        # tr_cell is total cell for all users on one remote resource
        rr_cell = stats[user][rr]            ||= { :size => 0, :num_entries => 0, :num_files => 0, :unknowns => 0 }
        tr_cell = stats[all_users_label][rr] ||= { :size => 0, :num_entries => 0, :num_files => 0, :unknowns => 0 }
        cells << rr_cell
        cells << tr_cell
      end

      # Update counts for all cells
      cells.each do |cell|
        if size
          cell[:size]        += size
          cell[:num_entries] += 1
          cell[:num_files]   += num_files
        else
          cell[:unknowns] += 1
        end
      end
    end

    users_final = users_index.values.select { |x| user_ids_seen[x.id] }.sort { |a,b| a.login <=> b.login }
    dps_final   =    dp_index.values.select { |x|   dp_ids_seen[x.id] }.sort { |a,b| a.name  <=> b.name  }
    rrs_final   =    rr_index.values.select { |x|   rr_ids_seen[x.id] }.sort { |a,b| a.name  <=> b.name  }

    stats['!users!']       = users_final
    stats['!users+all?!']  = users_final
    stats['!users+all?!'] += [ all_users_label ] if users_final.size > 1

    stats['!dps!']          = dps_final
    stats['!dps+all?!']     = dps_final
    stats['!dps+all?!']    += [ all_dps_label ] if dps_final.size > 1

    stats['!rrs!']          = rrs_final

    # These two entries are provided so that
    # the presentation layer can tell which entries
    # are the special summation columns
    stats['!all_users_label!'] = all_users_label
    stats['!all_dps_label!']   = all_dps_label

    stats
  end

  # Gather statistics about the userfile subclasses (types)
  # of files registered in the system.
  # The +options+ arguments can restrict the domain of the statistics
  # gathered:
  #
  #   * :users            => [ user, user...]
  #   * :providers        => [ dp, dp...]
  def gather_filetype_statistics(options)
    users            = options[:users]
    providers        = options[:providers]

    # Which users to gather stats for
    userlist = if users
                 users.is_a?(Array) ? users : [ users ]
               else
                 User.all
               end

    # Which data providers to gather stats for
    dplist   = if providers
                 providers.is_a?(Array) ? providers : [ providers ]
               else
                 DataProvider.all
               end

    dp_ids = dplist.map &:id

    # Gather statistics
    user_fileclass_count = {}
    fileclasses_totcount = {}
    user_totcount        = {}
    userlist.each do |user|
      userfiles = Userfile.where( :data_provider_id => dp_ids, :user_id => user.id )
      user_fileclass_count[user] ||= {}
      user_totcount[user]        ||= 0
      userfiles.each do |u|
        klass = u.class.to_s
        fileclasses_totcount[klass]              ||= 0
        fileclasses_totcount[klass]               += 1
        user_fileclass_count[user][u.class.to_s] ||= 0
        user_fileclass_count[user][u.class.to_s]  += 1
        user_totcount[user]                       += 1
      end
    end

    stats = {
              :user_fileclass_count => user_fileclass_count,
              :fileclasses_totcount => fileclasses_totcount,
              :user_totcount        => user_totcount
            }
    stats
  end

  # Returns a RGB color code '#000000' to '#ffffff'
  # for size; the values are all fully saturated
  # and move about the colorwheel from pure blue
  # to pure red along the edge of the wheel. This
  # means no white or black or greys is ever returned
  # by this method. Max indicate to which values
  # and above the pure 'red' results corresponds to.
  # Red axis   = angle   0 degrees
  # Green axis = angle 120 degrees
  # Blue axis  = angle 240 degrees
  # The values are spread from angle 240 down towards angle 0
  def size_to_color(size,max=500_000_000_000)
    size     = max if size > max
    percent  = Math.log(1+size.to_f)/Math.log(max.to_f)
    angle    = 240-240*percent # degrees

    r_adist = (angle -   0.0).abs ; r_adist = 360.0 - r_adist if r_adist > 180.0
    g_adist = (angle - 120.0).abs ; g_adist = 360.0 - g_adist if g_adist > 180.0
    b_adist = (angle - 240.0).abs ; b_adist = 360.0 - b_adist if b_adist > 180.0

    r_pdist = r_adist < 60.0 ? 1.0 : r_adist > 120.0 ? 0.0 : 1.0 - (r_adist - 60.0)/60.0
    g_pdist = g_adist < 60.0 ? 1.0 : g_adist > 120.0 ? 0.0 : 1.0 - (g_adist - 60.0)/60.0
    b_pdist = b_adist < 60.0 ? 1.0 : b_adist > 120.0 ? 0.0 : 1.0 - (b_adist - 60.0)/60.0

    red   = r_pdist * 255
    green = g_pdist * 255
    blue  = b_pdist * 255

    sprintf "#%2.2x%2.2x%2.2x",red,green,blue
  end

end
<|MERGE_RESOLUTION|>--- conflicted
+++ resolved
@@ -62,27 +62,10 @@
                end
 
     # All files that belong to these users on these data providers
-<<<<<<< HEAD
     filelist = Userfile.where( {} )
     filelist = filelist.where( :user_id          => userlist.map(&:id) ) if ! users.nil?
     filelist = filelist.where( :data_provider_id => dplist.map(&:id)   ) if ! providers.nil?
     filelist = filelist.all
-=======
-    hide_empty_users     = false
-    hide_empty_providers = false
-    if users.nil? && providers.nil?
-      filelist = Userfile.find(:all)
-      hide_empty_users = hide_empty_providers = true
-    elsif users.nil?
-      filelist = Userfile.find(:all, :conditions => { :data_provider_id => dplist })
-      hide_empty_users = true
-    elsif providers.nil?
-      filelist = Userfile.find(:all, :conditions => { :user_id => userlist })
-      hide_empty_providers = true
-    else
-      filelist = Userfile.find(:all, :conditions => { :user_id => userlist, :data_provider_id => dplist })
-    end
->>>>>>> e33cef7c
 
     # Arrays and hashes used to record the names of the
     # rows and columns of the report
