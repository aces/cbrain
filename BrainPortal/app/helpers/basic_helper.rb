
#
# CBRAIN Project
#
# Copyright (C) 2008-2012
# The Royal Institution for the Advancement of Learning
# McGill University
#
# This program is free software: you can redistribute it and/or modify
# it under the terms of the GNU General Public License as published by
# the Free Software Foundation, either version 3 of the License, or
# (at your option) any later version.
#
# This program is distributed in the hope that it will be useful,
# but WITHOUT ANY WARRANTY; without even the implied warranty of
# MERCHANTABILITY or FITNESS FOR A PARTICULAR PURPOSE.  See the
# GNU General Public License for more details.
#
# You should have received a copy of the GNU General Public License
# along with this program.  If not, see <http://www.gnu.org/licenses/>.
#

# Basic view helpers. Mainly text manipulation and icons.
module BasicHelper

  Revision_info=CbrainFileRevision[__FILE__] #:nodoc:

<<<<<<< HEAD
  # Sets the text to be displayed in the title bar when a given view is rendered.
=======
  #Sets the text to be displayed in the title bar when a given view is rendered.
>>>>>>> 82fdc110
  def title(page_title)
    content_for(:title)  { ' - ' + page_title }
  end

<<<<<<< HEAD
  # Replacement for old rails helper.
=======
  #Replacement for old rails helper.
>>>>>>> 82fdc110
  def error_messages_for(object, options = {})
    return "" unless object.present?
    options[:object] = object
    render :partial => "shared/error_messages", :locals => options
  end

<<<<<<< HEAD
  # Add a tooltip to a block of html
  def add_tool_tip(message, element='span', &block)
    content = capture(&block)

    if message.blank?
      safe_concat(content)
      return
    end
    safe_concat("<#{element} title='#{message}'>")
    safe_concat(content)
    safe_concat("</#{element}>")
  end

=======
>>>>>>> 82fdc110
  # Return +content+ only if condition evaluates to true.
  def string_if(condition, content)
    if condition
      content
    else
      ""
    end
  end

  # Sets which of the menu tabs at the top of the page is
  # selected.
  def set_selected(param_controller, current_item)
    if(current_item == :user_site_show &&
      params[:controller].to_s == 'sites' &&
      params[:action].to_s == 'show' &&
      params[:id].to_s == current_user.site_id.to_s)
      'class="selected"'.html_safe
    elsif(param_controller.to_s == current_item.to_s)
      'class="selected"'.html_safe
    else
      'class="unselected"'.html_safe
    end
  end

  # Reduces a string to the length specified by +length+.
  def crop_text_to(length, string)
    return ""     if string.blank?
    return h(string) if string.length <= length
    return h(string[0,length-3]) + "...".html_safe
  end

  # Produces a pretty 'delete' symbol (used mostly for removing
  # active filters)
  def delete_icon
    "<span class=\"delete_icon\">&otimes;</span>".html_safe
  end

  # Produces a pretty symbol for archived FileCollection
  def archived_icon(color="purple")
    "<span style=\"color:#{color}\" class=\"bold_icon\">A</span>".html_safe
  end

end
<|MERGE_RESOLUTION|>--- conflicted
+++ resolved
@@ -25,42 +25,18 @@
 
   Revision_info=CbrainFileRevision[__FILE__] #:nodoc:
 
-<<<<<<< HEAD
   # Sets the text to be displayed in the title bar when a given view is rendered.
-=======
-  #Sets the text to be displayed in the title bar when a given view is rendered.
->>>>>>> 82fdc110
   def title(page_title)
     content_for(:title)  { ' - ' + page_title }
   end
 
-<<<<<<< HEAD
   # Replacement for old rails helper.
-=======
-  #Replacement for old rails helper.
->>>>>>> 82fdc110
   def error_messages_for(object, options = {})
     return "" unless object.present?
     options[:object] = object
     render :partial => "shared/error_messages", :locals => options
   end
 
-<<<<<<< HEAD
-  # Add a tooltip to a block of html
-  def add_tool_tip(message, element='span', &block)
-    content = capture(&block)
-
-    if message.blank?
-      safe_concat(content)
-      return
-    end
-    safe_concat("<#{element} title='#{message}'>")
-    safe_concat(content)
-    safe_concat("</#{element}>")
-  end
-
-=======
->>>>>>> 82fdc110
   # Return +content+ only if condition evaluates to true.
   def string_if(condition, content)
     if condition
